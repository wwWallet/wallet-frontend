--- conflicted
+++ resolved
@@ -1,14 +1,13 @@
 <!DOCTYPE html>
 <html lang="en">
-<<<<<<< HEAD
 
 <head>
 	<meta charset="utf-8" />
 	<link rel="icon" href="%PUBLIC_URL%/favicon.ico" />
 	<meta name="viewport" content="width=device-width, initial-scale=1" />
-	<meta name="theme-color" content="#000000" />
+	<meta name="theme-color" content="#003476" />
 	<meta name="description" content="wwWallet" />
-	<link rel="apple-touch-icon" href="%PUBLIC_URL%/logo.png" />
+  <link rel="apple-touch-icon" href="%PUBLIC_URL%/wallet_192.png">
 	<link rel="manifest" href="%PUBLIC_URL%/manifest.json" />
 
 	<title>wwWallet: Secure Storage and Management of Verifiable Credentials</title>
@@ -32,20 +31,4 @@
 	<div id="root"></div>
 </body>
 
-=======
-	<head>
-		<meta charset="utf-8" />
-		<link rel="icon" href="%PUBLIC_URL%/favicon.ico" />
-		<meta name="viewport" content="width=device-width, initial-scale=1" />
-		<meta name="description" content="Secure storage and management of verifiable credentials" />
-    <link rel="apple-touch-icon" href="%PUBLIC_URL%/wallet_192.png">
-    <meta name="theme-color" content="#003476" />
-		<link rel="manifest" href="%PUBLIC_URL%/manifest.json" />
-		<title>wwWallet</title>
-	</head>
-	<body>
-		<!-- <noscript>You need to enable JavaScript to run this app.</noscript> -->
-		<div id="root"></div>
-	</body>
->>>>>>> f5f13547
 </html>