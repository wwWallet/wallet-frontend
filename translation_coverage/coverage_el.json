--- conflicted
+++ resolved
@@ -1,10 +1,6 @@
 {
 	"schemaVersion": 1,
 	"label": "EL Coverage",
-<<<<<<< HEAD
-	"message": "97.39%",
-=======
-	"message": "97.04%",
->>>>>>> 485a2fe6
+  "message": "97.39%",
 	"color": "yellow"
 }