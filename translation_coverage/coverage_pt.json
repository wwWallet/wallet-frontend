{
	"schemaVersion": 1,
	"label": "PT Coverage",
<<<<<<< HEAD
	"message": "87.54%",
=======
	"message": "87.86%",
>>>>>>> 27adfcfb
	"color": "yellow"
}<|MERGE_RESOLUTION|>--- conflicted
+++ resolved
@@ -1,10 +1,6 @@
 {
 	"schemaVersion": 1,
 	"label": "PT Coverage",
-<<<<<<< HEAD
-	"message": "87.54%",
-=======
-	"message": "87.86%",
->>>>>>> 27adfcfb
+	"message": "85.71%",
 	"color": "yellow"
 }