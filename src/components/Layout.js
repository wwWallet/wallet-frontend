--- conflicted
+++ resolved
@@ -1,18 +1,14 @@
-<<<<<<< HEAD
-import React, { useState, useEffect } from 'react';
-=======
 import React, { useState,useEffect } from 'react';
->>>>>>> ca524f6c
 import Sidebar from './Sidebar';
 import { GiHamburgerMenu } from 'react-icons/gi';
 import { FaExclamationTriangle, FaTimes } from 'react-icons/fa'; // Import the icons you want to use
 import logo from '../assets/images/wallet_white.png';
 import { useLocation, useNavigate } from 'react-router-dom';
 
-<<<<<<< HEAD
 const Layout = ({ children, isPermissionGranted, isPermissionValue,setispermissionValue }) => {
   const location = useLocation();
   const navigate = useNavigate();
+  const [isContentVisible, setIsContentVisible] = useState(false);
 
   const [isOpen, setIsOpen] = useState(false);
   const [isMessageVisible, setIsMessageVisible] = useState(true);
@@ -52,6 +48,12 @@
     }
   };
 
+  useEffect(() => {
+    setTimeout(() => {
+      setIsContentVisible(true);
+    }, 0);
+  }, []);
+  
   return (
     <div className="flex h-screen">
       <Sidebar isOpen={isOpen} toggle={toggleSidebar} />
@@ -139,68 +141,13 @@
               </button>
             </div>
           )}
-          {children}
+          <div className={`fade-in-content ${isContentVisible ? 'visible' : ''}`}>
+						{children}
+					</div>
         </div>
       </div>
     </div>
   );
-=======
-const Layout = ({ children }) => {
-	const location=useLocation();
-	const navigate = useNavigate();
-  const [isContentVisible, setIsContentVisible] = useState(false);
-
-	const [isOpen, setIsOpen] = useState(false);
-
-	const toggleSidebar = () => setIsOpen(!isOpen);
-
-	const handleNavigate = (path) => {
-		if (location.pathname === path) {
-			window.location.reload();
-		} else {
-		navigate(path);
-		// toggle(); // Close the sidebar after navigation (optional)
-		}
-	};
-
-	useEffect(() => {
-    // Simulate the content fade-in effect after a short delay
-    setTimeout(() => {
-      setIsContentVisible(true);
-    }, 0);
-  }, []);
-
-	return (
-		<div className="flex h-screen">
-				<Sidebar isOpen={isOpen} toggle={toggleSidebar} />
-
-			{/* Header */}
-			<header className={`${isOpen ? 'hidden' : 'z-50 fixed top-0 left-0 w-full bg-custom-blue text-white flex items-center justify-between p-4 sm:hidden'}`}>
-				<div className="flex items-center">
-					<img src={logo} alt="Logo" className="w-10 h-auto mr-2 cursor-pointer" onClick={() => handleNavigate('/')}/>
-				</div>
-				<h1 className="text-white text-xl font-bold cursor-pointer" onClick={() => handleNavigate('/')} >wwWallet</h1>
-				<button className="text-white" onClick={toggleSidebar}>
-					<GiHamburgerMenu size={24} />
-				</button>
-			</header>
-
-			<div className="w-3/5 flex flex-col flex-grow">
-				{/* Sidebar */}
-				<div className={`sticky top-0 h-screen overflow-y-auto bg-custom-blue text-white p-6 sm:w-64 ${isOpen ? 'block' : 'hidden'}`}>
-					<Sidebar isOpen={isOpen} toggle={toggleSidebar} />
-				</div>
-
-				{/* Content */}
-				<div className="flex-grow bg-gray-100 p-6 mt-10 pt-10 sm:mt-0 sm:pt-6 overflow-y-auto" >
-					<div className={`fade-in-content ${isContentVisible ? 'visible' : ''}`}>
-						{children}
-					</div>
-				</div>
-			</div>
-		</div>
-	);
->>>>>>> ca524f6c
 };
 
 export default Layout;