import React, { useState, useEffect } from 'react';
import Sidebar from './Sidebar';
import { AiOutlineMenu } from "react-icons/ai";
import { FaExclamationTriangle, FaTimes } from 'react-icons/fa';
import logo from '../assets/images/wallet_white.png';
import { useLocation, useNavigate } from 'react-router-dom';
import { CSSTransition } from 'react-transition-group';
import { useSessionStorage } from '../components/useStorage';
import { Trans, useTranslation } from 'react-i18next';
import { useApi } from '../api';
import BottomNav from './BottomNav';

const Layout = ({ children, isPermissionGranted, tokenSentInSession }) => {
	const location = useLocation();
	const navigate = useNavigate();
	const [isContentVisible, setIsContentVisible] = useState(false);
	const [isOpen, setIsOpen] = useState(false);
	const toggleSidebar = () => setIsOpen(!isOpen);
	const api = useApi();
	const [isMessageNoGrantedVisible, setIsMessageNoGrantedVisible,] = api.useClearOnClearSession(useSessionStorage('isMessageNoGrantedVisible', null));
	const [isMessageGrantedVisible, setIsMessageGrantedVisible,] = api.useClearOnClearSession(useSessionStorage('isMessageGrantedVisible', null));
	const { t } = useTranslation();

	const handleNavigate = (path) => {
		if (location.pathname === path) {
			window.location.reload();
		} else {
			navigate(path);
		}
	};

	const handleCloseMessageNoGranted = () => {
		setIsMessageNoGrantedVisible(true);
	};

	const handleCloseMessageGranted = () => {
		setIsMessageGrantedVisible(true);
	};

	useEffect(() => {
		setIsContentVisible(false);
		const timer = setTimeout(() => {
			setIsContentVisible(true);
		}, 0);
		return () => clearTimeout(timer);
	}, [location.pathname]); // Only runs when location.pathname changes

	return (
		<div className="flex min-h-screen">
			<Sidebar isOpen={isOpen} toggle={toggleSidebar} />

			{/* Header */}
			<header
				className={`${isOpen ? 'hidden' : 'z-50 fixed top-0 left-0 w-full bg-primary dark:bg-primary-hover text-white flex items-center justify-between p-4 shadow-md sm:hidden rounded-b-lg'}`}
			>
				<div className="flex items-center">
<<<<<<< HEAD
					<button className='mr-2' onClick={() => handleNavigate('/')}>
						<img
							src={logo}
							alt="Logo"
							className="w-10 h-auto cursor-pointer"
						/>
					</button>
=======
					<img
						src={logo}
						alt="Logo"
						className="w-12 h-auto mr-2 cursor-pointer"
						onClick={() => handleNavigate('/')}
					/>
>>>>>>> 9cccfb17
				</div>
				<a href={('/')}
					className="text-white text-xl font-bold cursor-pointer"
				>
					{t('common.walletName')}
				</a>
				<button className="text-white max480:hidden" onClick={toggleSidebar}>
					<AiOutlineMenu size={24} />
				</button>
			</header>

			<div className={`w-3/5 ${isOpen ? "hidden md:flex" : "flex"} flex-col flex-grow `}>
				{/* Content */}
				<div className="flex-grow bg-gray-100 dark:bg-gray-900 p-6 mt-10 pt-10 sm:mt-0 sm:pt-6 max480:pb-20 overflow-y-auto">
					{/* Conditional Notification Message */}
					{(!isPermissionGranted && isMessageNoGrantedVisible === false) || (isPermissionGranted && !tokenSentInSession && isMessageGrantedVisible === false) ? (
						<div className="bg-orange-100 shadow-lg p-4 rounded-lg mb-4 flex items-center">
							<div className="mr-4 text-orange-500">
								<FaExclamationTriangle size={24} />
							</div>
							{!isPermissionGranted && (
								<>
									<div className="flex-grow">
										<p className='text-sm'>
											<Trans
												i18nKey="layout.messageAllowPermission"
												components={{ strong: <strong /> }}
											/>
										</p>
									</div>
									<button
										className="ml-2 text-gray-800"
										onClick={handleCloseMessageNoGranted}
									>
										<FaTimes size={24} />
									</button>
								</>
							)}
							{isPermissionGranted && !tokenSentInSession && (
								<>
									<div className="flex-grow">
										<p className='text-sm'>
											<Trans
												i18nKey="layout.messageResetPermission"
												components={{
													strong: <strong />,
													reloadButton: <button className='text-primary underline' onClick={() => window.location.reload()} />,
												}}
											/>
										</p>
									</div>
									<button
										className="ml-2 text-gray-800"
										onClick={handleCloseMessageGranted}
									>
										<FaTimes size={24} />
									</button>
								</>
							)}

						</div>
					) : (
						<></>
					)}
					<CSSTransition
						in={isContentVisible}
						timeout={400}
						classNames="content-fade-in"
						appear
						key={location.pathname}
					>
						{children}
					</CSSTransition>
				</div>
			</div>

			{/* Bottom Nav menu */}
			<BottomNav isOpen={isOpen} toggle={toggleSidebar} />
		</div>
	);
};

export default Layout;<|MERGE_RESOLUTION|>--- conflicted
+++ resolved
@@ -54,22 +54,13 @@
 				className={`${isOpen ? 'hidden' : 'z-50 fixed top-0 left-0 w-full bg-primary dark:bg-primary-hover text-white flex items-center justify-between p-4 shadow-md sm:hidden rounded-b-lg'}`}
 			>
 				<div className="flex items-center">
-<<<<<<< HEAD
 					<button className='mr-2' onClick={() => handleNavigate('/')}>
 						<img
 							src={logo}
 							alt="Logo"
-							className="w-10 h-auto cursor-pointer"
+							className="w-12 h-auto cursor-pointer"
 						/>
 					</button>
-=======
-					<img
-						src={logo}
-						alt="Logo"
-						className="w-12 h-auto mr-2 cursor-pointer"
-						onClick={() => handleNavigate('/')}
-					/>
->>>>>>> 9cccfb17
 				</div>
 				<a href={('/')}
 					className="text-white text-xl font-bold cursor-pointer"
