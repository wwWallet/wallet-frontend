--- conflicted
+++ resolved
@@ -64,13 +64,7 @@
 					className="text-white text-xl font-bold cursor-pointer"
 					onClick={() => handleNavigate('/')}
 				>
-<<<<<<< HEAD
-					<Trans
-						i18nKey="common.walletName"
-					/>
-=======
 					{t('common.walletName')}
->>>>>>> c10e1452
 				</h1>
 				<button className="text-white" onClick={toggleSidebar}>
 					<GiHamburgerMenu size={24} />
