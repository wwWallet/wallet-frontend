// apiUtils.js

import { BackendApi } from '../../api';
import parseJwt from '../../functions/ParseJwt';
import {
	HasherAlgorithm,
	HasherAndAlgorithm,
	SdJwt,
} from '@sd-jwt/core'

enum CredentialFormat {
	VC_SD_JWT = "vc+sd-jwt",
	JWT_VC_JSON = "jwt_vc_json"
}

const encoder = new TextEncoder();

// Encoding the string into a Uint8Array
const hasherAndAlgorithm: HasherAndAlgorithm = {
	hasher: (input: string) => {
		return crypto.subtle.digest('SHA-256', encoder.encode(input)).then((v) => new Uint8Array(v));
	},
	algorithm: HasherAlgorithm.Sha256
}

const parseCredentialDependingOnFormat = async (credential: string, format: string): Promise<any> => {
	switch (format) {
	case CredentialFormat.JWT_VC_JSON:
		return parseJwt(credential);
	case CredentialFormat.VC_SD_JWT:
		return SdJwt.fromCompact<Record<string, unknown>, any>(credential)
			.withHasher(hasherAndAlgorithm)
			.getPrettyClaims();
	default:
		throw new Error("Format is not recognised");
	}
}

export async function fetchCredentialData(api: BackendApi, id = null) {
	try {
		const response = await api.get('/storage/vc');

<<<<<<< HEAD
    if (id) {
      const targetImage = response.data.vc_list.find((img) => img.id.toString() === id);
      const newImages = targetImage
        ? await Promise.all([targetImage].map(async (item) => {
					const credentialPayload = await parseCredentialDependingOnFormat(item.credential, item.format);
					return ({
            id: item.id,
						credentialIdentifier:item.credentialIdentifier,
            src: item.logoURL,
            alt: item.issuerFriendlyName,
            data: credentialPayload["vc"]['credentialSubject'],
            type: credentialPayload['vc']["type"]["2"],
            expdate: credentialPayload['vc']["expirationDate"],
						json: JSON.stringify(credentialPayload["vc"], null, 2)
          });
				}))
        : [];

      return newImages[0];
    } else {
      const newImages = await Promise.all(response.data.vc_list.map(async (item) => {
				const credentialPayload = await parseCredentialDependingOnFormat(item.credential, item.format);
				return ({
					id: item.id,
					credentialIdentifier:item.credentialIdentifier,
					src: item.logoURL,
					alt: item.issuerFriendlyName,
					data: credentialPayload["vc"]['credentialSubject'],
					type: credentialPayload['vc']["type"]["2"],
					expdate: credentialPayload['vc']["expirationDate"],
					json:JSON.stringify(credentialPayload["vc"], null, 2)
				})
=======
		if (id) {
			const targetImage = response.data.vc_list.find((img) => img.id.toString() === id);
			const newImages = targetImage
				? [targetImage].map((item) => ({
					id: item.id,
					credentialIdentifier: item.credentialIdentifier,
					src: item.logoURL,
					alt: item.issuerFriendlyName,
					data: parseJwt(item.credential)["vc"]['credentialSubject'],
					type: parseJwt(item.credential)['vc']["type"]["2"],
					expdate: parseJwt(item.credential)['vc']["expirationDate"],
					json: JSON.stringify(parseJwt(item.credential)["vc"], null, 2)

				}))
				: [];

			return newImages[0];
		} else {
			const newImages = response.data.vc_list.map((item) => ({
				id: item.id,
				credentialIdentifier: item.credentialIdentifier,
				src: item.logoURL,
				alt: item.issuerFriendlyName,
				data: parseJwt(item.credential)["vc"]['credentialSubject'],
				type: parseJwt(item.credential)['vc']["type"]["2"],
				expdate: parseJwt(item.credential)['vc']["expirationDate"],
				json: JSON.stringify(parseJwt(item.credential)["vc"], null, 2)
>>>>>>> a5c4173e
			}));

			return newImages;
		}
	} catch (error) {
		console.error('Failed to fetch data', error);
		return null;
	}
}<|MERGE_RESOLUTION|>--- conflicted
+++ resolved
@@ -40,7 +40,6 @@
 	try {
 		const response = await api.get('/storage/vc');
 
-<<<<<<< HEAD
     if (id) {
       const targetImage = response.data.vc_list.find((img) => img.id.toString() === id);
       const newImages = targetImage
@@ -73,35 +72,6 @@
 					expdate: credentialPayload['vc']["expirationDate"],
 					json:JSON.stringify(credentialPayload["vc"], null, 2)
 				})
-=======
-		if (id) {
-			const targetImage = response.data.vc_list.find((img) => img.id.toString() === id);
-			const newImages = targetImage
-				? [targetImage].map((item) => ({
-					id: item.id,
-					credentialIdentifier: item.credentialIdentifier,
-					src: item.logoURL,
-					alt: item.issuerFriendlyName,
-					data: parseJwt(item.credential)["vc"]['credentialSubject'],
-					type: parseJwt(item.credential)['vc']["type"]["2"],
-					expdate: parseJwt(item.credential)['vc']["expirationDate"],
-					json: JSON.stringify(parseJwt(item.credential)["vc"], null, 2)
-
-				}))
-				: [];
-
-			return newImages[0];
-		} else {
-			const newImages = response.data.vc_list.map((item) => ({
-				id: item.id,
-				credentialIdentifier: item.credentialIdentifier,
-				src: item.logoURL,
-				alt: item.issuerFriendlyName,
-				data: parseJwt(item.credential)["vc"]['credentialSubject'],
-				type: parseJwt(item.credential)['vc']["type"]["2"],
-				expdate: parseJwt(item.credential)['vc']["expirationDate"],
-				json: JSON.stringify(parseJwt(item.credential)["vc"], null, 2)
->>>>>>> a5c4173e
 			}));
 
 			return newImages;
