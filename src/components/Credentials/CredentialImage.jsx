--- conflicted
+++ resolved
@@ -6,12 +6,8 @@
 import CredentialStatusIndicatorsRibbon from './CredentialStatusIndicatorsRibbon';
 import SessionContext from '@/context/SessionContext';
 
-<<<<<<< HEAD
-const CredentialImage = ({ vcEntity, className, onClick, showRibbon = true, vcEntityInstances = null, filter = null, onLoad, }) => {
+const CredentialImage = ({ vcEntity, className, onClick, showRibbon = true, vcEntityInstances = null, filter = null, onLoad, borderColor=undefined }) => {
 	const { keystore } = useContext(SessionContext)
-=======
-const CredentialImage = ({ vcEntity, className, onClick, showRibbon = true, vcEntityInstances = null, filter = null, onLoad, borderColor=undefined }) => {
->>>>>>> c1275736
 	const [imageSrc, setImageSrc] = useState(undefined);
 	const [walletStateKeypairs, setWalletStateKeyPairs] = useState(null);
 
@@ -61,11 +57,7 @@
 						<ExpiredRibbon vcEntity={vcEntity} borderColor={borderColor} />
 					}
 					{showRibbon &&
-<<<<<<< HEAD
-						<CredentialStatusIndicatorsRibbon vcEntity={vcEntity} walletStateKeypairs={walletStateKeypairs} />
-=======
-						<UsagesRibbon vcEntityInstances={vcEntityInstances} borderColor={borderColor} />
->>>>>>> c1275736
+						<CredentialStatusIndicatorsRibbon vcEntity={vcEntity} walletStateKeypairs={walletStateKeypairs} borderColor={borderColor} />
 					}
 				</>
 			) : (
