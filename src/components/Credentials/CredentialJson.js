// CredentialJson.js

import React, { useEffect, useState, useContext } from 'react';

import { AiOutlineDown, AiOutlineUp } from 'react-icons/ai';
<<<<<<< HEAD
import GetButton from '../Buttons/GetButton';
import ContainerContext from '../../context/ContainerContext';
=======
import { parseCredential } from '../../functions/parseCredential';
import Button from '../Buttons/Button';
>>>>>>> cf791903

const CredentialJson = ({ credential }) => {
	const [showJsonCredentials, setShowJsonCredentials] = useState(false);


	const container = useContext(ContainerContext);

	const [parsedCredential, setParsedCredential] = useState(null);

	useEffect(() => {
		if (container) {
			container.credentialParserRegistry.parse(credential).then((c) => {
				if ('error' in c) {
					return;
				}
				setParsedCredential(c.beautifiedForm);
			});
		}
	}, [credential, container]);

	return (
		<div className=" lg:p-0 p-2 w-full">
			<div className="mb-4 flex items-center">
				<Button
					onClick={() => setShowJsonCredentials(!showJsonCredentials)}
					variant="primary"
				>
					{showJsonCredentials ? 'Hide Credentials Details' : 'Show Credentials Details'}
					{showJsonCredentials ? (
						<AiOutlineUp className="ml-1" />
					) : (
						<AiOutlineDown className="ml-1" />
					)}
				</Button>
			</div>

			<hr className="my-2 border-t border-primary dark:border-primary-light py-2" />

			{showJsonCredentials && parsedCredential ? (
				<div>
					<textarea
						rows="10"
						readOnly
						className="w-full dark:bg-gray-900 dark:text-white border rounded p-2 rounded-xl"
						value={JSON.stringify(parsedCredential, null, 2)}
					/>
				</div>
			) : (
				<p></p>
			)}
		</div>
	);
};

export default CredentialJson;<|MERGE_RESOLUTION|>--- conflicted
+++ resolved
@@ -3,13 +3,8 @@
 import React, { useEffect, useState, useContext } from 'react';
 
 import { AiOutlineDown, AiOutlineUp } from 'react-icons/ai';
-<<<<<<< HEAD
-import GetButton from '../Buttons/GetButton';
 import ContainerContext from '../../context/ContainerContext';
-=======
-import { parseCredential } from '../../functions/parseCredential';
 import Button from '../Buttons/Button';
->>>>>>> cf791903
 
 const CredentialJson = ({ credential }) => {
 	const [showJsonCredentials, setShowJsonCredentials] = useState(false);
