import ExpiredRibbon from './ExpiredRibbon';
import UsagesRibbon from "./UsagesRibbon";

const CredentialImage = ({ parsedCredential, className, onClick, showRibbon = true, vcEntityInstances = null }) => {

	return (
		<>
			{parsedCredential && (
				<img src={parsedCredential.credentialImage.credentialImageURL} alt={"Credential"} className={className} onClick={onClick} />
			)}
<<<<<<< HEAD
			{showRibbon &&
				<ExpiredRibbon parsedCredential={parsedCredential} />
=======
			{parsedCredential && showRibbon &&
				<ExpiredRibbon parsedCredential={parsedCredential.beautifiedForm} />
>>>>>>> c6d4a785
			}
			{vcEntityInstances && showRibbon &&
				<UsagesRibbon vcEntityInstances={vcEntityInstances} />
			}
		</>
	);
};

export default CredentialImage;<|MERGE_RESOLUTION|>--- conflicted
+++ resolved
@@ -8,13 +8,8 @@
 			{parsedCredential && (
 				<img src={parsedCredential.credentialImage.credentialImageURL} alt={"Credential"} className={className} onClick={onClick} />
 			)}
-<<<<<<< HEAD
-			{showRibbon &&
+			{parsedCredential && showRibbon &&
 				<ExpiredRibbon parsedCredential={parsedCredential} />
-=======
-			{parsedCredential && showRibbon &&
-				<ExpiredRibbon parsedCredential={parsedCredential.beautifiedForm} />
->>>>>>> c6d4a785
 			}
 			{vcEntityInstances && showRibbon &&
 				<UsagesRibbon vcEntityInstances={vcEntityInstances} />
