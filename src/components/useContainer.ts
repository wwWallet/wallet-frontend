import { useEffect, useState, useContext, useMemo } from "react";
import { DIContainer } from "../lib/DIContainer";
import { IHttpProxy } from "../lib/interfaces/IHttpProxy";
import { IOpenID4VCIClient } from "../lib/interfaces/IOpenID4VCIClient";
import { IOpenID4VCIClientStateRepository } from "../lib/interfaces/IOpenID4VCIClientStateRepository";
import { IOpenID4VCIHelper } from "../lib/interfaces/IOpenID4VCIHelper";
import { HttpProxy } from "../lib/services/HttpProxy";
import { OpenID4VCIClientFactory } from "../lib/services/OpenID4VCIClientFactory";
import { OpenID4VCIClientStateRepository } from "../lib/services/OpenID4VCIClientStateRepository";
import { OpenID4VCIHelper } from "../lib/services/OpenID4VCIHelper";
import { ClientConfig } from "../lib/types/ClientConfig";
import { StorableCredential } from "../lib/types/StorableCredential";
import { IOpenID4VPRelyingParty } from "../lib/interfaces/IOpenID4VPRelyingParty";
import { OpenID4VPRelyingParty } from "../lib/services/OpenID4VPRelyingParty";
import { IOpenID4VPRelyingPartyStateRepository } from "../lib/interfaces/IOpenID4VPRelyingPartyStateRepository";
import { OpenID4VPRelyingPartyStateRepository } from "../lib/services/OpenID4VPRelyingPartyStateRepository";
import SessionContext from "../context/SessionContext";
import { ICredentialParserRegistry } from "../lib/interfaces/ICredentialParser";
import { CredentialParserRegistry } from "../lib/services/CredentialParserRegistry";
import { parseSdJwtCredential } from "../functions/parseSdJwtCredential";
import { CredentialConfigurationSupported } from "../lib/schemas/CredentialConfigurationSupportedSchema";
import { generateRandomIdentifier } from "../lib/utils/generateRandomIdentifier";
import { fromBase64 } from "../util";


export type ContainerContextValue = {
	httpProxy: IHttpProxy,
	openID4VPRelyingParty: IOpenID4VPRelyingParty,
	openID4VCIHelper: IOpenID4VCIHelper,
	openID4VCIClients: { [x: string]: IOpenID4VCIClient },
	credentialParserRegistry: ICredentialParserRegistry,
}


const defaultLocale = 'en-US';

export function useContainer() {
	const { isLoggedIn, api, keystore } = useContext(SessionContext);

	const [trustedCredentialIssuers, setTrustedCredentialIssuers] = useState(null)

	const cont = new DIContainer();

	const [container, setContainer] = useState<ContainerContextValue>(null);

	useEffect(() => {
		if (isLoggedIn) {
			api.getExternalEntity('/issuer/all').then((response) => {
				setTrustedCredentialIssuers(response.data)
			}).catch(err => {
				setTrustedCredentialIssuers([]);
			});
		}
	}, [isLoggedIn]);

	async function initialize() {

		cont.register<IHttpProxy>('HttpProxy', HttpProxy);
		cont.register<IOpenID4VPRelyingPartyStateRepository>('OpenID4VPRelyingPartyStateRepository', OpenID4VPRelyingPartyStateRepository);

		cont.register<ICredentialParserRegistry>('CredentialParserRegistry', CredentialParserRegistry);

		cont.register<IOpenID4VCIClientStateRepository>('OpenID4VCIClientStateRepository', OpenID4VCIClientStateRepository);
		cont.register<IOpenID4VCIHelper>('OpenID4VCIHelper', OpenID4VCIHelper, cont.resolve<IHttpProxy>('HttpProxy'));
		const credentialParserRegistry = cont.resolve<ICredentialParserRegistry>('CredentialParserRegistry');

		credentialParserRegistry.addParser({
			async parse(rawCredential) {

				if (typeof rawCredential != 'string') {
					return { error: "rawCredential not of type 'string'" };

				}
				const result = await parseSdJwtCredential(rawCredential);
				if ('error' in result) {
					return { error: "Failed to parse sdjwt" };
				}

<<<<<<< HEAD
=======
				try {
					const { metadata } = await cont.resolve<IOpenID4VCIHelper>('OpenID4VCIHelper').getCredentialIssuerMetadata(result.beautifiedForm.iss);
					const credentialConfigurationSupportedObj: CredentialConfigurationSupported = Object.values(metadata.credential_configurations_supported)
						.filter((x: any) => x?.vct && result.beautifiedForm?.vct && x.vct === result.beautifiedForm?.vct)
					[0];
>>>>>>> 4f401b44


				const credentialHeader = JSON.parse(new TextDecoder().decode(fromBase64(rawCredential.split('.')[0] as string)));

				const credentialImageURL = credentialHeader?.vctm?.display && credentialHeader.vctm.display[0] && credentialHeader.vctm.display[0][defaultLocale] ?
					credentialHeader.vctm.display[0][defaultLocale]?.rendering?.simple?.logo?.uri
					: null;

				const credentialImageSvgTemplateURL = credentialHeader?.vctm?.display &&
						credentialHeader.vctm.display[0] && credentialHeader.vctm.display[0][defaultLocale] &&
						credentialHeader.vctm.display[0][defaultLocale]?.rendering?.svg_templates.length > 0 ?
					credentialHeader.vctm.display[0][defaultLocale]?.rendering?.svg_templates[0]?.uri
					: null;

				const credentialFriendlyName = credentialHeader?.vctm?.display && credentialHeader.vctm.display[0] && credentialHeader.vctm.display[0][defaultLocale] ?
					credentialHeader.vctm.display[0][defaultLocale]?.name
					: null;


				if (credentialImageSvgTemplateURL) {
					return {
						beautifiedForm: result.beautifiedForm,
						credentialImage: {
							credentialImageSvgTemplateURL: credentialImageSvgTemplateURL
						},
						credentialFriendlyName,
					}
				}
				else {
					return {
						beautifiedForm: result.beautifiedForm,
						credentialImage: {
							credentialImageURL: credentialImageURL,
						},
						credentialFriendlyName,
					}
				}
			},
		});

		cont.register<IOpenID4VPRelyingParty>('OpenID4VPRelyingParty', OpenID4VPRelyingParty,
			cont.resolve<IOpenID4VPRelyingPartyStateRepository>('OpenID4VPRelyingPartyStateRepository'),
			cont.resolve<IHttpProxy>('HttpProxy'),
			cont.resolve<ICredentialParserRegistry>('CredentialParserRegistry'),
			async function getAllStoredVerifiableCredentials() {
				const fetchAllCredentials = await api.get('/storage/vc');
				return { verifiableCredentials: fetchAllCredentials.data.vc_list };
			},

			async function signJwtPresentationKeystoreFn(nonce: string, audience: string, verifiableCredentials: any[]): Promise<{ vpjwt: string }> {
				return keystore.signJwtPresentation(nonce, audience, verifiableCredentials)
			},

			async function storeVerifiablePresentation(presentation: string, format: string, identifiersOfIncludedCredentials: string[], presentationSubmission: any, audience: string) {
				await api.post('/storage/vp', {
					presentationIdentifier: generateRandomIdentifier(32),
					presentation,
					presentationSubmission,
					includedVerifiableCredentialIdentifiers: identifiersOfIncludedCredentials,
					audience,
					issuanceDate: new Date().toISOString(),
				});
			}
		);

		cont.register<OpenID4VCIClientFactory>('OpenID4VCIClientFactory', OpenID4VCIClientFactory,
			cont.resolve<IHttpProxy>('HttpProxy'),
			cont.resolve<IOpenID4VCIClientStateRepository>('OpenID4VCIClientStateRepository'),
			async (cNonce: string, audience: string, clientId: string): Promise<{ jws: string }> => {
				const [{ proof_jwt }, newPrivateData, keystoreCommit] = await keystore.generateOpenid4vciProof(cNonce, audience, clientId);
				await api.updatePrivateData(newPrivateData);
				await keystoreCommit();
				return { jws: proof_jwt };
			},
			async function storeCredential(c: StorableCredential) {
				await api.post('/storage/vc', {
					...c
				});
			},
		);


		const httpProxy = cont.resolve<IHttpProxy>('HttpProxy');
		const openID4VCIHelper = cont.resolve<IOpenID4VCIHelper>('OpenID4VCIHelper');

		const openID4VPRelyingParty = cont.resolve<IOpenID4VPRelyingParty>('OpenID4VPRelyingParty');

		let openID4VCIClientsJson: { [x: string]: IOpenID4VCIClient } = {};

		let clientConfigs: ClientConfig[] = await Promise.all(trustedCredentialIssuers.map(async (credentialIssuer) => {
			const [authorizationServerMetadata, credentialIssuerMetadata] = await Promise.all([
				openID4VCIHelper.getAuthorizationServerMetadata(credentialIssuer.credentialIssuerIdentifier).catch((err) => null),
				openID4VCIHelper.getCredentialIssuerMetadata(credentialIssuer.credentialIssuerIdentifier).catch((err) => null),
			]);
			if (!authorizationServerMetadata || !credentialIssuerMetadata) {
				console.error("Either authorizationServerMetadata or credentialIssuerMetadata could not be loaded");
				return null;
			}
			return {
				clientId: credentialIssuer.clientId,
				credentialIssuerIdentifier: credentialIssuer.credentialIssuerIdentifier,
				credentialIssuerMetadata: credentialIssuerMetadata.metadata,
				authorizationServerMetadata: authorizationServerMetadata.authzServeMetadata,
			}
		}));

		clientConfigs = clientConfigs.filter((conf) => conf != null);


		const openID4VCIClientFactory = cont.resolve<OpenID4VCIClientFactory>('OpenID4VCIClientFactory');

		for (const config of clientConfigs) {
			const openID4VCIClient = openID4VCIClientFactory.createClient(config);
			openID4VCIClientsJson[config.credentialIssuerIdentifier] = openID4VCIClient;
		}
		return { openID4VCIClientsJson, openID4VPRelyingParty, httpProxy, openID4VCIHelper, credentialParserRegistry };
	}

	useEffect(() => {
		if (isLoggedIn && trustedCredentialIssuers) {
			console.log("container instance created...");
			initialize().then(({ openID4VCIClientsJson, openID4VPRelyingParty, httpProxy, openID4VCIHelper, credentialParserRegistry }) => {
				setContainer({
					openID4VCIClients: openID4VCIClientsJson,
					openID4VPRelyingParty,
					httpProxy,
					openID4VCIHelper,
					credentialParserRegistry,
				});
			});
		}
	}, [isLoggedIn, trustedCredentialIssuers])

	return useMemo(() => {
		return { container }
	}, [isLoggedIn, trustedCredentialIssuers, container])
}<|MERGE_RESOLUTION|>--- conflicted
+++ resolved
@@ -76,21 +76,11 @@
 					return { error: "Failed to parse sdjwt" };
 				}
 
-<<<<<<< HEAD
-=======
-				try {
-					const { metadata } = await cont.resolve<IOpenID4VCIHelper>('OpenID4VCIHelper').getCredentialIssuerMetadata(result.beautifiedForm.iss);
-					const credentialConfigurationSupportedObj: CredentialConfigurationSupported = Object.values(metadata.credential_configurations_supported)
-						.filter((x: any) => x?.vct && result.beautifiedForm?.vct && x.vct === result.beautifiedForm?.vct)
-					[0];
->>>>>>> 4f401b44
 
 
 				const credentialHeader = JSON.parse(new TextDecoder().decode(fromBase64(rawCredential.split('.')[0] as string)));
 
-				const credentialImageURL = credentialHeader?.vctm?.display && credentialHeader.vctm.display[0] && credentialHeader.vctm.display[0][defaultLocale] ?
-					credentialHeader.vctm.display[0][defaultLocale]?.rendering?.simple?.logo?.uri
-					: null;
+
 
 				const credentialImageSvgTemplateURL = credentialHeader?.vctm?.display &&
 						credentialHeader.vctm.display[0] && credentialHeader.vctm.display[0][defaultLocale] &&
@@ -113,6 +103,19 @@
 					}
 				}
 				else {
+					let credentialImageURL = credentialHeader?.vctm?.display && credentialHeader.vctm.display[0] && credentialHeader.vctm.display[0][defaultLocale] ?
+						credentialHeader.vctm.display[0][defaultLocale]?.rendering?.simple?.logo?.uri
+						: null;
+				
+					if (!credentialImageURL) { // prrovide fallback method through the OpenID credential issuer metadata
+						const { metadata } = await cont.resolve<IOpenID4VCIHelper>('OpenID4VCIHelper').getCredentialIssuerMetadata(result.beautifiedForm.iss);
+						const credentialConfigurationSupportedObj: CredentialConfigurationSupported = Object.values(metadata.credential_configurations_supported)
+							.filter((x: any) => x?.vct && result.beautifiedForm?.vct && x.vct === result.beautifiedForm?.vct)
+							[0];
+
+						credentialImageURL = credentialConfigurationSupportedObj.display.length > 0 ? credentialConfigurationSupportedObj.display[0]?.background_image?.uri : null;
+					}
+
 					return {
 						beautifiedForm: result.beautifiedForm,
 						credentialImage: {
