import axios from "axios";
import Polyglot from "node-polyglot";
import React, { useEffect, useState } from "react";
import { useSearchParams } from "react-router-dom";
import config from "../../config/config.dev";
import { CredentialEntity } from "../../interfaces/credential.interface";
import { removeElementFromStringArray } from "../../utils/GeneralUtils";
import SelectableCredentialList from "./SelectableCredentialList";
import './Authorize.css';
<<<<<<< HEAD
=======
import { FontAwesomeIcon } from '@fortawesome/react-fontawesome'
import { faExclamationCircle } from '@fortawesome/free-solid-svg-icons'
import { CreateVpRequestDTO } from "../../interfaces/presentation.interface";
>>>>>>> 70faeac0

const Authorize: React.FC<{polyglot: Polyglot}> = ({polyglot}) => {

	const [searchParams] = useSearchParams();
	const [loading, setLoading] = useState(false);
	const [message, setMessage] = useState("");
	const [credentials, setCredentials] = useState<any[]>([]);

	const [selected, setSelected] = useState<string[]>([]);

	// store search params
	const presentation_definition = searchParams.get('presentation_definition');
	const nonce = searchParams.get('nonce');
	if (nonce == null || nonce === "") {
		throw new Error("Errror no NONCE was provided");
	}
	const conformance = searchParams.get('conformance');
	const redirect_uri = searchParams.get('redirect_uri');
	if (redirect_uri == null || redirect_uri === "") {
		throw new Error("Redirect uri is empty");
	}
	const scope = searchParams.get('scope');

	// load credentials from db
	useEffect(() => {
		setLoading(true);
		const url = new URL(config.storeBackend.vcStorageUrl + '/vc')
		if (presentation_definition != null)
			url.searchParams.append('presentation_definition', presentation_definition);
		// get vcs that conform with the presentation_definition object

		const axiosOptions = {headers: { Authorization: `Bearer ${localStorage.getItem('appToken')}`}}
		axios.get<{vc_list: CredentialEntity[]}>(url.toString(), axiosOptions).then(res => {
			const fetchedCredentials: CredentialEntity[] = res.data.vc_list;
			console.log("Credentials = ", res.data);
			setCredentials(fetchedCredentials);
			if (fetchedCredentials.length == 0) {
				setMessage(polyglot.t('Wallet.tab1.emptyVC'));
			}
			setLoading(true);
		});

	}, []);

	const sendPresentation = () => {
		const selectedCredentialEntities: CredentialEntity[] = credentials.filter((credential: CredentialEntity) => {
			return selected.includes(credential.identifier);
		});

		const requestBody: CreateVpRequestDTO = {
			alg: "ES256K",
			credentialEntities: selectedCredentialEntities,
			nonce: nonce,
			audience: redirect_uri,
			format: "jwt_vp"
		};
		const axiosOptions = {headers: { Authorization: `Bearer ${localStorage.getItem('appToken')}`}}
		axios.post<{vp_jwt: string}>(config.signatoryBackend.url + '/signing', requestBody, axiosOptions).then(res => {
			const { vp_jwt } = res.data;
			console.log("vp jwt = ", vp_jwt)
			axios.post(redirect_uri, { vp_token: vp_jwt }).then(res => {

				// render the results of the verification to the user
				console.log("Verification results = ", res.data);
			});
		});
	}

	const handleSelectVc = (credentialId: string) => {
		setSelected((vcs) => vcs = [...vcs, credentialId]);
	}

	const handleDeselectVc = (credentialId: string) => {
		setSelected((vcs) => removeElementFromStringArray(vcs, credentialId));
	}

	const authorize = () => {
		console.log('Selected VCs: ', selected)
	}

	return (
		<div className="gunet-container">
			<h1>{polyglot.t('Authz.title')}</h1>
			<p>{polyglot.t('Authz.description1')}</p>
			<p className="presentationDisclaimer">
				<FontAwesomeIcon className="disclaimerIcon" icon={faExclamationCircle} />
				{polyglot.t('Authz.description2')}
			</p>
			{message ?
				<React.Fragment>
					<div className="message">{message}</div>
				</React.Fragment>
				:
<<<<<<< HEAD
				<div className="AuthorizeSplit">
					<div className="AuthorizeContent">
						<h4>{polyglot.t('Wallet.tab1.verifiableCredentials')}</h4>
						<SelectableCredentialList polyglot={polyglot} credentials={credentials} loaded={loading}
							handleSelectVc={handleSelectVc} handleDeselectVc={handleDeselectVc}
						/>
						{!credentials.length && !loading &&
							<div className="message">
								{polyglot.t('Wallet.tab1.emptyVC')}
							</div>
						}
					</div>
					<div className="AuthorizeButton">
						<button
							className="login-button ui fancy button authorize-btn"
							onClick={authorize}>
							{polyglot.t('Authz.buttonAuthorize')}
						</button>
					</div>
					<button
						className="authorize-bar"
						onClick={authorize}>
=======
				<div>
					{/* <h4>{polyglot.t('Wallet.tab1.verifiableCredentials')}</h4> */}
					<SelectableCredentialList polyglot={polyglot} credentials={credentials} loaded={loading}
						handleSelectVc={handleSelectVc} handleDeselectVc={handleDeselectVc}
					/>
					{!credentials.length && !loading &&
						<div className="message">
							{polyglot.t('Wallet.tab1.emptyVC')}
						</div>
					}
					<button
						className="login-button ui fancy button"
						onClick={() => { sendPresentation() }}>
>>>>>>> 70faeac0
						{polyglot.t('Authz.buttonAuthorize')}
					</button>
				</div>
			}
		</div>
	);
}

export default Authorize;<|MERGE_RESOLUTION|>--- conflicted
+++ resolved
@@ -7,12 +7,9 @@
 import { removeElementFromStringArray } from "../../utils/GeneralUtils";
 import SelectableCredentialList from "./SelectableCredentialList";
 import './Authorize.css';
-<<<<<<< HEAD
-=======
 import { FontAwesomeIcon } from '@fortawesome/react-fontawesome'
 import { faExclamationCircle } from '@fortawesome/free-solid-svg-icons'
 import { CreateVpRequestDTO } from "../../interfaces/presentation.interface";
->>>>>>> 70faeac0
 
 const Authorize: React.FC<{polyglot: Polyglot}> = ({polyglot}) => {
 
@@ -77,6 +74,7 @@
 
 				// render the results of the verification to the user
 				console.log("Verification results = ", res.data);
+				window.location.href = '/verification/results';
 			});
 		});
 	}
@@ -89,9 +87,6 @@
 		setSelected((vcs) => removeElementFromStringArray(vcs, credentialId));
 	}
 
-	const authorize = () => {
-		console.log('Selected VCs: ', selected)
-	}
 
 	return (
 		<div className="gunet-container">
@@ -106,10 +101,9 @@
 					<div className="message">{message}</div>
 				</React.Fragment>
 				:
-<<<<<<< HEAD
 				<div className="AuthorizeSplit">
 					<div className="AuthorizeContent">
-						<h4>{polyglot.t('Wallet.tab1.verifiableCredentials')}</h4>
+						{/* <h4>{polyglot.t('Wallet.tab1.verifiableCredentials')}</h4> */}
 						<SelectableCredentialList polyglot={polyglot} credentials={credentials} loaded={loading}
 							handleSelectVc={handleSelectVc} handleDeselectVc={handleDeselectVc}
 						/>
@@ -122,28 +116,13 @@
 					<div className="AuthorizeButton">
 						<button
 							className="login-button ui fancy button authorize-btn"
-							onClick={authorize}>
+							onClick={ () => sendPresentation()}>
 							{polyglot.t('Authz.buttonAuthorize')}
 						</button>
 					</div>
 					<button
 						className="authorize-bar"
-						onClick={authorize}>
-=======
-				<div>
-					{/* <h4>{polyglot.t('Wallet.tab1.verifiableCredentials')}</h4> */}
-					<SelectableCredentialList polyglot={polyglot} credentials={credentials} loaded={loading}
-						handleSelectVc={handleSelectVc} handleDeselectVc={handleDeselectVc}
-					/>
-					{!credentials.length && !loading &&
-						<div className="message">
-							{polyglot.t('Wallet.tab1.emptyVC')}
-						</div>
-					}
-					<button
-						className="login-button ui fancy button"
-						onClick={() => { sendPresentation() }}>
->>>>>>> 70faeac0
+						onClick={ () => sendPresentation()}>
 						{polyglot.t('Authz.buttonAuthorize')}
 					</button>
 				</div>
