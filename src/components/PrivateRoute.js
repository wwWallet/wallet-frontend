--- conflicted
+++ resolved
@@ -81,9 +81,6 @@
 		} else {
 			setTokenSentInSession(false);
 		}
-<<<<<<< HEAD
-	}, [isPermissionGranted, isOnline]);
-=======
 	}, [
 		api,
 		isOnline,
@@ -91,14 +88,6 @@
 		setTokenSentInSession,
 		tokenSentInSession,
 	]);
-
-	useEffect(() => {
-		if (!isLoggedIn) {
-			const destination = location.pathname + location.search;
-			navigate('/login', { state: { from: destination } });
-		}
-	}, [isLoggedIn, location, navigate, isOnline]);
->>>>>>> cbf0893f
 
 	useEffect(() => {
 		if (latestIsOnlineStatus === false && isOnline === true) {
