--- conflicted
+++ resolved
@@ -1,7 +1,7 @@
 import React, { useEffect, useState } from 'react';
 import { Navigate, useLocation, useNavigate } from 'react-router-dom';
 import { useApi } from '../api';
-<<<<<<< HEAD
+import { useLocalStorageKeystore } from '../services/LocalStorageKeystore';
 import { fetchToken } from '../firebase';
 import Layout from './Layout';
 import Spinner from './Spinner'; // Import your spinner component
@@ -11,18 +11,12 @@
   const [isPermissionGranted, setIsPermissionGranted] = useState(false);
 	const [isPermissionValue, setispermissionValue] = useState('');
   const [loading, setLoading] = useState(false);
-  const isLoggedIn = api.isLoggedIn();
-=======
-import { useLocalStorageKeystore } from '../services/LocalStorageKeystore';
-
-const PrivateRoute = ({ children }) => {
   const api = useApi();
   const keystore = useLocalStorageKeystore();
   const isLoggedIn = api.isLoggedIn() && keystore.isOpen();
->>>>>>> ca524f6c
+  
   const location = useLocation();
   const navigate = useNavigate();
-
 
   useEffect(() => {
     const requestNotificationPermission = async () => {
