import React from 'react';

import AnimatedLinkText from '@/components/Shared/AnimatedLinkText';

export type Variant = (
	'primary'
	| 'secondary'
	| 'tertiary'
	| 'cancel'
	| 'delete'
	| 'outline'
	| 'link'
	| 'custom'
);

type Size = (
	'sm'
	| 'md'
	| 'lg'
	| 'xl'
	| '2xl'
);

type TextSize = (
	'sm'
	| 'md'
	| 'lg'
);

export type Props = {
	id?: string,
	type?: 'button' | 'reset' | 'submit',
	children?: React.ReactNode,
	onClick?: React.MouseEventHandler<HTMLButtonElement>,
	variant?: Variant,
	size?: Size,
	square?: boolean,
	textSize?: TextSize,
	additionalClassName?: string,
	disabled?: boolean,
	ariaLabel?: string,
	title?: string,
	linkLineSize?: 'regular-small' | 'small' | 'mid' | 'large',
	linkClassName?: string,
};

const Button = ({
	id,
	type = 'button',
	children,
	onClick,
	variant = 'custom',
	size = 'md',
	square = false,
	textSize = 'sm',
	additionalClassName = '',
	disabled = false,
	ariaLabel,
	title,
	linkLineSize = 'regular-small',
	linkClassName = 'text-c-lm-gray-900 dark:text-c-dm-gray-100',
}: Props) => {

	if (variant === 'link') {
		return (
			<button
			id={id}
			type={type}
			{...(onClick && { onClick: onClick })}
			{...(disabled && { disabled })}
			className={`${additionalClassName} group`}
			{...(ariaLabel && { 'aria-label': ariaLabel })}
			{...(title && { title })}
			>
				<AnimatedLinkText
				className={linkClassName}
				size={linkLineSize}
				text={children}
				/>
			</button>
		)
	}

	const getVariantClassName = () => {
<<<<<<< HEAD
		let sizeClasses = '';
		if (size === 'sm') {
			sizeClasses = square ? 'p-1' : 'px-3 py-1';
		} else if (size === 'md') {
			sizeClasses = square ? 'p-2' : 'px-4 py-2';
		} else if (size === 'lg') {
			sizeClasses = square ? 'px-3 ' : 'px-5 py-3';
		} else if (size === 'xl') {
			sizeClasses = square ? 'p-3.5' : 'px-6 py-3.5';
		} else if (size === '2xl') {
			sizeClasses = square ? 'p-5' : 'px-8 py-5';
		} else {
			sizeClasses = square ? 'p-2' : 'px-4 py-2';
		}

		let textSizeClasses = '';
		if (textSize === 'sm') {
			textSizeClasses = 'text-sm';
		} else if (textSize === 'md') {
			textSizeClasses = 'text-md';
		} else if (textSize === 'lg') {
			textSizeClasses = 'text-lg';
		}

		const disabledClasses = !disabled ? 'hover:brightness-[0.85] dark:hover:brightness-[1.15]' : 'grayscale opacity-75 cursor-not-allowed';
		const commonClasses = `rounded-lg shadow-sm text-center font-medium flex flex-row flex-nowrap items-center justify-center gap-2 border transition-color duration-150 ${textSizeClasses} ${disabledClasses}`;

=======
		const commonClasses = 'rounded-lg shadow-xs text-sm px-4 py-2 text-center flex flex-row flex-nowrap items-center justify-center';
>>>>>>> d8ed98c2
		switch (variant) {
			case 'primary':
				return `${commonClasses} ${sizeClasses} text-white bg-primary border-primary`;
			case 'secondary':
				return `${commonClasses} ${sizeClasses} text-white dark:text-white bg-brand-400 dark:bg-brand-600 border-brand-400 dark:border-brand-600`;
			case 'tertiary':
				return `${commonClasses} ${sizeClasses} text-white dark:text-c-dm-gray-900 bg-c-lm-gray-900 dark:bg-c-dm-gray-100 border-c-lm-gray-900 dark:border-c-dm-gray-800`;
			case 'delete':
				return `${commonClasses} ${sizeClasses} text-c-lm-red-light dark:text-c-dm-red-light bg-c-lm-red-dark dark:bg-c-dm-red-dark border-c-lm-red-dark dark:border-c-dm-red-dark`;
			case 'outline':
				return `${commonClasses} ${sizeClasses} test-black dark:text-white bg-c-lm-gray-200 dark:bg-c-dm-gray-800 border-c-lm-gray-600 dark:border-c-dm-gray-400`;
			default:
				return `${commonClasses} ${sizeClasses} text-c-lm-gray-900 dark:text-c-dm-gray-50 bg-brand-300 dark:bg-brand-700 border-brand-300 dark:border-brand-700`;
		}
	};

	const focusVisibleClasses = 'focus-visible:outline-2 focus-visible:outline-offset-2';
	const className = `${getVariantClassName()} ${focusVisibleClasses} ${additionalClassName}`;

	return (
		<button
			id={id}
			type={type}
			{...(onClick && { onClick: onClick })}
			{...(disabled && { disabled })}
			className={className}
			{...(ariaLabel && { 'aria-label': ariaLabel })}
			{...(title && { title })}
		>
			{children}
		</button>
	);
};

export default Button;<|MERGE_RESOLUTION|>--- conflicted
+++ resolved
@@ -82,7 +82,6 @@
 	}
 
 	const getVariantClassName = () => {
-<<<<<<< HEAD
 		let sizeClasses = '';
 		if (size === 'sm') {
 			sizeClasses = square ? 'p-1' : 'px-3 py-1';
@@ -108,11 +107,8 @@
 		}
 
 		const disabledClasses = !disabled ? 'hover:brightness-[0.85] dark:hover:brightness-[1.15]' : 'grayscale opacity-75 cursor-not-allowed';
-		const commonClasses = `rounded-lg shadow-sm text-center font-medium flex flex-row flex-nowrap items-center justify-center gap-2 border transition-color duration-150 ${textSizeClasses} ${disabledClasses}`;
+		const commonClasses = `rounded-lg shadow-xs text-center font-medium flex flex-row flex-nowrap items-center justify-center gap-2 border transition-color duration-150 ${textSizeClasses} ${disabledClasses}`;
 
-=======
-		const commonClasses = 'rounded-lg shadow-xs text-sm px-4 py-2 text-center flex flex-row flex-nowrap items-center justify-center';
->>>>>>> d8ed98c2
 		switch (variant) {
 			case 'primary':
 				return `${commonClasses} ${sizeClasses} text-white bg-primary border-primary`;
