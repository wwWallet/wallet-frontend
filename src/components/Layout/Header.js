<<<<<<< HEAD
import React from 'react';
=======
import React, { useState, useEffect } from 'react';
import { AiOutlineMenu } from "react-icons/ai";
>>>>>>> cf562b88
import { useNavigate, useLocation } from 'react-router-dom';
import { useTranslation } from 'react-i18next';
import ConnectionStatusIcon from './Navigation/ConnectionStatusIcon';
import logo from '../../assets/images/wallet_white.png';

const Header = () => {
	const navigate = useNavigate();
	const location = useLocation();
	const { t } = useTranslation();
	const [isScrolled, setIsScrolled] = useState(false);

	useEffect(() => {
		const handleScroll = () => {
			if (window.scrollY > 35 && !isScrolled) {
				setIsScrolled(true);
			} else if (window.scrollY < 20 && isScrolled) {
				setIsScrolled(false);
			}
		};

		window.addEventListener('scroll', handleScroll);

		return () => {
			window.removeEventListener('scroll', handleScroll);
		};
	}, [isScrolled]);

	const handleNavigate = (path) => {
		if (location.pathname === path) {
			window.location.reload();
		} else {
			navigate(path);
		}
	};

	return (
		<header className={`sticky top-0 z-50 w-full bg-primary dark:bg-primary-hover text-white flex items-center justify-between shadow-md md:hidden rounded-b-lg transition-all duration-300 ${isScrolled ? 'p-3' : 'p-4'}`}>
			<ConnectionStatusIcon size={isScrolled ? 20 : 25} className="transition-all duration-300" />
			<div className="flex items-center">
				<button className='mr-2' onClick={() => handleNavigate('/')}>
					<img
						src={logo}
						alt="Logo"
						className={`cursor-pointer transition-all duration-300 ${isScrolled ? 'w-7' : 'w-10'}`}
					/>
				</button>
				<a href="/" className={`text-white font-bold cursor-pointer transition-all duration-300 ${isScrolled ? 'text-sm' : 'text-xl'}`}>
					{t('common.walletName')}
				</a>
			</div>
		</header>
	);
};

export default Header;<|MERGE_RESOLUTION|>--- conflicted
+++ resolved
@@ -1,9 +1,4 @@
-<<<<<<< HEAD
-import React from 'react';
-=======
 import React, { useState, useEffect } from 'react';
-import { AiOutlineMenu } from "react-icons/ai";
->>>>>>> cf562b88
 import { useNavigate, useLocation } from 'react-router-dom';
 import { useTranslation } from 'react-i18next';
 import ConnectionStatusIcon from './Navigation/ConnectionStatusIcon';
