import React from 'react';
import { AiOutlineLogout, AiOutlineClose, AiOutlineMenu } from "react-icons/ai";
import { FaWallet, FaUserCircle } from "react-icons/fa";
import { IoIosTime, IoIosAddCircle, IoIosSend, IoMdSettings } from "react-icons/io";
import { useLocation, useNavigate } from 'react-router-dom';

import { useApi } from '../api';
import logo from '../assets/images/wallet_white.png';
import { useLocalStorageKeystore } from '../services/LocalStorageKeystore';
import { Trans, useTranslation } from 'react-i18next';

const NavItem = ({
	children,
	handleNavigate,
	location,
	path,
	alias,
}) => {
	const isActive = location.pathname === path || location.pathname === alias;
	return (
		<button
			onClick={() => handleNavigate(path)}
			className={`cursor-pointer flex items-center space-x-2 mb-4 p-2 rounded-r-xl w-full ${isActive ? 'bg-white text-primary' : 'nav-item-animate-hover'}`}
		>
			{children}
		</button>
	);
};

const Sidebar = ({ isOpen, toggle }) => {

	const api = useApi();
	const { username, displayName } = api.getSession();
	const location = useLocation();
	const navigate = useNavigate();
	const keystore = useLocalStorageKeystore();
	const { t } = useTranslation();

	const handleLogout = async () => {
		api.clearSession();
		await keystore.close();
		navigate('/login');
	};

	const handleNavigate = (path) => {
		if (location.pathname === path) {
			window.location.reload();
		} else {
			navigate(path);
			if (window.innerWidth <= 639) {
				toggle();
			}
		}
	};

	return (
		<div
			className={`${isOpen
				? 'w-full flex flex-col justify-between fixed h-screen z-30 bg-primary dark:bg-primary-hover text-white p-4 max480:pb-20 overflow-y-auto'
				: 'hidden sm:flex sm:flex-col justify-between sticky top-0 bg-primary dark:bg-primary-hover w-auto text-white h-screen py-10 px-10 overflow-y-auto'

				}`}
		>
			{/* Header and Nav */}
			<div style={{ display: 'flex', flexDirection: 'column' }} className="flex flex-col space-between">
				<div className="sm:hidden flex items-center justify-between mb-4">
					<button onClick={() => handleNavigate('/')}>
						<img src={logo} alt="Logo" className="w-10 h-auto cursor-pointer" />
					</button>
					<a href={('/')}
						className="text-white text-xl font-bold cursor-pointer"
					>
						{t('common.walletName')}
					</a>
					<button onClick={toggle}>
						{isOpen ? <AiOutlineClose size={24} /> : <AiOutlineMenu size={24} />}
					</button>
				</div>
				<div>
					<div className="hidden sm:flex justify-between items-center mb-4">
<<<<<<< HEAD
						<button className='mb-2 mr-2' onClick={() => handleNavigate('/')}>
							<img
								src={logo}
								alt="Logo"
								className="w-20 h-22 cursor-pointer"
							/>
						</button>
						<a href={('/')}
=======
						<img
							src={logo}
							alt="Logo"
							className="w-16 h-22 mr-2 cursor-pointer"
							onClick={() => handleNavigate('/')}
						/>
						<h1
>>>>>>> 9cccfb17
							className="text-white text-xl font-bold cursor-pointer"
						>
							{t('common.walletName')}
						</a>
						<button className="sm:hidden" onClick={toggle}>
							<AiOutlineClose size={30} />
						</button>
					</div>
					<hr className="my-4 border-t border-white/20" />

					{/* User */}
					<ul>
						<div className='flex items-center space-x-2 mb-4 p-2 rounded-r-xl'>
							<FaUserCircle size={30} title={displayName || username} />
							<span
								className="text-overflow-ellipsis overflow-hidden whitespace-nowrap md:max-w-[130px]"
								title={displayName || username}
							>
								{displayName || username}
							</span>
						</div>

						<hr className="my-4 border-t border-white/20" />

						{/* Nav Menu */}
						<div className='max480:hidden'>
							<NavItem path="/" alias="/cb" location={location} handleNavigate={handleNavigate}>
								<FaWallet size={30} />
								<span>{t("common.navItemCredentials")}</span>
							</NavItem>
						</div>
						<div className='max480:hidden'>
							<NavItem path="/history" location={location} handleNavigate={handleNavigate}>
								<IoIosTime size={30} />
								<span>{t("common.navItemHistory")}</span>
							</NavItem>
						</div>
						<div className='max480:hidden'>
							<NavItem path="/add" location={location} handleNavigate={handleNavigate}>
								<IoIosAddCircle size={30} />
								<span>{t("common.navItemAddCredentials")}</span>
							</NavItem>
						</div>
						<div className='max480:hidden'>
							<NavItem path="/send" location={location} handleNavigate={handleNavigate}>
								<IoIosSend size={30} />
								<span>{t("common.navItemSendCredentials")}</span>
							</NavItem>
						</div>
						<NavItem path="/settings" location={location} handleNavigate={handleNavigate}>
							<IoMdSettings size={30} />
							<span>{t("common.navItemSettings")}</span>
						</NavItem>

						<hr className="my-4 border-t border-white/20" />


						<button
							onClick={handleLogout}
							className={`cursor-pointer flex items-center space-x-2 mb-4 p-2 rounded-r-xl nav-item-animate-hover w-full`}
						>
							<AiOutlineLogout size={30} />
							<span>{t("sidebar.navItemLogout")}</span>
						</button>
					</ul>
				</div>
			</div>

			{/* Powered By */}
			<div className="text-white text-sm space-x-2 p-2">
				<Trans
					i18nKey="sidebar.poweredBy"
					components={{
						docLinkWalletGithub: <a
							href="https://github.com/wwWallet" rel="noreferrer" target='blank_' className="underline"
						/>
					}}
				/>
			</div>
		</div>
	);
};

export default Sidebar;<|MERGE_RESOLUTION|>--- conflicted
+++ resolved
@@ -78,24 +78,14 @@
 				</div>
 				<div>
 					<div className="hidden sm:flex justify-between items-center mb-4">
-<<<<<<< HEAD
 						<button className='mb-2 mr-2' onClick={() => handleNavigate('/')}>
 							<img
 								src={logo}
 								alt="Logo"
-								className="w-20 h-22 cursor-pointer"
+								className="w-16 h-22 cursor-pointer"
 							/>
 						</button>
 						<a href={('/')}
-=======
-						<img
-							src={logo}
-							alt="Logo"
-							className="w-16 h-22 mr-2 cursor-pointer"
-							onClick={() => handleNavigate('/')}
-						/>
-						<h1
->>>>>>> 9cccfb17
 							className="text-white text-xl font-bold cursor-pointer"
 						>
 							{t('common.walletName')}
