import React from 'react';
import { AiOutlineLogout, AiOutlineClose, AiOutlineMenu } from "react-icons/ai";
import { FaWallet, FaUserCircle } from "react-icons/fa";
import { IoIosTime, IoIosAddCircle, IoIosSend, IoMdSettings } from "react-icons/io";
import { useLocation, useNavigate } from 'react-router-dom';

import { useApi } from '../api';
import logo from '../assets/images/wallet_white.png';
import { useLocalStorageKeystore } from '../services/LocalStorageKeystore';
import { Trans, useTranslation } from 'react-i18next';

const NavItem = ({
	children,
	handleNavigate,
	location,
	path,
}) => {
	return (
		<li
			onClick={() => handleNavigate(path)}
			className={`cursor-pointer flex items-center space-x-2 mb-4 p-2 rounded-r-xl ${location.pathname === path ? 'bg-white text-custom-blue' : 'nav-item-animate-hover'}`}
		>
			{children}
		</li>
	);
};

const Sidebar = ({ isOpen, toggle }) => {

	const api = useApi();
	const { username, displayName } = api.getSession();
	const location = useLocation();
	const navigate = useNavigate();
	const keystore = useLocalStorageKeystore();
	const { t } = useTranslation();

	const handleLogout = async () => {
		api.clearSession();
		await keystore.close();
		navigate('/login');
	};

	const handleNavigate = (path) => {
		if (location.pathname === path) {
			window.location.reload();
		} else {
			navigate(path);
			if (window.innerWidth <= 639) {
				toggle();
			}
		}
	};

	return (
		<div
			className={`${isOpen
				? 'w-full flex flex-col justify-between fixed h-screen z-30 bg-custom-blue text-white p-4 max480:pb-20 overflow-y-auto'
				: 'hidden sm:flex sm:flex-col justify-between	 sticky top-0 bg-custom-blue w-auto text-white h-screen py-10 px-10 overflow-y-auto'

				}`}
		>
<<<<<<< HEAD
			{/* Mobile Header */}
			<div className="sm:hidden flex items-center justify-between mb-4">
				<img src={logo} alt="Logo" className="w-12 h-auto cursor-pointer" onClick={() => handleNavigate('/')} />
				<h1
					className="text-white text-xl font-bold cursor-pointer"
					onClick={() => handleNavigate('/')}
				>
					{t('common.walletName')}
				</h1>
				<button onClick={toggle}>
					{isOpen ? <AiOutlineClose size={24} /> : <AiOutlineMenu size={24} />}
				</button>
			</div>

			{/* Logo */}
=======
			{/* Header and Nav */}
>>>>>>> a34b46e8
			<div style={{ display: 'flex', flexDirection: 'column' }} className="flex flex-col space-between">
				<div className="sm:hidden flex items-center justify-between mb-4">
					<img src={logo} alt="Logo" className="w-10 h-auto cursor-pointer" onClick={() => handleNavigate('/')} />
					<h1
						className="text-white text-xl font-bold cursor-pointer"
						onClick={() => handleNavigate('/')}
					>
						{t('common.walletName')}
					</h1>
					<button onClick={toggle}>
						{isOpen ? <AiOutlineClose size={24} /> : <AiOutlineMenu size={24} />}
					</button>
				</div>
				<div>
					<div className="hidden sm:flex justify-between items-center mb-4">
						<img
							src={logo}
							alt="Logo"
							className="w-16 h-22 mr-2 cursor-pointer"
							onClick={() => handleNavigate('/')}
						/>
						<h1
							className="text-white text-xl font-bold cursor-pointer"
							onClick={() => handleNavigate('/')}
						>
							{t('common.walletName')}
						</h1>
						<button className="sm:hidden" onClick={toggle}>
							<AiOutlineClose size={30} />
						</button>
					</div>
					<hr className="my-4 border-t border-white/20" />

					{/* User */}
					<ul>
						<div className='flex items-center space-x-2 mb-4 p-2 rounded-r-xl'>
							<FaUserCircle size={30} title={displayName || username} />
							<span
								className="text-overflow-ellipsis overflow-hidden whitespace-nowrap md:max-w-[130px]"
								title={displayName || username}
							>
								{displayName || username}
							</span>
						</div>

						<hr className="my-4 border-t border-white/20" />

						{/* Nav Menu */}
						<div className='max480:hidden'>
							<NavItem path="/" location={location} handleNavigate={handleNavigate}>
								<FaWallet size={30} />
								<span>{t("common.navItemCredentials")}</span>
							</NavItem>
						</div>
						<div className='max480:hidden'>
							<NavItem path="/history" location={location} handleNavigate={handleNavigate}>
								<IoIosTime size={30} />
								<span>{t("common.navItemHistory")}</span>
							</NavItem>
						</div>
						<div className='max480:hidden'>
							<NavItem path="/add" location={location} handleNavigate={handleNavigate}>
								<IoIosAddCircle size={30} />
								<span>{t("common.navItemAddCredentials")}</span>
							</NavItem>
						</div>
						<div className='max480:hidden'>
							<NavItem path="/send" location={location} handleNavigate={handleNavigate}>
								<IoIosSend size={30} />
								<span>{t("common.navItemSendCredentials")}</span>
							</NavItem>
						</div>
						<NavItem path="/settings" location={location} handleNavigate={handleNavigate}>
							<IoMdSettings size={30} />
							<span>{t("common.navItemSettings")}</span>
						</NavItem>

						<hr className="my-4 border-t border-white/20" />

						<li
							onClick={handleLogout}
							className={`cursor-pointer flex items-center space-x-2 mb-4 p-2 rounded-r-xl nav-item-animate-hover`}
						>
							<AiOutlineLogout size={30} />
							<span>{t("sidebar.navItemLogout")}</span>
						</li>
					</ul>
				</div>
			</div>

			{/* Powered By */}
			<div className="bg-custom-blue text-white text-sm space-x-2 p-2">
				<Trans
					i18nKey="sidebar.poweredBy"
					components={{
						docLinkWalletGithub: <a
							href="https://github.com/wwWallet" rel="noreferrer" target='blank_' className="underline"
						/>
					}}
				/>
			</div>
		</div>
	);
};

export default Sidebar;<|MERGE_RESOLUTION|>--- conflicted
+++ resolved
@@ -59,25 +59,7 @@
 
 				}`}
 		>
-<<<<<<< HEAD
-			{/* Mobile Header */}
-			<div className="sm:hidden flex items-center justify-between mb-4">
-				<img src={logo} alt="Logo" className="w-12 h-auto cursor-pointer" onClick={() => handleNavigate('/')} />
-				<h1
-					className="text-white text-xl font-bold cursor-pointer"
-					onClick={() => handleNavigate('/')}
-				>
-					{t('common.walletName')}
-				</h1>
-				<button onClick={toggle}>
-					{isOpen ? <AiOutlineClose size={24} /> : <AiOutlineMenu size={24} />}
-				</button>
-			</div>
-
-			{/* Logo */}
-=======
 			{/* Header and Nav */}
->>>>>>> a34b46e8
 			<div style={{ display: 'flex', flexDirection: 'column' }} className="flex flex-col space-between">
 				<div className="sm:hidden flex items-center justify-between mb-4">
 					<img src={logo} alt="Logo" className="w-10 h-auto cursor-pointer" onClick={() => handleNavigate('/')} />
