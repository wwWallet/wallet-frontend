import React from 'react';
import { AiOutlineLogout, AiOutlineClose, AiOutlineMenu } from "react-icons/ai";
import { FaWallet, FaUserCircle } from "react-icons/fa";
import { IoIosTime, IoIosAddCircle, IoIosSend, IoMdSettings } from "react-icons/io";
import { useLocation, useNavigate } from 'react-router-dom';

import { useApi } from '../api';
import logo from '../assets/images/wallet_white.png';
import { useLocalStorageKeystore } from '../services/LocalStorageKeystore';
import { Trans, useTranslation } from 'react-i18next';

const NavItem = ({
	children,
	handleNavigate,
	location,
	path,
}) => {
	return (
		<li
			onClick={() => handleNavigate(path)}
<<<<<<< HEAD
			className={`cursor-pointer flex items-center space-x-2 mb-4 p-2 rounded-r-xl ${location.pathname === path ? 'bg-white text-custom-blue' : 'nav-item-animate-hover'
				}`}
=======
			className={`cursor-pointer flex items-center space-x-2 mb-4 p-2 rounded-r-xl ${location.pathname === path ? 'bg-white text-custom-blue' : 'nav-item-animate-hover'}`}
>>>>>>> a34b46e8
		>
			{children}
		</li>
	);
};

const Sidebar = ({ isOpen, toggle }) => {

	const api = useApi();
	const { username, displayName } = api.getSession();
	const location = useLocation();
	const navigate = useNavigate();
	const keystore = useLocalStorageKeystore();
	const { t } = useTranslation();

	const handleLogout = async () => {
		api.clearSession();
		await keystore.close();
		navigate('/login');
	};

	const handleNavigate = (path) => {
		if (location.pathname === path) {
			window.location.reload();
		} else {
			navigate(path);
			if (window.innerWidth <= 639) {
				toggle();
			}
		}
	};

	return (
		<div
			className={`${isOpen
<<<<<<< HEAD
				? 'w-full table fixed h-full z-50 bg-custom-blue text-white p-4'
				: ' hidden sm:table bg-custom-blue w-auto text-white h-auto py-10 px-10'
				}`}
		>
			{/* Mobile Header */}
			<div className="sm:hidden flex items-center justify-between mb-4">
				<img src={logo} alt="Logo" className="w-10 h-auto cursor-pointer" onClick={() => handleNavigate('/')} />
				<h1
					className="text-white text-xl font-bold cursor-pointer"
					onClick={() => handleNavigate('/')}
				>
					{t('common.walletName')}
				</h1>
				<button onClick={toggle}>
					{isOpen ? <AiOutlineClose size={24} /> : <AiOutlineMenu size={24} />}
				</button>
			</div>

			{/* Logo */}
			<div style={{ display: 'flex', flexDirection: 'column' }} className="flex flex-col space-between">
=======
				? 'w-full flex flex-col justify-between fixed h-screen z-30 bg-custom-blue text-white p-4 max480:pb-20 overflow-y-auto'
				: 'hidden sm:flex sm:flex-col justify-between	 sticky top-0 bg-custom-blue w-auto text-white h-screen py-10 px-10 overflow-y-auto'

				}`}
		>
			{/* Header and Nav */}
			<div style={{ display: 'flex', flexDirection: 'column' }} className="flex flex-col space-between">
				<div className="sm:hidden flex items-center justify-between mb-4">
					<img src={logo} alt="Logo" className="w-10 h-auto cursor-pointer" onClick={() => handleNavigate('/')} />
					<h1
						className="text-white text-xl font-bold cursor-pointer"
						onClick={() => handleNavigate('/')}
					>
						{t('common.walletName')}
					</h1>
					<button onClick={toggle}>
						{isOpen ? <AiOutlineClose size={24} /> : <AiOutlineMenu size={24} />}
					</button>
				</div>
>>>>>>> a34b46e8
				<div>
					<div className="hidden sm:flex justify-between items-center mb-4">
						<img
							src={logo}
							alt="Logo"
							className="w-20 h-22 mb-2 mr-2 cursor-pointer"
							onClick={() => handleNavigate('/')}
						/>
						<h1
							className="text-white text-xl font-bold cursor-pointer"
							onClick={() => handleNavigate('/')}
						>
							{t('common.walletName')}
						</h1>
						<button className="sm:hidden" onClick={toggle}>
							<AiOutlineClose size={30} />
						</button>
					</div>
					<hr className="my-4 border-t border-white/20" />

					{/* User */}
					<ul>
						<div className='flex items-center space-x-2 mb-4 p-2 rounded-r-xl'>
							<FaUserCircle size={30} title={displayName || username} />
							<span
								className="text-overflow-ellipsis overflow-hidden whitespace-nowrap md:max-w-[130px]"
								title={displayName || username}
							>
								{displayName || username}
							</span>
						</div>

						<hr className="my-4 border-t border-white/20" />

						{/* Nav Menu */}
<<<<<<< HEAD
						<div className="step-4">
=======
						<div className='max480:hidden'>
>>>>>>> a34b46e8
							<NavItem path="/" location={location} handleNavigate={handleNavigate}>
								<FaWallet size={30} />
								<span>{t("common.navItemCredentials")}</span>
							</NavItem>
						</div>
<<<<<<< HEAD
						<div className="step-5">
=======
						<div className='max480:hidden'>
>>>>>>> a34b46e8
							<NavItem path="/history" location={location} handleNavigate={handleNavigate}>
								<IoIosTime size={30} />
								<span>{t("common.navItemHistory")}</span>
							</NavItem>
						</div>
<<<<<<< HEAD
						<div className="step-6">
=======
						<div className='max480:hidden'>
>>>>>>> a34b46e8
							<NavItem path="/add" location={location} handleNavigate={handleNavigate}>
								<IoIosAddCircle size={30} />
								<span>{t("common.navItemAddCredentials")}</span>
							</NavItem>
						</div>
<<<<<<< HEAD
						<div className="step-7">
=======
						<div className='max480:hidden'>
>>>>>>> a34b46e8
							<NavItem path="/send" location={location} handleNavigate={handleNavigate}>
								<IoIosSend size={30} />
								<span>{t("common.navItemSendCredentials")}</span>
							</NavItem>
						</div>
<<<<<<< HEAD
						<div className="step-8">
							<NavItem path="/settings" location={location} handleNavigate={handleNavigate}>
								<IoMdSettings size={30} />
								<span>{t("common.navItemSettings")}</span>
							</NavItem>
						</div>
=======
						<NavItem path="/settings" location={location} handleNavigate={handleNavigate}>
							<IoMdSettings size={30} />
							<span>{t("common.navItemSettings")}</span>
						</NavItem>

>>>>>>> a34b46e8
						<hr className="my-4 border-t border-white/20" />

						<li
							onClick={handleLogout}
							className={`cursor-pointer flex items-center space-x-2 mb-4 p-2 rounded-r-xl nav-item-animate-hover`}
						>
							<AiOutlineLogout size={30} />
							<span>{t("sidebar.navItemLogout")}</span>
						</li>
					</ul>
				</div>
			</div>

			{/* Powered By */}
			<div className="bg-custom-blue text-white text-sm space-x-2 p-2">
				<Trans
					i18nKey="sidebar.poweredBy"
					components={{
						docLinkWalletGithub: <a
							href="https://github.com/wwWallet" rel="noreferrer" target='blank_' className="underline"
						/>
					}}
				/>
			</div>
		</div>
	);
};

export default Sidebar;<|MERGE_RESOLUTION|>--- conflicted
+++ resolved
@@ -18,12 +18,7 @@
 	return (
 		<li
 			onClick={() => handleNavigate(path)}
-<<<<<<< HEAD
-			className={`cursor-pointer flex items-center space-x-2 mb-4 p-2 rounded-r-xl ${location.pathname === path ? 'bg-white text-custom-blue' : 'nav-item-animate-hover'
-				}`}
-=======
 			className={`cursor-pointer flex items-center space-x-2 mb-4 p-2 rounded-r-xl ${location.pathname === path ? 'bg-white text-custom-blue' : 'nav-item-animate-hover'}`}
->>>>>>> a34b46e8
 		>
 			{children}
 		</li>
@@ -59,28 +54,6 @@
 	return (
 		<div
 			className={`${isOpen
-<<<<<<< HEAD
-				? 'w-full table fixed h-full z-50 bg-custom-blue text-white p-4'
-				: ' hidden sm:table bg-custom-blue w-auto text-white h-auto py-10 px-10'
-				}`}
-		>
-			{/* Mobile Header */}
-			<div className="sm:hidden flex items-center justify-between mb-4">
-				<img src={logo} alt="Logo" className="w-10 h-auto cursor-pointer" onClick={() => handleNavigate('/')} />
-				<h1
-					className="text-white text-xl font-bold cursor-pointer"
-					onClick={() => handleNavigate('/')}
-				>
-					{t('common.walletName')}
-				</h1>
-				<button onClick={toggle}>
-					{isOpen ? <AiOutlineClose size={24} /> : <AiOutlineMenu size={24} />}
-				</button>
-			</div>
-
-			{/* Logo */}
-			<div style={{ display: 'flex', flexDirection: 'column' }} className="flex flex-col space-between">
-=======
 				? 'w-full flex flex-col justify-between fixed h-screen z-30 bg-custom-blue text-white p-4 max480:pb-20 overflow-y-auto'
 				: 'hidden sm:flex sm:flex-col justify-between	 sticky top-0 bg-custom-blue w-auto text-white h-screen py-10 px-10 overflow-y-auto'
 
@@ -100,7 +73,6 @@
 						{isOpen ? <AiOutlineClose size={24} /> : <AiOutlineMenu size={24} />}
 					</button>
 				</div>
->>>>>>> a34b46e8
 				<div>
 					<div className="hidden sm:flex justify-between items-center mb-4">
 						<img
@@ -136,60 +108,35 @@
 						<hr className="my-4 border-t border-white/20" />
 
 						{/* Nav Menu */}
-<<<<<<< HEAD
-						<div className="step-4">
-=======
 						<div className='max480:hidden'>
->>>>>>> a34b46e8
 							<NavItem path="/" location={location} handleNavigate={handleNavigate}>
 								<FaWallet size={30} />
 								<span>{t("common.navItemCredentials")}</span>
 							</NavItem>
 						</div>
-<<<<<<< HEAD
-						<div className="step-5">
-=======
 						<div className='max480:hidden'>
->>>>>>> a34b46e8
 							<NavItem path="/history" location={location} handleNavigate={handleNavigate}>
 								<IoIosTime size={30} />
 								<span>{t("common.navItemHistory")}</span>
 							</NavItem>
 						</div>
-<<<<<<< HEAD
-						<div className="step-6">
-=======
 						<div className='max480:hidden'>
->>>>>>> a34b46e8
 							<NavItem path="/add" location={location} handleNavigate={handleNavigate}>
 								<IoIosAddCircle size={30} />
 								<span>{t("common.navItemAddCredentials")}</span>
 							</NavItem>
 						</div>
-<<<<<<< HEAD
-						<div className="step-7">
-=======
 						<div className='max480:hidden'>
->>>>>>> a34b46e8
 							<NavItem path="/send" location={location} handleNavigate={handleNavigate}>
 								<IoIosSend size={30} />
 								<span>{t("common.navItemSendCredentials")}</span>
 							</NavItem>
 						</div>
-<<<<<<< HEAD
-						<div className="step-8">
-							<NavItem path="/settings" location={location} handleNavigate={handleNavigate}>
-								<IoMdSettings size={30} />
-								<span>{t("common.navItemSettings")}</span>
-							</NavItem>
-						</div>
-=======
 						<NavItem path="/settings" location={location} handleNavigate={handleNavigate}>
 							<IoMdSettings size={30} />
 							<span>{t("common.navItemSettings")}</span>
 						</NavItem>
 
->>>>>>> a34b46e8
 						<hr className="my-4 border-t border-white/20" />
 
 						<li
