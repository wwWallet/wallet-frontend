--- conflicted
+++ resolved
@@ -119,11 +119,7 @@
 			}
 			try {
 				const filteredVcEntities = vcEntityList.filter(vcEntity =>
-<<<<<<< HEAD
 					popupState.options.conformantCredentialsMap[keys[currentIndex]].credentials.includes(vcEntity.batchId)
-=======
-					popupState.options.conformantCredentialsMap[currentKey].credentials.includes(vcEntity.credentialIdentifier)
->>>>>>> aebabc0c
 				);
 				setVcEntities(filteredVcEntities);
 			} catch (error) {
