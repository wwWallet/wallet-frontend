import React, { useEffect, useMemo, useState, useContext, useCallback } from 'react';
import PopupLayout from './PopupLayout';
import { FaRegCircle, FaCheckCircle, FaInfo, FaIdCard } from 'react-icons/fa';
import { useTranslation, Trans } from 'react-i18next';
import CredentialImage from '../Credentials/CredentialImage';
import CredentialInfo from '../Credentials/CredentialInfo';
import Button from '../Buttons/Button';
import useScreenType from '../../hooks/useScreenType';
import Slider from '../Shared/Slider';
import CredentialCardSkeleton from '../Skeletons/CredentialCardSkeleton';
import { CredentialInfoSkeleton } from '../Skeletons';
import { truncateByWords } from '@/functions/truncateWords';
import { MdFactCheck } from "react-icons/md";
import { useCredentialName } from '@/hooks/useCredentialName';
import i18n from '@/i18n';

<<<<<<< HEAD

=======
>>>>>>> 27ed4bc2
const SelectableCredentialSlideCard = ({
	vcEntity,
	isActive,
	isSelected,
	onClick
}) => {
	const { t } = useTranslation();
	const [imageLoaded, setImageLoaded] = useState(false);

	const credentialName = useCredentialName(
		vcEntity?.parsedCredential?.metadata?.credential?.name,
<<<<<<< HEAD
		vcEntity?.batchId,
=======
		vcEntity?.id,
>>>>>>> 27ed4bc2
		[i18n.language]
	);

	return (
		<button
<<<<<<< HEAD
			id={`slider-select-credentials-${vcEntity.batchId}`}
			className="relative w-full rounded-xl transition-shadow shadow-md hover:shadow-xl cursor-pointer"
			tabIndex={isActive ? 0 : -1}
			onClick={() => onClick(vcEntity.batchId)}
=======
			id={`slider-select-credentials-${vcEntity.id}`}
			className="relative w-full rounded-xl transition-shadow shadow-md hover:shadow-xl cursor-pointer"
			tabIndex={isActive ? 0 : -1}
			onClick={() => onClick(vcEntity.credentialIdentifier)}
>>>>>>> 27ed4bc2
			aria-label={credentialName}
			title={t('selectCredentialPopup.credentialSelectTitle', {
				friendlyName: credentialName,
			})}
		>
			<CredentialImage
				vcEntity={vcEntity}
				vcEntityInstances={vcEntity.instances}
<<<<<<< HEAD
				key={vcEntity.batchId}
=======
				key={vcEntity.credentialIdentifier}
>>>>>>> 27ed4bc2
				parsedCredential={vcEntity.parsedCredential}
				className="w-full object-cover rounded-xl"
				showRibbon={isActive}
				onLoad={() => setImageLoaded(true)}
			/>

			{imageLoaded && (
				<>
					<div
						className={`absolute inset-0 rounded-xl transition-opacity bg-white/50 ${isSelected ? 'opacity-0' : 'opacity-50'
							}`}
					/>
					<div className="absolute bottom-4 right-4 z-60">
						{isSelected ? (
							<FaCheckCircle
								size={30}
								className="z-50 rounded-full bg-white text-primary dark:text-primary-light"
							/>
						) : (
							<FaRegCircle
								size={30}
								className="z-50 rounded-full bg-white/50 text-primary dark:text-primary-light"
							/>
						)}
					</div>
				</>
			)}
		</button>
	);
};

const formatTitle = (title) => {
	if (title) {
		return title.replace(/([a-z])([A-Z])/g, '$1 $2');
	} else {
		return;
	}
};

const normalizePath = (path) => {
	if (Array.isArray(path)) return path;
	if (typeof path === 'string' && path.startsWith('$.')) {
		return path.slice(2).split('.');
	}
	return [path];
};

const StepBar = ({ totalSteps, currentStep, stepTitles }) => {

	return (
		<div className="flex items-center justify-center w-full mb-2">
			{Array.from({ length: totalSteps }, (_, index) => {
				const isActive = index + 1 < currentStep;
				const isCurrent = index + 1 === currentStep;
				return (
					<React.Fragment key={index}>
						<div className="flex flex-col items-center">
							<div
								className={`w-8 h-8 rounded-full flex items-center justify-center text-xs font-bold ${isActive
									? 'text-white bg-primary dark:bg-primary-light border-2 border-primary dark:border-primary-light'
									: isCurrent
										? 'text-primary dark:text-white dark:bg-gray-700 border-2 border-primary dark:border-primary-light'
										: 'text-gray-400 border-2 border-gray-400 dark:border-gray-400'
									}`}
							>
								{index === 0 ? (
									<FaInfo className="text-sm" />
								) : index === totalSteps - 1 ? (
									<MdFactCheck className="text-lg" />
								) : (
									<FaIdCard className="text-base" />
								)}
							</div>
						</div>
						{index < totalSteps - 1 && (
							<div className="flex-auto h-[2px] bg-gray-400">
								<div
									className={`h-[2px] ${isActive ? 'bg-primary dark:bg-primary-light' : ''} transition-all duration-300`}
									style={{ width: isActive ? '100%' : '0%' }}
								></div>
							</div>
						)}
					</React.Fragment>
				);
			})}
		</div>
	);
};

const StepTitle = ({ currentKey, t }) => {
	let icon = <FaIdCard className="w-[1.5rem] h-[1.5rem] shrink-0 align-text-bottom" />;
	let text = t('selectCredentialPopup.selectTitle');

	if (currentKey === 'preview') {
		icon = <FaInfo className="w-[1.25rem] h-[1.25rem] shrink-0 align-text-bottom" />;
		text = t('selectCredentialPopup.previewTitle');
	} else if (currentKey === 'summary') {
		icon = <MdFactCheck className="w-[1.5rem] h-[1.5rem] shrink-0 align-text-bottom" />;
		text = t('selectCredentialPopup.summaryTitle');
	}

	return (
		<h2 className="text-lg font-bold mb-2 text-primary dark:text-white flex flex-wrap items-center gap-2 leading-tight">
			<span className="inline-flex items-center gap-2">
				{icon}
				{t('selectCredentialPopup.baseTitle')} - {text}
			</span>
		</h2>
	);
};

function SelectCredentialsPopup({ popupState, setPopupState, showPopup, hidePopup, vcEntityList }) {

	const [vcEntities, setVcEntities] = useState(null);
	const { t } = useTranslation();
	const rawKeys = useMemo(() => popupState?.options ? Object.keys(popupState.options.conformantCredentialsMap) : [], [popupState]);
	const keys = useMemo(() => ['preview', ...rawKeys, 'summary'], [rawKeys]);
	const stepTitles = useMemo(() => keys, [keys]);
	const [currentIndex, setCurrentIndex] = useState(0);
	const [currentSelectionMap, setCurrentSelectionMap] = useState({});
	const [showFullPurpose, setShowFullPurpose] = useState(false);
	const [showAllPreviewFields, setShowAllPreviewFields] = useState({});

	const [selectedCredential, setSelectedCredential] = useState(null);
	const screenType = useScreenType();
	const [currentSlide, setCurrentSlide] = useState(1);
	const [currentSummarySlide, setCurrentSummarySlide] = useState(0);

	const requestedFieldsPerCredential = useMemo(() => {

		if (!popupState?.options) return {};
		const map = popupState.options.conformantCredentialsMap;
		const result = {};
		for (const [descriptorId, entry] of Object.entries(map)) {
			const seen = new Set();
			result[descriptorId] = (entry.requestedFields || []).filter(field => {
				const key = field.name || field.path?.join('.');
				if (seen.has(key)) return false;
				seen.add(key);
				return true;
			});
		}
		return result;
	}, [popupState]);

	const reinitialize = useCallback(() => {
		setCurrentIndex(0);
		setCurrentSlide(1);
		setCurrentSelectionMap({});
		setSelectedCredential(null);
		setPopupState((current) => ({ ...current, isOpen: false }));
	}, [setPopupState]);

	useEffect(() => {
		const getData = async () => {
			const currentKey = keys[currentIndex];
			if (currentIndex === Object.keys(popupState.options.conformantCredentialsMap).length + 2) {
				reinitialize();
				popupState.resolve(new Map(Object.entries(currentSelectionMap)));
				return;
			}

			if (currentKey === 'preview' || currentKey === 'summary') {
				if (!vcEntities?.length || currentKey !== keys[currentIndex]) {
					setVcEntities([]);
				}
				return;
			}
			try {
				const filteredVcEntities = vcEntityList.filter(vcEntity =>
					popupState.options.conformantCredentialsMap[keys[currentIndex]].credentials.includes(vcEntity.batchId)
				);
				setVcEntities(filteredVcEntities);
			} catch (error) {
				console.error('Failed to fetch data', error);
			}
		};

		if (popupState?.options && vcEntityList) {
			console.log("opts = ", popupState.options)
			getData();
		}
	}, [
		currentIndex,
		currentSelectionMap,
		keys,
		popupState,
		vcEntityList,
		reinitialize
	]);

	useEffect(() => {
		if (popupState?.options) {
			const currentKey = keys[currentIndex];
			const selectedId = currentSelectionMap[currentKey];
			setSelectedCredential(selectedId);
		}
	}, [currentIndex, currentSelectionMap, keys, popupState]);

	const selectedVcEntities = useMemo(() => {
		if (!vcEntityList || !currentSelectionMap) return [];

		return Object.values(currentSelectionMap)
			.map((selectedId) =>
				vcEntityList.find((vc) => vc.batchId === selectedId)
			)
			.filter(Boolean);
	}, [currentSelectionMap, vcEntityList]);

	const goToNextSelection = () => {
		if (keys[currentIndex] === 'summary') {
			popupState.resolve(new Map(Object.entries(currentSelectionMap)));
			reinitialize();
		} else {
			setCurrentIndex(i => i + 1);
		}
	}

	const goToPreviousSelection = () => {
		if (currentIndex > 0) {
			setCurrentIndex(currentIndex - 1);
		}
	};

	const handleClick = (batchId) => {
		const descriptorId = keys[currentIndex];
		if (selectedCredential === batchId) {
			setSelectedCredential(null);
			setCurrentSelectionMap((prev) => ({ ...prev, [descriptorId]: undefined }));
		} else {
			setSelectedCredential(batchId);
			setCurrentSelectionMap((prev) => ({ ...prev, [descriptorId]: batchId }));
		}
	};

	const onClose = () => {
		// setIsOpen(false);
		popupState.reject();
		reinitialize();
		// navigate('/');
	}

	if (!popupState?.isOpen) {
		return null;
	};

	return (
		<PopupLayout isOpen={popupState?.isOpen} onClose={onClose} loading={false} fullScreen={screenType !== 'desktop'} padding="p-0" shouldCloseOnOverlayClick={false}>
			<div className={`${screenType === 'desktop' && 'p-4'}`}>

				{keys.length > 1 && (
					<StepBar totalSteps={keys.length} currentStep={currentIndex + 1} stepTitles={stepTitles} />
				)}
				{stepTitles && (
					<StepTitle currentKey={keys[currentIndex]} t={t} />
				)}
				<hr className="mb-2 border-t border-primary/80 dark:border-white/80" />

				{/* Preview step */}
				{keys[currentIndex] === 'preview' && (
					<>
						<p className="text-gray-700 italic dark:text-white text-sm mt-3 mb-2">
							{t('selectCredentialPopup.previewDescription')}
						</p>
						<div className="flex flex-col gap-2">

							{popupState.options.verifierDomainName && (
								<p className="pd-2 text-gray-700 text-sm dark:text-white mb">
									<span className="text-primary text-sm font-bold dark:text-white">
										{t('selectCredentialPopup.requestingParty')}
									</span>
									<span className="font-medium">
										{popupState.options.verifierDomainName}
									</span>
								</p>
							)}
							{popupState.options.verifierPurpose && (() => {
								const { text: truncatedText, truncated } = truncateByWords(popupState.options.verifierPurpose, 40);
								const textToDisplay = showFullPurpose ? popupState.options.verifierPurpose : truncatedText;

								return (
									<p className="pd-2 text-gray-700 text-sm dark:text-white">
										<span className="text-primary text-sm font-bold dark:text-white">
											{t('selectCredentialPopup.purpose')}
										</span>
										<span className="font-medium">
											{textToDisplay}
										</span>
										{truncated && (
											<>
												{' '}
												<button
													onClick={() => setShowFullPurpose(!showFullPurpose)}
													className="text-primary dark:text-extra-light font-medium hover:underline inline"
												>
													{showFullPurpose ? t('common.showLess') : t('common.showMore')}
												</button>
											</>
										)}
									</p>
								);
							})()}
							<div>
								<p className="text-primary dark:text-white text-sm font-bold">
									{t('selectCredentialPopup.requestedCredentialsFieldsTitle')}
								</p>
								{Object.entries(requestedFieldsPerCredential).map(([descriptorId, fields]) => {
									const paths = fields.map(f =>
										Array.isArray(f.path) ? f.path.join('.') : f.path
									);
									const showAll = showAllPreviewFields[descriptorId];

									return (
										<div key={descriptorId} className="my">
											<div className="flex flex-row gap-1 text-sm text-gray-700 dark:text-white my-1">
												<span className="flex items-center gap-1 font-bold">
													<FaIdCard className="text-primary dark:text-primary-light" />
													{t('selectCredentialPopup.request')}
												</span>
												<span
													title={descriptorId}
													className="font-semibold bg-gray-100 dark:bg-gray-600 px-1 rounded border border-gray-400 break-all truncate whitespace-nowrap overflow-hidden flex-1 min-w-0 max-w-max"
												>
													{descriptorId}
												</span>
											</div>
											<ul className="text-sm text-gray-700 font-normal dark:text-white list-disc ml-5">
												{!paths[0] ? (
													<li className="my-1 px-1">
														<span >
															{t('selectCredentialPopup.allClaimsRequested')}
														</span>
													</li>
												) : (

													(showAll ? paths : paths.slice(0, 2)).map((path, i) => (
														<li key={i} className="my-1 bg-gray-100 dark:bg-gray-600 px-1 rounded border border-gray-400 max-w-max">
															<span
																title={path}
																className="break-all"
															>
																{path}
															</span>
														</li>
													))
												)}
											</ul>
											{paths.length > 2 && (
												<button
													onClick={() =>
														setShowAllPreviewFields(prev => ({
															...prev,
															[descriptorId]: !prev[descriptorId]
														}))
													}
													className="ml-1 text-primary text-sm dark:text-extra-light font-medium hover:underline"
												>
													{showAll ? t('common.showLess') : t('common.showMore')}
												</button>
											)}
										</div>
									);
								})}
							</div>
						</div>

					</>
				)}

				{/* Selection step */}
				{keys[currentIndex] !== 'preview' && keys[currentIndex] !== 'summary' && (
					<>
						<p className="text-gray-700 italic dark:text-white text-sm mt-3 mb-4">
							{t('selectCredentialPopup.selectDescription')}
						</p>
						<div>
						</div>
						<div className={`xm:px-4 px-16 sm:px-24 md:px-8 ${screenType === 'desktop' && 'max-w-[600px]'}`}>
							{vcEntities && vcEntities.length ? (
								<Slider
									items={vcEntities}
									renderSlideContent={(vcEntity, index) => (
										<SelectableCredentialSlideCard
<<<<<<< HEAD
											key={vcEntity.batchId}
											vcEntity={vcEntity}
											isActive={currentSlide === index + 1}
											isSelected={selectedCredential === vcEntity.batchId}
=======
											key={vcEntity.id}
											vcEntity={vcEntity}
											isActive={currentSlide === index + 1}
											isSelected={selectedCredential === vcEntity.credentialIdentifier}
>>>>>>> 27ed4bc2
											onClick={handleClick}
										/>
									)}
									onSlideChange={(currentIndex) => setCurrentSlide(currentIndex + 1)}
								/>
							) : (
								<CredentialCardSkeleton />

							)}
							{vcEntities?.[currentSlide - 1] ? (
								<div className="flex flex-wrap justify-center flex flex-row justify-center items-center my-2">
									<CredentialInfo
										parsedCredential={vcEntities[currentSlide - 1].parsedCredential}
										mainClassName={"text-xs w-full"}
										requested={{
											fields: requestedFieldsPerCredential[keys[currentIndex]]?.map(field => normalizePath(field.path)),
											display: "highlight"
										}}
									/>
								</div>
							) : (
								<div className="mt-2">
									<CredentialInfoSkeleton />
								</div>
							)}
						</div>
					</>
				)}

				{/* Summary step */}
				{keys[currentIndex] === 'summary' && (
					<>
						<p className="text-gray-700 italic dark:text-white text-sm mt-3 mb-4">
							<Trans
								i18nKey="selectCredentialPopup.summaryDescription"
								components={{ strong: <strong /> }}
							/>
						</p>

						<div className={`xm:px-4 px-16 sm:px-24 md:px-8 ${screenType === 'desktop' && 'max-w-[600px]'}`}>
							<Slider
								items={selectedVcEntities}
								renderSlideContent={(vcEntity) => {
									const descriptorId = Object.keys(currentSelectionMap).find(
										(key) => currentSelectionMap[key] === vcEntity.batchId
									);

									const fields = requestedFieldsPerCredential[descriptorId];
									const hasValidPath = Array.isArray(fields) && fields[0]?.path[0];
									return (
										<CredentialImage
											vcEntity={vcEntity}
											parsedCredential={vcEntity.parsedCredential}
											className="w-full object-cover rounded-xl"
											showRibbon={false}
											filter={
												hasValidPath
													? fields.map((field) => normalizePath(field.path))
													: undefined
											}
										/>
									);
								}}
								onSlideChange={(index) => setCurrentSummarySlide(index)}
							/>

							{selectedVcEntities?.[currentSummarySlide] ? (
								<div className="flex flex-wrap justify-center items-center my-2">
									<CredentialInfo
										parsedCredential={selectedVcEntities[currentSummarySlide].parsedCredential}
										mainClassName="text-xs w-full"
										requested={{
											fields: requestedFieldsPerCredential[
												Object.keys(currentSelectionMap).find(
													(key) =>
														currentSelectionMap[key] ===
														selectedVcEntities[currentSummarySlide]?.batchId
												)
											]?.map((field) => normalizePath(field.path)),
											display: "hide"
										}}
									/>
								</div>
							) : (
								<CredentialInfoSkeleton />
							)}
						</div>
					</>
				)}
			</div>

			<div
				className={`z-10 left-0 right-0 bg-white dark:bg-gray-800 shadow-2xl rounded-t-lg flex justify-between ${screenType === 'desktop'
					? 'sticky bottom-0 px-4 py-3'
					: 'fixed bottom-0 px-6 pb-4 pt-4'
					}`}
			>
				<Button
					id="cancel-select-credentials"
					onClick={onClose}
					variant="cancel"
					className="mr-2"
				>
					{t('common.cancel')}
				</Button>

				<div className="flex gap-2">
					{currentIndex > 0 && (
						<Button
							id="previous-select-credentials"
							variant="secondary"
							onClick={goToPreviousSelection}>
							{t('common.previous')}
						</Button>
					)}

					<Button
						id={`${keys[currentIndex] === 'summary' ? 'send' : 'next'}-select-credentials`}
						onClick={goToNextSelection}
						variant="primary"
						disabled={keys[currentIndex] !== 'summary' && keys[currentIndex] !== 'preview' && selectedCredential == undefined}
						title={selectedCredential == undefined && keys[currentIndex] !== 'summary' && keys[currentIndex] !== 'preview'
							? t('selectCredentialPopup.nextButtonDisabledTitle') : ''}
					>
						{keys[currentIndex] === 'summary'
							? t('common.navItemSendCredentialsSimple')
							: t('common.next')}
					</Button>
				</div>
			</div>
		</PopupLayout >
	);
}

export default SelectCredentialsPopup;<|MERGE_RESOLUTION|>--- conflicted
+++ resolved
@@ -14,10 +14,6 @@
 import { useCredentialName } from '@/hooks/useCredentialName';
 import i18n from '@/i18n';
 
-<<<<<<< HEAD
-
-=======
->>>>>>> 27ed4bc2
 const SelectableCredentialSlideCard = ({
 	vcEntity,
 	isActive,
@@ -29,27 +25,16 @@
 
 	const credentialName = useCredentialName(
 		vcEntity?.parsedCredential?.metadata?.credential?.name,
-<<<<<<< HEAD
 		vcEntity?.batchId,
-=======
-		vcEntity?.id,
->>>>>>> 27ed4bc2
 		[i18n.language]
 	);
 
 	return (
 		<button
-<<<<<<< HEAD
 			id={`slider-select-credentials-${vcEntity.batchId}`}
 			className="relative w-full rounded-xl transition-shadow shadow-md hover:shadow-xl cursor-pointer"
 			tabIndex={isActive ? 0 : -1}
 			onClick={() => onClick(vcEntity.batchId)}
-=======
-			id={`slider-select-credentials-${vcEntity.id}`}
-			className="relative w-full rounded-xl transition-shadow shadow-md hover:shadow-xl cursor-pointer"
-			tabIndex={isActive ? 0 : -1}
-			onClick={() => onClick(vcEntity.credentialIdentifier)}
->>>>>>> 27ed4bc2
 			aria-label={credentialName}
 			title={t('selectCredentialPopup.credentialSelectTitle', {
 				friendlyName: credentialName,
@@ -58,11 +43,7 @@
 			<CredentialImage
 				vcEntity={vcEntity}
 				vcEntityInstances={vcEntity.instances}
-<<<<<<< HEAD
 				key={vcEntity.batchId}
-=======
-				key={vcEntity.credentialIdentifier}
->>>>>>> 27ed4bc2
 				parsedCredential={vcEntity.parsedCredential}
 				className="w-full object-cover rounded-xl"
 				showRibbon={isActive}
@@ -446,17 +427,10 @@
 									items={vcEntities}
 									renderSlideContent={(vcEntity, index) => (
 										<SelectableCredentialSlideCard
-<<<<<<< HEAD
 											key={vcEntity.batchId}
 											vcEntity={vcEntity}
 											isActive={currentSlide === index + 1}
 											isSelected={selectedCredential === vcEntity.batchId}
-=======
-											key={vcEntity.id}
-											vcEntity={vcEntity}
-											isActive={currentSlide === index + 1}
-											isSelected={selectedCredential === vcEntity.credentialIdentifier}
->>>>>>> 27ed4bc2
 											onClick={handleClick}
 										/>
 									)}
