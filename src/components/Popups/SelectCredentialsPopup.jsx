import React, { useEffect, useMemo, useState, useContext, useCallback } from 'react';
import PopupLayout from './PopupLayout';
import { FaRegCircle, FaCheckCircle, FaInfo, FaIdCard } from 'react-icons/fa';
import { useTranslation, Trans } from 'react-i18next';
import CredentialImage from '../Credentials/CredentialImage';
import CredentialInfo from '../Credentials/CredentialInfo';
import Button from '../Buttons/Button';
import useScreenType from '../../hooks/useScreenType';
import Slider from '../Shared/Slider';
import CredentialCardSkeleton from '../Skeletons/CredentialCardSkeleton';
import { CredentialInfoSkeleton } from '../Skeletons';
import { truncateByWords } from '@/functions/truncateWords';
import { MdFactCheck } from "react-icons/md";

const formatTitle = (title) => {
	if (title) {
		return title.replace(/([a-z])([A-Z])/g, '$1 $2');
	} else {
		return;
	}
};

const StepBar = ({ totalSteps, currentStep, stepTitles }) => {

	return (
		<div className="flex items-center justify-center w-full mb-2">
			{Array.from({ length: totalSteps }, (_, index) => {
				const isActive = index + 1 < currentStep;
				const isCurrent = index + 1 === currentStep;
				return (
					<React.Fragment key={index}>
						<div className="flex flex-col items-center">
							<div
								className={`w-8 h-8 rounded-full flex items-center justify-center text-xs font-bold ${isActive
									? 'text-white bg-primary dark:bg-primary-light border-2 border-primary dark:border-primary-light'
									: isCurrent
										? 'text-primary dark:text-white dark:bg-gray-700 border-2 border-primary dark:border-primary-light'
										: 'text-gray-400 border-2 border-gray-400 dark:border-gray-400'
									}`}
							>
								{index === 0 ? (
									<FaInfo className="text-sm" />
								) : index === totalSteps - 1 ? (
									<MdFactCheck className="text-lg" />
								) : (
									<FaIdCard className="text-base" />
								)}
							</div>
						</div>
						{index < totalSteps - 1 && (
							<div className="flex-auto h-[2px] bg-gray-400">
								<div
									className={`h-[2px] ${isActive ? 'bg-primary dark:bg-primary-light' : ''} transition-all duration-300`}
									style={{ width: isActive ? '100%' : '0%' }}
								></div>
							</div>
						)}
					</React.Fragment>
				);
			})}
		</div>
	);
};

function SelectCredentialsPopup({ popupState, setPopupState, showPopup, hidePopup, vcEntityList }) {

<<<<<<< HEAD
	const credentialParserContext = useContext(CredentialParserContext);
=======
	const { api } = useContext(SessionContext);
>>>>>>> 33eee839
	const [vcEntities, setVcEntities] = useState(null);
	const { t } = useTranslation();
	const rawKeys = useMemo(() => popupState?.options ? Object.keys(popupState.options.conformantCredentialsMap) : [], [popupState]);
	const keys = useMemo(() => ['preview', ...rawKeys, 'summary'], [rawKeys]);
	const stepTitles = useMemo(() => keys, [keys]);
	const [currentIndex, setCurrentIndex] = useState(0);
	const [currentSelectionMap, setCurrentSelectionMap] = useState({});
	const [showFullPurpose, setShowFullPurpose] = useState(false);
	const [showAllPreviewFields, setShowAllPreviewFields] = useState({});

	const [selectedCredential, setSelectedCredential] = useState(null);
	const screenType = useScreenType();
	const [currentSlide, setCurrentSlide] = useState(1);
	const [currentSummarySlide, setCurrentSummarySlide] = useState(0);

	const requestedFieldsPerCredential = useMemo(() => {
		console.log('!popupState', popupState)

		if (!popupState?.options) return {};
		const map = popupState.options.conformantCredentialsMap;
		console.log('!map', map)
		const result = {};
		for (const [descriptorId, entry] of Object.entries(map)) {
			const seen = new Set();
			result[descriptorId] = (entry.requestedFields || []).filter(field => {
				const key = field.name || field.path?.join('.');
				if (seen.has(key)) return false;
				seen.add(key);
				return true;
			});
		}
		console.log('result', result)
		return result;
	}, [popupState]);

	const reinitialize = useCallback(() => {
		setCurrentIndex(0);
		setCurrentSlide(1);
		setCurrentSelectionMap({});
		setSelectedCredential(null);
		setPopupState((current) => ({ ...current, isOpen: false }));
	}, [setPopupState]);

	useEffect(() => {
		const getData = async () => {
			if (currentIndex === Object.keys(popupState.options.conformantCredentialsMap).length + 2) {
				reinitialize();
				popupState.resolve(new Map(Object.entries(currentSelectionMap)));
				return;
			}
			try {
				const filteredVcEntities = vcEntityList.filter(vcEntity =>
					popupState.options.conformantCredentialsMap[keys[currentIndex]].credentials.includes(vcEntity.credentialIdentifier)
				);
				setVcEntities(filteredVcEntities);
			} catch (error) {
				console.error('Failed to fetch data', error);
			}
		};

		if (popupState?.options && vcEntityList) {
			console.log("opts = ", popupState.options)
			getData();
		}
	}, [
		currentIndex,
		currentSelectionMap,
		keys,
		popupState,
		vcEntityList,
		reinitialize
	]);

	useEffect(() => {
		if (popupState?.options) {
			const currentKey = keys[currentIndex];
			const selectedId = currentSelectionMap[currentKey];
			setSelectedCredential(selectedId);
		}
	}, [currentIndex, currentSelectionMap, keys, popupState]);

	const selectedVcEntities = useMemo(() => {
		if (!vcEntityList || !currentSelectionMap) return [];

		return Object.values(currentSelectionMap)
			.map((selectedId) =>
				vcEntityList.find((vc) => vc.credentialIdentifier === selectedId)
			)
			.filter(Boolean);
	}, [currentSelectionMap, vcEntityList]);

	const goToNextSelection = () => {
		if (keys[currentIndex] === 'summary') {
			popupState.resolve(new Map(Object.entries(currentSelectionMap)));
			reinitialize();
		} else {
			setCurrentIndex(i => i + 1);
		}
	}

	const goToPreviousSelection = () => {
		if (currentIndex > 0) {
			setCurrentIndex(currentIndex - 1);
		}
	};

	const handleClick = (credentialIdentifier) => {
		const descriptorId = keys[currentIndex];
		if (selectedCredential === credentialIdentifier) {
			setSelectedCredential(null);
			setCurrentSelectionMap((prev) => ({ ...prev, [descriptorId]: undefined }));
		} else {
			setSelectedCredential(credentialIdentifier);
			setCurrentSelectionMap((prev) => ({ ...prev, [descriptorId]: credentialIdentifier }));
		}
	};

	const onClose = () => {
		// setIsOpen(false);
		popupState.reject();
		reinitialize();
		// navigate('/');
	}

	if (!popupState?.isOpen) {
		return null;
	};

	const renderSlideContent = (vcEntity) => (
		<button
			id={`slider-select-credentials-${vcEntity.id}`}
			key={vcEntity.id}
			className="relative rounded-xl transition-shadow shadow-md hover:shadow-xl cursor-pointer"
			tabIndex={currentSlide !== vcEntities.indexOf(vcEntity) + 1 ? -1 : 0}
			onClick={() => handleClick(vcEntity.credentialIdentifier)}
			aria-label={`${vcEntity.parsedCredential.metadata.credential.name}`}
			title={t('selectCredentialPopup.credentialSelectTitle', { friendlyName: vcEntity.parsedCredential.metadata.credential.name })}
		>
			<CredentialImage
				vcEntity={vcEntity}
				vcEntityInstances={vcEntity.instances}
				key={vcEntity.credentialIdentifier}
				parsedCredential={vcEntity.parsedCredential}
				className="w-full object-cover rounded-xl"
				showRibbon={currentSlide === vcEntities.indexOf(vcEntity) + 1}
			/>

			<div className={`absolute inset-0 rounded-xl transition-opacity bg-white/50 ${selectedCredential === vcEntity.credentialIdentifier ? 'opacity-0' : 'opacity-50'}`} />
			<div className="absolute bottom-4 right-4 z-60">
				{selectedCredential === vcEntity.credentialIdentifier ? (
					<FaCheckCircle size={30} className="z-50 rounded-full bg-white text-primary dark:text-primary-light" />
				) : (
					<FaRegCircle size={30} className="z-50 rounded-full bg-white/50 text-primary dark:text-primary-light" />
				)}
			</div>
		</button>
	);

	return (
		<PopupLayout isOpen={popupState?.isOpen} onClose={onClose} loading={false} fullScreen={screenType !== 'desktop'} padding="p-0">
			<div className={`${screenType === 'desktop' && 'p-4'}`}>

				{keys.length > 1 && (
					<StepBar totalSteps={keys.length} currentStep={currentIndex + 1} stepTitles={stepTitles} />
				)}
				{stepTitles && (
					<h2 className="text-lg font-bold mb-2 text-primary dark:text-white flex items-center gap-2">
						{keys[currentIndex] === 'preview' ? (
							<>
								<FaInfo size={22} />
								{t('selectCredentialPopup.previewTitle')}
							</>
						) : keys[currentIndex] === 'summary' ? (
							<>
								<MdFactCheck size={24} />
								{t('selectCredentialPopup.summaryTitle')}
							</>
						) : (
							<>
								<FaIdCard size={24} />
								{t('selectCredentialPopup.title') + formatTitle(stepTitles[currentIndex])}
							</>
						)}
					</h2>
				)}
				<hr className="mb-2 border-t border-primary/80 dark:border-white/80" />

				{/* Preview step */}
				{keys[currentIndex] === 'preview' && (
					<>
						<p className="text-gray-700 italic dark:text-white text-sm mt-3 mb-2">
							{t('selectCredentialPopup.introDescription')}
						</p>
						{popupState.options.verifierDomainName && (
							<p className="pd-2 text-gray-700 text-sm dark:text-white mb">
								<span className="text-primary text-sm font-bold dark:text-white">
									<Trans
										i18nKey={"selectCredentialPopup.requestingParty"}
									/>
								</span>
								<span className="font-medium">
									{popupState.options.verifierDomainName}
								</span>
							</p>
						)}

						{popupState.options.verifierPurpose && (() => {
							const { text: truncatedText, truncated } = truncateByWords(popupState.options.verifierPurpose, 40);
							const textToDisplay = showFullPurpose ? popupState.options.verifierPurpose : truncatedText;

							return (
								<p className="pd-2 text-gray-700 text-sm dark:text-white">
									<span className="text-primary text-sm font-bold dark:text-white">
										<Trans
											i18nKey="selectCredentialPopup.purpose"
										/>
									</span>
									<span className="font-medium">
										{textToDisplay}
									</span>
									{truncated && (
										<>
											{' '}
											<button
												onClick={() => setShowFullPurpose(!showFullPurpose)}
												className="text-primary dark:text-extra-light font-medium hover:underline inline"
											>
												{showFullPurpose ? t('common.showLess') : t('common.showMore')}
											</button>
										</>
									)}
								</p>
							);
						})()}
						<div className="mt-4">
							<p className="text-primary dark:text-white text-sm font-bold mt-3">
								Requested Credential(s)/Fields:
							</p>
							{Object.entries(requestedFieldsPerCredential).map(([descriptorId, fields]) => {
								const names = fields.map(f => f.name || f.path?.[0]);
								const showAll = showAllPreviewFields[descriptorId];

								return (
									<div key={descriptorId} className="my">
										<span className="flex items-center gap-1 text-gray-700 dark:text-white text-sm font-bold my-1">
											<FaIdCard className="text-primary dark:text-primary-light" />
											{formatTitle(descriptorId)}
										</span>
										<ul className="text-sm text-gray-700 font-normal dark:text-white list-disc ml-5">
											{(showAll ? names : names.slice(0, 2)).map((name, i) => (
												<li key={i}>{name}</li>
											))}
										</ul>
										{names.length > 2 && (
											<button
												onClick={() =>
													setShowAllPreviewFields(prev => ({
														...prev,
														[descriptorId]: !prev[descriptorId]
													}))
												}
												className="ml-1 text-primary text-sm dark:text-extra-light font-medium hover:underline"
											>
												{showAll ? t('common.showLess') : t('common.showMore')}
											</button>
										)}
									</div>
								);
							})}
						</div>
					</>
				)}

				{/* Selection step */}
				{keys[currentIndex] !== 'preview' && keys[currentIndex] !== 'summary' && (
					<>
						<p className="text-gray-700 italic dark:text-white text-sm mt-3 mb-4">
							{t('selectCredentialPopup.descriptionSelect')}
						</p>
						<div>
						</div>
						<div className={`xm:px-4 px-16 sm:px-24 md:px-8`}>
							{vcEntities ? (
								<Slider
									items={vcEntities}
									renderSlideContent={renderSlideContent}
									onSlideChange={(currentIndex) => setCurrentSlide(currentIndex + 1)}
								/>
							) : (
								<CredentialCardSkeleton />

							)}
							{vcEntities?.[currentSlide - 1] ? (
								<div className={`flex flex-wrap justify-center flex flex-row justify-center items-center mb-2 ${screenType !== 'desktop' && "mb-16"}`}>
									<CredentialInfo
										parsedCredential={vcEntities[currentSlide - 1].parsedCredential}
										mainClassName={"text-xs w-full"}
									/>
								</div>
							) : (
								<div className="mt-2">
									<CredentialInfoSkeleton />
								</div>
							)}
						</div>
					</>
				)}

				{/* Summary step */}
				{keys[currentIndex] === 'summary' && (
					<>
						<h2 className="text-lg font-bold text-primary dark:text-white">{t('selectCredentialPopup.summary')}</h2>
						<p className="text-sm dark:text-white mt-2">{t('selectCredentialPopup.selectedCredentialsReview')}</p>

						<div className={`xm:px-4 px-16 sm:px-24 md:px-8`}>
							<Slider
								items={selectedVcEntities}
								renderSlideContent={(vc, idx) => (
									<div key={vc.id} className="rounded-xl overflow-hidden shadow">
										<CredentialImage
											vcEntity={vc}
											parsedCredential={vc.parsedCredential}
											className="w-full object-cover rounded-xl"
											showRibbon
										/>
									</div>
								)}
								onSlideChange={(index) => setCurrentSummarySlide(index)}
							/>

							{selectedVcEntities?.[currentSummarySlide] ? (
								<div className={`flex flex-wrap justify-center flex flex-row justify-center items-center mb-2 ${screenType !== 'desktop' && "mb-16"}`}>
									<CredentialInfo
										parsedCredential={selectedVcEntities[currentSummarySlide].parsedCredential}
										mainClassName="text-xs w-full"
									/>
								</div>
							) : (
								<CredentialInfoSkeleton />
							)}
						</div>
					</>
				)}


			</div>
			<div
				className={`z-10 left-0 right-0 bg-white dark:bg-gray-800 shadow-2xl rounded-t-lg flex justify-between ${screenType === 'desktop'
					? 'sticky bottom-0 px-4 py-3'
					: 'fixed bottom-0 px-6 pb-4 pt-4'
					}`}
			>
				<Button
					id="cancel-select-credentials"
					onClick={onClose}
					variant="cancel"
					className="mr-2"
				>
					{t('common.cancel')}
				</Button>

				<div className="flex gap-2">
					{currentIndex > 0 && (
						<Button
							id="previous-select-credentials"
							variant="secondary"
							onClick={goToPreviousSelection}>
							{t('common.previous')}
						</Button>
					)}

					<Button
						id={`${keys[currentIndex] === 'summary' ? 'send' : 'next'}-select-credentials`}
						onClick={goToNextSelection}
						variant="primary"
						disabled={keys[currentIndex] !== 'summary' && keys[currentIndex] !== 'preview' && !selectedCredential}
						title={!selectedCredential && keys[currentIndex] !== 'summary' && keys[currentIndex] !== 'preview'
							? t('selectCredentialPopup.nextButtonDisabledTitle') : ''}
					>
						{keys[currentIndex] === 'summary'
							? t('common.navItemSendCredentialsSimple')
							: t('common.next')}
					</Button>
				</div>
			</div>
		</PopupLayout >
	);
}

export default SelectCredentialsPopup;<|MERGE_RESOLUTION|>--- conflicted
+++ resolved
@@ -64,11 +64,6 @@
 
 function SelectCredentialsPopup({ popupState, setPopupState, showPopup, hidePopup, vcEntityList }) {
 
-<<<<<<< HEAD
-	const credentialParserContext = useContext(CredentialParserContext);
-=======
-	const { api } = useContext(SessionContext);
->>>>>>> 33eee839
 	const [vcEntities, setVcEntities] = useState(null);
 	const { t } = useTranslation();
 	const rawKeys = useMemo(() => popupState?.options ? Object.keys(popupState.options.conformantCredentialsMap) : [], [popupState]);
