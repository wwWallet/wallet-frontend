import React, { useEffect, useMemo, useState, useContext } from 'react';
import PopupLayout from './PopupLayout';
import { useNavigate } from 'react-router-dom';
import { FaShare, FaRegCircle, FaCheckCircle } from 'react-icons/fa';
import { useTranslation, Trans } from 'react-i18next';
import CredentialImage from '../Credentials/CredentialImage';
import CredentialInfo from '../Credentials/CredentialInfo';
import Button from '../Buttons/Button';
import SessionContext from '../../context/SessionContext';
import ContainerContext from '../../context/ContainerContext';
import useScreenType from '../../hooks/useScreenType';
import Slider from '../Shared/Slider';
import CredentialsContext from '../../context/CredentialsContext';

const formatTitle = (title) => {
	if (title) {
		return title.replace(/([a-z])([A-Z])/g, '$1 $2');
	} else {
		return;
	}
};

const StepBar = ({ totalSteps, currentStep, stepTitles }) => {

	return (
		<div className="flex items-center justify-center w-full my-4">
			{Array.from({ length: totalSteps }, (_, index) => {
				const isActive = index + 1 < currentStep;
				const isCurrent = index + 1 === currentStep;
				return (
					<React.Fragment key={index}>
						<div className="flex flex-col items-center">
							<div
								className={`w-8 h-8 rounded-full flex items-center justify-center text-xs font-bold ${isActive ? 'text-white bg-primary dark:bg-primary-light border-2 border-primary dark:border-primary-light' : isCurrent ? 'text-primary dark:text-white dark:bg-gray-700 border-2 border-primary dark:border-primary-light' : 'text-gray-400 border-2 border-gray-400 dark:border-gray-400'
									}`}
							>
								{index + 1}
							</div>
							<p
								className={`text-xs font-bold mt-1 ${isActive ? 'text-primary dark:text-primary-light' : isCurrent ? 'text-primary dark:text-white' : 'text-gray-400'} max-w-[60px] sm:max-w-[100px] text-center overflow-hidden whitespace-nowrap overflow-ellipsis`}
								title={formatTitle(stepTitles[index])}
							>
								{formatTitle(stepTitles[index])}
							</p>
						</div>
						{index < totalSteps - 1 && (
							<div className="flex-auto h-[2px] bg-gray-400">
								<div
									className={`h-[2px] ${isActive ? 'bg-primary dark:bg-primary-light' : ''} transition-all duration-300`}
									style={{ width: isActive ? '100%' : '0%' }}
								></div>
							</div>
						)}
					</React.Fragment>
				);
			})}
		</div>
	);
};

function SelectCredentialsPopup({ popupState, setPopupState, showPopup, hidePopup }) {

	const { api } = useContext(SessionContext);
	const container = useContext(ContainerContext);
	const [vcEntities, setVcEntities] = useState([]);
<<<<<<< HEAD
=======
	const { vcEntityList, vcEntityListInstances } = useContext(CredentialsContext);
	const navigate = useNavigate();
>>>>>>> 8b6858a6
	const { t } = useTranslation();
	const keys = useMemo(() => popupState?.options ? Object.keys(popupState.options.conformantCredentialsMap) : null, [popupState]);
	const stepTitles = useMemo(() => popupState?.options ? Object.keys(popupState.options.conformantCredentialsMap).map(key => key) : null, [popupState]);
	const [currentIndex, setCurrentIndex] = useState(0);
	const [currentSelectionMap, setCurrentSelectionMap] = useState({});
	const [requestedFields, setRequestedFields] = useState([]);
	const [showAllFields, setShowAllFields] = useState(false);
	const [selectedCredential, setSelectedCredential] = useState(null);
	const screenType = useScreenType();
	const [currentSlide, setCurrentSlide] = useState(1);

	useEffect(() => {
		const getData = async () => {
			if (currentIndex === Object.keys(popupState.options.conformantCredentialsMap).length) {
				setPopupState({ isOpen: false });
				popupState.resolve(new Map(Object.entries(currentSelectionMap)));
				return;
			}

			try {
				const vcEntities = await Promise.all(
					vcEntityList.map(async vcEntity => {
						return container.credentialParserRegistry.parse(vcEntity.credential).then((c) => {
							if ('error' in c) {
								return;
							}
							return { ...vcEntity, friendlyName: c.credentialFriendlyName }
						});
					})
				);

				const filteredVcEntities = vcEntities.filter(vcEntity =>
					popupState.options.conformantCredentialsMap[keys[currentIndex]].credentials.includes(vcEntity.credentialIdentifier)
				);

				setRequestedFields(popupState.options.conformantCredentialsMap[keys[currentIndex]].requestedFields);
				setVcEntities(filteredVcEntities);
			} catch (error) {
				console.error('Failed to fetch data', error);
			}
		};

		if (popupState?.options) {
			console.log("opts = ", popupState.options)
			getData();
		}
	}, [
		api,
		currentIndex,
		currentSelectionMap,
		keys,
<<<<<<< HEAD
		container,
		popupState
=======
		vcEntityList,
		setSelectionMap,
		setIsOpen,
		container.credentialParserRegistry,
>>>>>>> 8b6858a6
	]);

	useEffect(() => {
		console.log("Detected change of popup state inside the SelectCredentialsPopup")
		console.log(popupState)
	}, [popupState])

	useEffect(() => {
		if (popupState?.options) {
			const currentKey = keys[currentIndex];
			const selectedId = currentSelectionMap[currentKey];
			setSelectedCredential(selectedId);
		}
	}, [currentIndex, currentSelectionMap, keys, popupState]);

	const goToNextSelection = () => {
		setShowAllFields(false);
		setCurrentIndex((i) => i + 1);
	}

	const goToPreviousSelection = () => {
		if (currentIndex > 0) {
			setShowAllFields(false);
			setCurrentIndex(currentIndex - 1);
		}
	};

	const handleClick = (credentialIdentifier) => {
		const descriptorId = keys[currentIndex];
		if (selectedCredential === credentialIdentifier) {
			setSelectedCredential(null);
			setCurrentSelectionMap((prev) => ({ ...prev, [descriptorId]: undefined }));
		} else {
			setSelectedCredential(credentialIdentifier);
			setCurrentSelectionMap((prev) => ({ ...prev, [descriptorId]: credentialIdentifier }));
		}
	};

	const onClose = () => {
		// setIsOpen(false);
		setPopupState({ isOpen: false });
		popupState.reject();
		// navigate('/');
	}

	if (!popupState?.isOpen) {
		return null;
	};

	const renderSlideContent = (vcEntity) => (
		<button
			key={vcEntity.id}
			className="relative rounded-xl transition-shadow shadow-md hover:shadow-xl cursor-pointer"
			tabIndex={currentSlide !== vcEntities.indexOf(vcEntity) + 1 ? -1 : 0}
			onClick={() => handleClick(vcEntity.credentialIdentifier)}
			aria-label={`${vcEntity.friendlyName}`}
			title={t('selectCredentialPopup.credentialSelectTitle', { friendlyName: vcEntity.friendlyName })}
		>
			<CredentialImage
				vcEntityInstances={vcEntityListInstances.filter((vc) => vc.credentialIdentifier === vcEntity.credentialIdentifier)}
				key={vcEntity.credentialIdentifier}
				credential={vcEntity.credential}
				className="w-full object-cover rounded-xl"
				showRibbon={currentSlide === vcEntities.indexOf(vcEntity) + 1}
			/>

			<div className={`absolute inset-0 rounded-xl transition-opacity bg-white/50 ${selectedCredential === vcEntity.credentialIdentifier ? 'opacity-0' : 'opacity-50'}`} />
			<div className="absolute bottom-4 right-4 z-60">
				{selectedCredential === vcEntity.credentialIdentifier ? (
					<FaCheckCircle size={30} className="z-50 rounded-full bg-white text-primary dark:text-primary-light" />
				) : (
					<FaRegCircle size={30} className="z-50 rounded-full bg-white/50 text-primary dark:text-primary-light" />
				)}
			</div>
		</button>
	);

	const handleToggleFields = () => {
		setShowAllFields(!showAllFields);
	};

	const requestedFieldsText = (() => {
		if (requestedFields.length === 2 && !showAllFields) {
			return `${requestedFields[0]} & ${requestedFields[1]}`;
		} else if (showAllFields) {
			return requestedFields.slice(0, -1).join(', ') + (requestedFields.length > 1 ? ' & ' : '') + requestedFields.slice(-1);
		} else {
			return requestedFields.slice(0, 2).join(', ') + (requestedFields.length > 2 ? '...' : '');
		}
	})();

	return (
		<PopupLayout isOpen={popupState?.isOpen} onClose={onClose} loading={false} fullScreen={screenType !== 'desktop'}>
			<div className={`${screenType !== 'desktop' && 'pb-16'}`}>
				<div>
					{stepTitles && (
						<h2 className="text-lg font-bold mb-2 text-primary dark:text-white">
							<FaShare size={20} className="inline mr-1 mb-1" />
							{t('selectCredentialPopup.title') + formatTitle(stepTitles[currentIndex])}
						</h2>
					)}
					{keys.length > 1 && (
						<StepBar totalSteps={keys.length} currentStep={currentIndex + 1} stepTitles={stepTitles} />
					)}
					<hr className="mb-2 border-t border-primary/80 dark:border-white/80" />

					{requestedFieldsText && requestedFields.length > 0 && popupState.options.verifierDomainName && (
						<>
							<p className="pd-2 text-gray-700 text-sm dark:text-white">
								<span>
									<Trans
										i18nKey={requestedFields.length === 1 ? "selectCredentialPopup.descriptionFieldsSingle" : "selectCredentialPopup.descriptionFieldsMultiple"}
										values={{ verifierDomainName: popupState.options.verifierDomainName }}
										components={{ strong: <strong /> }}
									/>
								</span>
								&nbsp;
								<strong>
									{requestedFieldsText}
								</strong>
								{requestedFields.length > 2 && (
									<>
										{' '}
										< button onClick={handleToggleFields} className="text-primary dark:text-extra-light hover:underline inline">
											{showAllFields ? `${t('selectCredentialPopup.requestedFieldsLess')}` : `${t('selectCredentialPopup.requestedFieldsMore')}`}
										</button>
									</>
								)}.
							</p>
							<p className="text-gray-700 dark:text-white text-sm mt-2 mb-4">
								{t('selectCredentialPopup.descriptionSelect')}
							</p>
						</>
					)}
				</div>
				<div className={`${screenType === 'tablet' ? 'px-28' : 'px-4 xl:px-16'}`}>
					<Slider
						items={vcEntities}
						renderSlideContent={renderSlideContent}
						onSlideChange={(currentIndex) => setCurrentSlide(currentIndex + 1)}
					/>
				</div>
				{vcEntities[currentSlide - 1] && (
					<div className={`flex flex-wrap justify-center flex flex-row justify-center items-center mb-2 ${screenType === 'desktop' && 'overflow-y-auto items-center custom-scrollbar max-h-[20vh]'} ${screenType === 'tablet' && 'px-24'}`}>
						<CredentialInfo credential={vcEntities[currentSlide - 1].credential} mainClassName={"text-xs w-full"} />
					</div>
				)}
				<div className={`flex justify-between pt-4 z-10 ${screenType !== 'desktop' && 'fixed bottom-0 left-0 right-0 bg-white dark:bg-gray-800 flex px-6 pb-6 flex shadow-2xl rounded-t-lg w-auto'}`}>
					<Button
						onClick={onClose}
						variant="cancel"
						className="mr-2"
					>
						{t('common.cancel')}
					</Button>

					<div className="flex gap-2">
						{currentIndex > 0 && (
							<Button variant="secondary" onClick={goToPreviousSelection}>
								{t('common.previous')}
							</Button>
						)}

						<Button
							onClick={goToNextSelection}
							variant="primary"
							disabled={!selectedCredential}
							title={!selectedCredential ? t('selectCredentialPopup.nextButtonDisabledTitle') : ''}
						>
							{currentIndex < keys.length - 1
								? t('common.next')
								: t('common.navItemSendCredentialsSimple')}
						</Button>
					</div>
				</div>
			</div>

		</PopupLayout >
	);
}

export default SelectCredentialsPopup;<|MERGE_RESOLUTION|>--- conflicted
+++ resolved
@@ -63,11 +63,7 @@
 	const { api } = useContext(SessionContext);
 	const container = useContext(ContainerContext);
 	const [vcEntities, setVcEntities] = useState([]);
-<<<<<<< HEAD
-=======
 	const { vcEntityList, vcEntityListInstances } = useContext(CredentialsContext);
-	const navigate = useNavigate();
->>>>>>> 8b6858a6
 	const { t } = useTranslation();
 	const keys = useMemo(() => popupState?.options ? Object.keys(popupState.options.conformantCredentialsMap) : null, [popupState]);
 	const stepTitles = useMemo(() => popupState?.options ? Object.keys(popupState.options.conformantCredentialsMap).map(key => key) : null, [popupState]);
@@ -119,15 +115,11 @@
 		currentIndex,
 		currentSelectionMap,
 		keys,
-<<<<<<< HEAD
 		container,
-		popupState
-=======
+		popupState,
 		vcEntityList,
-		setSelectionMap,
 		setIsOpen,
 		container.credentialParserRegistry,
->>>>>>> 8b6858a6
 	]);
 
 	useEffect(() => {
