--- conflicted
+++ resolved
@@ -4,11 +4,7 @@
 import { useTranslation } from 'react-i18next';
 import StatusRibbon from '../../components/Credentials/StatusRibbon';
 import { useApi } from '../../api';
-<<<<<<< HEAD
 import { CredentialImage } from '../Credentials/CredentialImage';
-=======
-import { parseCredentialDependingOnFormat } from '../../components/Credentials/ApiFetchCredential';
->>>>>>> dbe54f26
 
 
 function SelectCredentials({ showPopup, setShowPopup, setSelectionMap, conformantCredentialsMap, verifierDomainName }) {
@@ -35,26 +31,11 @@
 
 			try {
 				const response = await api.get('/storage/vc');
-<<<<<<< HEAD
 				const simplifiedCredentials = response.data.vc_list
 					.filter(vcEntity =>
 						conformantCredentialsMap[keys[currentIndex]].credentials.includes(vcEntity.credentialIdentifier)
 					);
 
-=======
-				const simplifiedCredentialsPromises = response.data.vc_list
-					.filter(vc => conformantCredentialsMap[keys[currentIndex]].credentials.includes(vc.credentialIdentifier))
-					.map(async vc => {
-						const credentialPayload = await parseCredentialDependingOnFormat(vc.credential, vc.format);
-						return ({
-							id: vc.credentialIdentifier,
-							imageURL: vc.logoURL,
-							expdate: credentialPayload['vc']["expirationDate"],
-						})
-					});
-				const simplifiedCredentials = await Promise.all(simplifiedCredentialsPromises);
-				console.log("Fields = ", conformantCredentialsMap[keys[currentIndex]].requestedFields)
->>>>>>> dbe54f26
 				setRequestedFields(conformantCredentialsMap[keys[currentIndex]].requestedFields);
 				setImages(simplifiedCredentials);
 			} catch (error) {
