import './App.css';
import React, { useEffect, useState } from 'react';
import {
  BrowserRouter as Router,
  Routes,
  Route,
  Navigate
} from 'react-router-dom';
import Layout from './components/Layout/Layout';
import Wallet from './components/Wallet';
import RequestVCs from './components/RequestVCs';
import Register from './components/RegisterNoToken/Register';
import Authz from './components/Authz/Authz';
import Login from './components/Login';
import AuthGuard from './components/AuthGuard';
import Present from './components/Present';
import Settings from './components/Settings/Settings';
import DetailedVID from './components/DetailedVC/DetailedVID';
import DetailedVC from './components/DetailedVC/DetailedVC';
import Import from './components/ImportQR/Import';
import Export from './components/ExportQR/Export';
import TabTest from './TabTest';
import Polyglot from 'node-polyglot';
import LocaleEl from './i18n/locale-el';
import LocaleEn from './i18n/locale-en';
import Consent from './components/Consent/Consent';

const POLYGLOT: any = {
  el: new Polyglot({ phrases: LocaleEl, locale: 'el' }),
  en: new Polyglot({ phrases: LocaleEn, locale: 'en' })
};

function App() {

  const getQueryParams = () => {
    const location = window.location.toString();
    const queryStart = location.indexOf('?');
    let queryEnd = location.indexOf('#');
    const params: { [p: string]: string} = {};
    if (queryEnd < 0) {
      queryEnd = location.length;
    }
    if (queryStart >= 0) {
      const query = location.substring(queryStart + 1, queryEnd);
      const queryPairs = query.split('&');
  
      queryPairs.map((pair) => {
        const queryPair = pair.split('=');
        params[queryPair[0]] = queryPair[1];
      });
    }
    return params;
  };

  const [lang, setLang] = useState('el');

  const handleLanguage = (lang: string) => {
    if (lang !== 'el' && lang !== 'en') {
      lang = 'en';
    }
    setLang(lang);
    sessionStorage.setItem('lang', lang);
  }

  useEffect(() => {
    let lang = sessionStorage.getItem('lang');
    const queryParams = getQueryParams();
    lang = 'lang' in queryParams ? queryParams.lang : lang;
    if (lang) {
      handleLanguage(lang);
    }
  }, [])

  return (
    <Router>
      <React.Fragment>
        <Layout polyglot={POLYGLOT[lang]} handleLanguage={handleLanguage}>
          <Routes>
<<<<<<< HEAD
            <Route path='/login' element={<AuthGuard loginGuard={true}>< Login polyglot={POLYGLOT[lang]} handleLanguage={handleLanguage}/></AuthGuard>} />
            <Route path='/'  element={< Wallet polyglot={POLYGLOT[lang]}/>} />
            <Route path='/detailed/vid/:id' element={<AuthGuard>< DetailedVID polyglot={POLYGLOT[lang]}/></AuthGuard>} />
            <Route path='/detailed/vc/:id' element={<AuthGuard>< DetailedVC /></AuthGuard>} />
            <Route path='/settings'  element={<Settings polyglot={POLYGLOT[lang]}/>} />
=======
            <Route path='/login' element={< Login polyglot={POLYGLOT[lang]} handleLanguage={handleLanguage}/>} />
            <Route path='/'  element={< Wallet polyglot={POLYGLOT[lang]} handleLanguage={handleLanguage}/>} />
            <Route path='/detailed/vid/:id' element={< DetailedVID polyglot={POLYGLOT[lang]}/>} />
            <Route path='/detailed/vc/:id' element={< DetailedVC />} />
            <Route path='/settings'  element={< Settings />} />
>>>>>>> 97bc4139
            <Route path='/register' element={<Register polyglot={POLYGLOT[lang]}/>} />
            <Route path='/test' element={<TabTest/>} />
            <Route path='/vc' element={< RequestVCs polyglot={POLYGLOT[lang]}/>}></Route>
            <Route path='/auth' element={< Authz polyglot={POLYGLOT[lang]}/>}></Route>
            <Route path='/present' element={<Present polyglot={POLYGLOT[lang]}/>}></Route>
            <Route path='/import' element={<Import polyglot={POLYGLOT[lang]}/>}></Route>
            <Route path='/export' element={<Export polyglot={POLYGLOT[lang]}/>}></Route>
						<Route path='/consent' element={<Consent polyglot={POLYGLOT[lang]}/>}></Route>
            <Route path='*' element={<Navigate to="/login" replace />} />
          </Routes>
        </Layout>
      </React.Fragment>
    </Router>
  );
}

export default App;<|MERGE_RESOLUTION|>--- conflicted
+++ resolved
@@ -12,7 +12,6 @@
 import Register from './components/RegisterNoToken/Register';
 import Authz from './components/Authz/Authz';
 import Login from './components/Login';
-import AuthGuard from './components/AuthGuard';
 import Present from './components/Present';
 import Settings from './components/Settings/Settings';
 import DetailedVID from './components/DetailedVC/DetailedVID';
@@ -76,19 +75,11 @@
       <React.Fragment>
         <Layout polyglot={POLYGLOT[lang]} handleLanguage={handleLanguage}>
           <Routes>
-<<<<<<< HEAD
-            <Route path='/login' element={<AuthGuard loginGuard={true}>< Login polyglot={POLYGLOT[lang]} handleLanguage={handleLanguage}/></AuthGuard>} />
-            <Route path='/'  element={< Wallet polyglot={POLYGLOT[lang]}/>} />
-            <Route path='/detailed/vid/:id' element={<AuthGuard>< DetailedVID polyglot={POLYGLOT[lang]}/></AuthGuard>} />
-            <Route path='/detailed/vc/:id' element={<AuthGuard>< DetailedVC /></AuthGuard>} />
-            <Route path='/settings'  element={<Settings polyglot={POLYGLOT[lang]}/>} />
-=======
             <Route path='/login' element={< Login polyglot={POLYGLOT[lang]} handleLanguage={handleLanguage}/>} />
             <Route path='/'  element={< Wallet polyglot={POLYGLOT[lang]} handleLanguage={handleLanguage}/>} />
             <Route path='/detailed/vid/:id' element={< DetailedVID polyglot={POLYGLOT[lang]}/>} />
             <Route path='/detailed/vc/:id' element={< DetailedVC />} />
-            <Route path='/settings'  element={< Settings />} />
->>>>>>> 97bc4139
+            <Route path='/settings'  element={< Settings polyglot={POLYGLOT[lang]}/>} />
             <Route path='/register' element={<Register polyglot={POLYGLOT[lang]}/>} />
             <Route path='/test' element={<TabTest/>} />
             <Route path='/vc' element={< RequestVCs polyglot={POLYGLOT[lang]}/>}></Route>
