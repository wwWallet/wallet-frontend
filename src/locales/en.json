{
	"common": {
		"cancel": "Cancel",
		"continue": "Continue",
		"delete": "Delete",
		"navItemAddCredentials": "Add Credentials",
		"navItemAddCredentialsSimple": "Add",
		"navItemCredentials": "Credentials",
		"navItemHistory": "History",
		"navItemProfile": "Profile",
		"navItemSendCredentials": "Send Credentials",
		"navItemSendCredentialsSimple": "Send",
		"navItemSettings": "Settings",
		"next": "Next",
		"previous": "Previous",
		"save": "Save",
<<<<<<< HEAD
		"submit": "Submit",
		"walletName": "wwWallet"
=======
		"submit": "submit",
		"walletName": "DC4EU Wallet"
>>>>>>> 9cccfb17
	},
	"browserSupportWarningPortal": {
		"continueAnyway": "Continue anyway",
		"heading": "Unsupported platform",
		"intro": "It seems like you are using a browser or operating system that does not support the features used in this application.",
		"moreDetails": "For more details, please see <docLink>this compatibility table</docLink>.",
		"outro": "You can proceed and try anyway, but please note that some or all application features might not work.",
		"supportedList": {
			"android": "Chrome, Edge, Opera or Brave on Android",
			"intro": "The application is known to work with the following:",
			"linux": "Chrome or Brave on GNU/Linux",
			"macos": "Chrome, Edge, Opera or Brave on MacOS",
			"windows": "Chrome, Edge, Opera or Brave on Windows"
		}
	},
	"layout": {
		"messageAllowPermission": "To receive real-time updates of <strong>Credentials, allow notifications permission and reload this page</strong>.",
		"messageResetPermission": "Something <strong>not working properly with the notifications</strong>, please <reloadButton>reload this page</reloadButton>."
	},
	"loginSignup": {
		"alreadyHaveAccountQuestion": "Already have an account? ",
		"capitalLetter": "At least one capital letter",
		"choosePasskeyUsername": "What should we call you?",
		"confirmPasswordLabel": "Confirm Password",
		"enterPasskeyName": "Choose a name for yourself",
		"enterPassword": "Enter your password",
		"enterUsername": "Enter your username",
		"enterconfirmPasswordLabel": "Enter your confirm password",
		"fillInFieldsError": "Please fill in all required fields",
		"forgetCachedUserAriaLabel": "Forget Cached User {{name}}",
		"forgetCachedUserTitle": "Click to Forget Cached User",
		"incorrectCredentialsError": "Incorrect username or password",
		"infoAboutTimeAndLocation": "Make sure that your date/time settings and timezone are correctly set and accurate.",
		"learnMoreAboutPrfCompatibility": "Learn about <docLinkPrf>PRF Compatibility regarding browser/OS support.</docLinkPrf>",
		"learnMoreAboutPrfCompatibilityLaunchpadAndScenarios": "Learn about <docLinkPrf>PRF Compatibility regarding browser/OS support</docLinkPrf> and discover DC4EU Wallet via our <docLinkLaunchpad>Launchpad</docLinkLaunchpad> and <docLinkScenarios>Sample Scenarios</docLinkScenarios> ",
		"login": "Login",
		"loginAsUser": "Log in as {{name}}",
		"loginLocalKeystoreFailed": "Failed to initialize wallet key store, please try again.",
		"loginOtherPasskey": "Login with other passkey",
		"loginPasskey": "Login with passkey",
		"loginSubmit": "Login",
		"newHereQuestion": "New here? ",
		"number": "At least one number",
		"or": "OR",
		"passkeyInvalid": "Unknown passkey, possibly deleted by user.",
		"passkeyLoginFailedServerError": "Failed to initiate passkey login, please try again later.",
		"passkeyLoginFailedTryAgain": "Passkey login failed, please try again.",
		"passkeySignupFailedServerError": "Failed to initiate passkey creation, please try again later.",
		"passkeySignupFailedTryAgain": "Passkey creation failed, please try again.",
		"passkeySignupFinishFailedServerError": "Failed to finalize passkey creation, please try again later.",
		"passkeySignupKeystoreFailed": "Failed to initialize wallet key store, please try again.",
		"passkeySignupPrfNotSupported": "This browser or security key is not supported. Please make sure that your browser supports the WebAuthn PRF extension and your security key, if any, supports the \"hmac-secret\" extension. <docLink>Learn more here</docLink>.",
		"passwordLabel": "Password",
		"passwordLength": "Minimum length: 8 characters",
		"passwordsNotMatchError": "Passwords do not match",
		"passwordHideAriaLabel": "Hide password",
		"passwordShowAriaLabel": "Show password",
		"passwordHideTitle": "Click to hide password",
		"passwordShowTitle": "Click to show password",
		"signUp": "Sign Up",
		"signUpPasskey": "Sign up with passkey",
		"signUpSubmit": "Sign Up",
		"signupPasskey": "Sign up with passkey",
		"specialCharacter": "At least one special character",
		"reachedLengthLimit": "Length limit exceeded",
		"strength": "Strength",
		"submitting": "Submitting...",
		"tryAgain": "Try again",
		"usernameExistsError": "Failed to create user account, username already exists",
		"usernameLabel": "Username",
		"weakPasswordError": "Weak password",
		"welcomeMessage": "Welcome to <highlight>DC4EU Wallet</highlight>"
	},
	"messagePopup": {
		"close": "Close",
		"insufficientCredentials": {
			"title": "Insufficient Credentials",
			"description": "One or more of the credentials you want to present do not exist for selection."
		},
		"sendResponseError": {
			"title": "Send Response Error",
			"description": "An error occured during the presentation of the credentials."
		},
		"sendResponseSuccess": {
			"title": "Presentation was successful",
			"description": "Credentials were successfully sent."
		}
	},
	"notFound": {
		"homeButton": "Back to Home",
		"message": "Sorry, the page you're looking for cannot be accessed",
		"title": "Oops, page not found!"
	},
	"pageAddCredentials": {
		"description": "Search and choose an issuer for credential retrieval",
		"noFound": "No matching issuers found.",
		"popup": {
			"messagePart1": "You have selected",
			"messagePart2": ". If you continue, you will be redirected in the current tab to the issuer's page.",
			"title": "Selected Issuer:"
		},
		"searchPlaceholder": "Search issuers..."
	},
	"pageCredentials": {
		"addCardTitle": "Add New Credential",
		"deletePopup": {
			"messagePart1": "Are you sure you want to delete the",
			"messagePart2": "credential?",
			"messagePart3": "If you delete it,",
			"messagePart4": "all the presentations that include this VC will be removed from your history."
		},
		"description": "View all of your credentials, and use the 'Add new credentials' card to add more",
		"details": {
			"description": "View all the information about the chosen credential"
		},
		"credentialFullScreenTitle": "Click to view fullscreen the {{friendlyName}}",
		"credentialDetailsTitle": "Click to view details for {{friendlyName}}",
		"slideNext": "next",
		"slidePrevious": "previous",
		"slideButtonAriaLabelEnable": "Go to {{direction}} credential",
		"slideButtonTitleEnable": "Click to move to the {{direction}} credential",
		"slideButtonAriaLabelDisable": "No {{direction}} credential",
		"slideButtonTitleDisable": "No {{direction}} credential available"
	},
	"pageHistory": {
		"description": "View history of credential transmissions, detailing when and to which verifiers you sent",
		"noFound": "No history presentations found",
		"popupTitle": "Presented Credentials"
	},
	"pageSendCredentials": {
		"description": "Search and choose a verifier to share credentials with",
		"noFound": "No matching verifiers found.",
		"popup": {
			"messagePart1": "You have selected",
			"messagePart2": ". If you continue, you will be redirected in the current tab to the verifier's page.",
			"title": "Selected Verifier:"
		},
		"searchPlaceholder": "Search verifiers..."
	},
	"pageSettings": {
		"addPasskey": "Add passkey",
		"addPasskeyTitle": "Click to Add passkey",
		"deleteAccount": {
			"buttonText": "Delete your account",
			"deleteButtonTitleLocked": "You cannot delete your account while locked",
			"description": "Once you delete your account, there is no going back. Please be certain.",
			"messageDeleteAccount1": "Are you sure you want to delete ",
			"messageDeleteAccount2": "your Account",
			"title": "Delete account"
		},
		"deletePasskeyButtonTitleLocked": "You cannot add passkey while locked",
		"description": "View account information and manage passkeys",
		"lockPasskeyManagement": "Lock passkey management",
		"lockPasskeyManagementTitle": "Click to Lock passkey management",
		"noOtherPasskeys": "There are no other passkeys in this account.",
		"passkeyItem": {
			"canEncrypt": "Can Encrypt",
			"canEncryptNo": "No",
			"canEncryptYes": "Yes",
			"cancelChangesAriaLabel": "Cancel changes to passkey {{passkeyLabel}}",
			"created": "Created",
			"deleteAriaLabel": "Delete passkey {{passkeyLabel}}",
			"deleteButtonTitleLocked": "You cannot delete passkey while locked",
			"deleteButtonTitleUnlocked": "Click to delete passkey {{passkeyLabel}}",
			"lastUsed": "Last Used",
			"messageDeletePasskeyPart1": "Are you sure you want to delete",
			"messageDeletePasskeyPart2": "passkey?",
			"nickname": "Nickname",
			"nicknameInput": "New nickname",
			"nicknameInputAriaLabel": "Enter new nickname for passkey {{passkeyLabel}}",
			"rename": "Rename",
			"renameAriaLabel": "Rename passkey {{passkeyLabel}}",
			"renameButtonTitleLocked": "You cannot edit passkey while locked",
			"saveChangesAriaLabel": "Save changes to passkey {{passkeyLabel}}",
			"unnamed": "Unnamed passkey"
		},
		"registerPasskey": {
			"authOnceMore": "To finish setting up, please authenticate with it once more.",
			"giveNickname": "Give this credential a nickname:",
			"messageSuccess": "Success!",
			"messageDone": "Almost done!",
			"messageInteract": "Please interact with your authenticator...",
			"messageInteractNewPasskey": "Please authenticate with the new passkey...",
			"passkeyCreated": "Your passkey has been created."
		},
		"title": {
			"confirmDeletePopup": "Are You Sure?",
			"loggedInPasskey": "Logged in Passkey",
			"manageAcount": "Manage Account",
			"manageOtherPasskeys": "Manage other Passkeys"
		},
		"unlockPasskeyManagement": "Unlock management",
		"unlockPasskeyManagementTitle": "Click to Unlock management"
	},
	"PinInputPopup": {
		"description": "Please enter the PIN which was displayed from the issuer",
		"errMessage": "You have entered an incorrect pin",
		"inputPlaceholder": "Pin",
		"title": "Enter the Pin"
	},
	"qrCodeScanner": {
		"cameraPermissionAllow": "Please allow camera permission to use the QR scanner.",
		"description": "Target the QR Code, and you will redirect to proceed with the process",
		"title": "Scan the QR Code"
	},
	"selectCredentialPopup": {
		"credentialSelectTitle": "Click to select the {{friendlyName}}",
		"descriptionFieldsSingle": "The <strong> {{verifierDomainName}} </strong> requests the field:",
		"descriptionFieldsMultiple": "The <strong> {{verifierDomainName}} </strong> requests the fields:",
		"descriptionSelect": "Select the one Credential you want to present.",
		"detailsHide": "Hide Details",
		"detailsShow": "Show Details",
		"nextButtonDisabledTitle": "You need to select a Credential to proceed",
		"requestedFieldsLess": "Show less",
		"requestedFieldsMore": "Show more",
		"title": "Select : "
	},
	"sidebar": {
		"navItemLogout": "Logout",
		"poweredBy": "Powered by <docLinkWalletGithub>wwWallet</docLinkWalletGithub>"
	},
	"statusRibbon": {
		"expired": "Expired"
	}
}<|MERGE_RESOLUTION|>--- conflicted
+++ resolved
@@ -14,13 +14,8 @@
 		"next": "Next",
 		"previous": "Previous",
 		"save": "Save",
-<<<<<<< HEAD
 		"submit": "Submit",
-		"walletName": "wwWallet"
-=======
-		"submit": "submit",
 		"walletName": "DC4EU Wallet"
->>>>>>> 9cccfb17
 	},
 	"browserSupportWarningPortal": {
 		"continueAnyway": "Continue anyway",
