--- conflicted
+++ resolved
@@ -27,10 +27,9 @@
 		"tryAgain": "Try again",
 		"walletName": "wwWallet"
 	},
-<<<<<<< HEAD
 	"language": {
 		"label": "Language"
-=======
+	},
 	"ConnectionStatusIcon": {
 		"status": "Connection status:",
 		"qualityLabels": {
@@ -40,7 +39,6 @@
 			"poor": "Poor",
 			"veryPoor": "Very Poor"
 		}
->>>>>>> 03aff477
 	},
 	"layout": {
 		"messageAllowPermission": "To receive real-time updates of <strong>Credentials, allow notifications permission and reload this page</strong>.",
