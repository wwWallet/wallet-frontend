{
	"common": {
		"cancel": "Cancel",
		"continue": "Continue",
		"delete": "Delete",
		"navItemAddCredentials": "Add Credentials",
		"navItemAddCredentialsSimple": "Add",
		"navItemCredentials": "Credentials",
		"navItemHistory": "History",
		"navItemProfile": "Profile",
		"navItemSendCredentials": "Send Credentials",
		"navItemSendCredentialsSimple": "Send",
		"navItemSettings": "Settings",
		"next": "Next",
		"offline": "Offline",
		"offlineTitle": "You are offline. You don't have access here right now.",
		"online": "Online",
		"passwordHideAriaLabel": "Hide password",
		"passwordHideTitle": "Click to hide password",
		"passwordShowAriaLabel": "Show password",
		"passwordShowTitle": "Click to show password",
		"previous": "Previous",
		"privateDataConflict": "Your session is out of sync with the server. Please log out, then log in and try again.",
		"save": "Save",
		"refresh": "Refresh",
		"submit": "Submit",
		"tryAgain": "Try again",
		"walletName": "wwWallet"
	},
	"language": {
		"label": "Language"
	},
	"ConnectionStatusIcon": {
		"status": "Connection status:",
		"qualityLabels": {
			"excellent": "Excellent",
			"good": "Good",
			"fair": "Fair",
			"poor": "Poor",
			"veryPoor": "Very Poor"
		}
	},
	"layout": {
		"messageAllowPermission": "To receive real-time updates of <strong>Credentials, allow notifications permission and reload this page</strong>.",
		"messageResetPermission": "Something <strong>not working properly with the notifications</strong>, please <reloadButton>reload this page</reloadButton>.",
		"messageOffline": "You are currently <strong>offline. Some features may not be available.</strong>"
	},
	"loginState": {
		"confirm": "Confirm",
		"message": "Use your <strong>passkey</strong> to continue and fetch your credential in your wallet.",
		"title": "Hi,",
		"welcomeBackMessage": "Welcome back to <highlight>$t(common.walletName)</highlight>"
	},
	"loginSignup": {
		"alreadyHaveAccountQuestion": "Already have an account? ",
		"authOnceMoreLogin": "To finish unlocking the wallet, please authenticate with your passkey once more.",
		"capitalLetter": "At least one capital letter",
		"choosePasskeyUsername": "What should we call you?",
		"confirmPasswordLabel": "Confirm Password",
		"enterPasskeyName": "Choose a name for yourself",
		"enterPassword": "Enter your password",
		"enterUsername": "Enter your username",
		"enterconfirmPasswordLabel": "Enter your confirm password",
		"fillInFieldsError": "Please fill in all required fields",
		"forgetCachedUser": "Click to Forget Cached User {{name}}",
		"incorrectCredentialsError": "Incorrect username or password",
		"login": "Login",
		"loginCache": "Choose your account",
		"loginAsUser": "Log in as {{name}}",
		"loginLocalKeystoreFailed": "Failed to initialize wallet key store, please try again.",
		"loginPasskey": "Login with passkey",
		"loginSubmit": "Login",
		"messageOffline": "You are offline. Some features may not be available.",
		"newHereQuestion": "New here? ",
		"number": "At least one number",
		"or": "OR",
		"passkeyInvalid": "Unknown passkey, possibly deleted by user.",
		"passkeyLoginFailedServerError": "Failed to initiate passkey login, please try again later.",
		"passkeyLoginFailedTryAgain": "Passkey login failed, please try again.",
		"passkeySignupFailedServerError": "Failed to initiate passkey creation, please try again later.",
		"passkeySignupFailedTryAgain": "Passkey creation failed, please try again.",
		"passkeySignupFinishFailedServerError": "Failed to finalize passkey creation, please try again later.",
		"passkeySignupKeystoreFailed": "Failed to initialize wallet key store, please try again.",
		"passkeySignupPrfNotSupported": "This browser or security key is not supported. Please make sure that your browser supports the WebAuthn PRF extension and your security key, if any, supports the \"hmac-secret\" extension. <docLink>Learn more here</docLink>.",
		"passkeySignupPrfNotSupportedAriaLabel": "Learn more about supported browsers or security keys",
		"passwordLabel": "Password",
		"passwordLength": "Minimum length: 8 characters",
		"passwordsNotMatchError": "Passwords do not match",
		"passwordUnlockFailed": "Failed to unlock wallet with password",
		"privateDataConflict": "Another session for this account disrupted the login attempt. Please try again.",
		"signUp": "Sign Up",
		"signUpPasskey": "Sign up with passkey",
		"signUpSubmit": "Sign Up",
		"signupPasskey": "Sign up with passkey",
		"specialCharacter": "At least one special character",
		"reachedLengthLimit": "Length limit exceeded",
		"strength": "Strength",
		"submitting": "Submitting...",
		"usernameExistsError": "Failed to create user account, username already exists",
		"usernameLabel": "Username",
		"useOtherAccount": "Use other Account",
		"weakPasswordError": "Weak password",
		"welcomeMessage": "Welcome to <highlight>$t(common.walletName)</highlight>"
	},
	"messagePopup": {
		"close": "Close",
		"insufficientCredentials": {
			"title": "Insufficient Credentials",
			"description": "One or more of the credentials you want to present do not exist for selection."
		},
		"onlyOneInputDescriptor": {
			"title": "Unsupported protocol version",
			"description": "Currenly the wallet cannot accept a Presentation Request of more than one credentials at a time."
		},
		"nonTrustedVerifier": {
			"title": "Verifier is not Trusted",
			"description": "Verifier did not provide valid data for verification"
		},
		"sendResponseError": {
			"title": "Send Response Error",
			"description": "An error occured during the presentation of the credentials."
		},
		"sendResponseSuccess": {
			"title": "Presentation was successful",
			"description": "Credentials were successfully sent."
		}
	},
	"notFound": {
		"homeButton": "Back to Home",
		"message": "Sorry, the page you're looking for cannot be accessed",
		"title": "Oops, page not found!"
	},
	"pageAddCredentials": {
		"description": "Search and choose an issuer for credential retrieval",
		"noFound": "No matching issuers found.",
		"popup": {
			"message": "You have selected {{issuerName}}. If you continue, you will be redirected in the current tab to the issuer's page.",
			"title": "Selected Issuer:"
		},
		"searchPlaceholder": "Search issuers..."
	},
	"pageCredentials": {
		"addCardTitle": "Add New Credential",
		"credentialTitle": "Credential",
		"datasetTitle": "Dataset",
		"presentationsTitle": "Presentations",
		"deletePopupMessage": "Are you sure you want to delete the <strong>{{credentialName}}</strong> credential?<br/> If you delete it, <strong>all the presentations that include this VC will be removed from your history.</strong>",
		"description": "View all of your credentials",
		"details": {
			"availableUsages": "Available Usages",
			"description": "View all the information about the chosen credential",
			"expired": "This Credential has been expired"
		},
		"delete": "Delete Credential",
		"credentialFullScreenTitle": "Click to view fullscreen the {{friendlyName}}",
		"credentialDetailsTitle": "Click to view details for {{friendlyName}}",
		"slideNext": "next",
		"slidePrevious": "previous",
		"slideButtonAriaLabelEnable": "Go to {{direction}} credential",
		"slideButtonTitleEnable": "Click to move to the {{direction}} credential",
		"slideButtonAriaLabelDisable": "No {{direction}} credential",
		"slideButtonTitleDisable": "No {{direction}} credential available"
	},
	"pageHistory": {
		"description": "View history of credential transmissions, detailing when and to which verifiers you sent",
		"presentationDetails": {
			"title": "Presentation Details"
		},
		"noFound": "No presentations found",
		"popupTitle": "Presented Credentials"
	},
	"pageSendCredentials": {
		"description": "Search and choose a verifier to share credentials with",
		"noFound": "No matching verifiers found.",
		"popup": {
			"message": "You have selected {{verifierName}}. If you continue, you will be redirected in the current tab to the issuer's page.",
			"title": "Selected Verifier:"
		},
		"searchPlaceholder": "Search verifiers..."
	},
	"pageSettings": {
		"addPasskey": "Add passkey",
		"addPasskeyTitle": "Click to Add passkey",
		"deleteAccount": {
			"buttonText": "Delete your account",
			"deleteButtonTitleLocked": "You cannot delete your account while locked",
			"description": "Once you delete your account, there is no going back. Please be certain.",
			"message": "Are you sure you want to delete <strong>your Account</strong> ?",
			"title": "Delete account"
		},
		"deletePasskeyButtonTitleLocked": "You cannot add passkey while locked",
		"description": "View account information and manage passkeys",
		"lockPasskeyManagement": "Lock passkey management",
		"lockPasskeyManagementTitle": "Click to Lock passkey management",
		"noOtherPasskeys": "There are no other passkeys in this account.",
		"passkeyItem": {
			"canEncrypt": "Can Encrypt",
			"canEncryptNo": "No",
			"canEncryptYes": "Yes",
			"cancelChangesAriaLabel": "Cancel changes to passkey {{passkeyLabel}}",
			"created": "Created",
			"deleteAriaLabel": "Delete passkey {{passkeyLabel}}",
			"deleteButtonTitleLocked": "You cannot delete passkey while locked",
			"deleteButtonTitleUnlocked": "Click to delete passkey {{passkeyLabel}}",
			"lastUsed": "Last Used",
			"messageDeletePasskey": "Are you sure you want to delete <strong>{{nickname}}</strong> passkey?",
			"needsPrfUpgrade": "Needs upgrade",
			"nickname": "Nickname",
			"nicknameInput": "New nickname",
			"nicknameInputAriaLabel": "Enter new nickname for passkey {{passkeyLabel}}",
			"prfUpgrade": "Upgrade",
			"prfUpgradeAriaLabel": "Upgrade passkey {{passkeyLabel}}",
			"rename": "Rename",
			"renameAriaLabel": "Rename passkey {{passkeyLabel}}",
			"renameButtonTitleLocked": "You cannot edit passkey while locked",
			"saveChangesAriaLabel": "Save changes to passkey {{passkeyLabel}}",
			"unnamed": "Unnamed passkey"
		},
		"rememberIssuer": {
			"description": "Set the duration for accessing issuers without re-authenticating (subject to issuer policy)",
			"options": {
				"none": "Always Authenticate",
				"hour": "1 hour",
				"day": "1 day",
				"week": "1 week",
				"month": "1 month"
			},
			"successMessage": "Saved"
		},
		"title": {
			"language": "Language",
			"rememberIssuer": "Remember Issuer",
			"confirmDeletePopup": "Are You Sure?",
			"loggedInPasskey": "Logged in Passkey",
			"manageAcount": "Manage Account",
			"manageOtherPasskeys": "Manage other Passkeys",
			"appVersion": "App Version"
		},
		"unlockPasskeyManagement": "Unlock management",
		"unlockPasskeyManagementTitle": "Click to Unlock management",
		"unlockPassword": {
			"description": "Please enter your password to unlock the wallet.",
			"passwordInputAriaLabel": "Password",
			"passwordInputPlaceholder": "Password",
			"title": "Enter password"
		},
		"upgradePrfKey": {
			"description": "Please authenticate with the passkey \"{{passkeyLabel}}\"...",
			"error": "<p>Something went wrong, please try again.</p><p>Please note that you need to authenticate with the passkey \"{{passkeyLabel}}\".</p>",
			"title": "Upgrading passkey encryption key"
		},
		"appVersion": {
			"descriptionLatestVersion": "You are currently using the latest $t(common.walletName) version {{react_app_version}}",
			"descriptionOldVersion": "You are currently using wwWallet version {{react_app_version}}.<br/> <strong>A new version is available.</strong> Please <reloadButton>refresh</reloadButton> to update!"
		}
	},
	"PinInputPopup": {
		"description": "Please enter the PIN which was displayed from the issuer",
		"errMessage": "You have entered an incorrect pin",
		"inputPlaceholder": "Pin",
		"title": "Enter the Pin"
	},
	"qrCodeScanner": {
		"cameraPermissionAllow": "Please allow camera permission to use the QR scanner.",
		"description": "Target the QR Code, and you will redirect to proceed with the process",
		"title": "Scan the QR Code"
	},
<<<<<<< HEAD
	"queryableList": {
		"all": "All",
		"recent": "Recent"
=======
	"pwaInstallPrompt": {
		"message": "PWA Available",
		"button": {
			"install": "Install",
			"closeTitle": "Click to close the PWA Install Prompt"
		}
>>>>>>> feeb9787
	},
	"registerPasskey": {
		"authOnceMore": "To finish setting up, please authenticate with it once more.",
		"giveNickname": "Give this credential a nickname:",
		"nicknameAriaLabel": "Nickname for new credential",
		"nicknamePlaceholder": "Credential nickname",
		"messageSuccess": "Success!",
		"messageDone": "Almost done!",
		"messageInteract": "Please interact with your authenticator...",
		"messageInteractNewPasskey": "Please authenticate with the new passkey...",
		"messageErrorTryAgain": "Something went wrong, please try again.<br/> Please note that you need to use the same passkey you created in the previous step.",
		"passkeyCreated": "Your passkey has been created."
	},
	"selectCredentialPopup": {
		"credentialSelectTitle": "Click to select the {{friendlyName}}",
		"descriptionFieldsSingle": "Requested field:",
		"descriptionFieldsMultiple": "Requested fields:",
		"descriptionSelect": "Select the one Credential you want to present.",
		"nextButtonDisabledTitle": "You need to select a Credential to proceed",
		"purpose": "Purpose of <strong> {{verifierDomainName}}: </strong>",
		"purposeNotSpecified": "Purpose not specified by verifier",
		"requestedFieldsLess": "Show less",
		"requestedFieldsMore": "Show more",
		"title": "Select : "
	},
	"sidebar": {
		"navItemLogout": "Logout",
		"poweredBy": "Powered by <docLinkWalletGithub>wwWallet</docLinkWalletGithub>",
		"poweredByAriaLabel": "GitHub repository of wwWallet"
	},
	"expiredRibbon": {
		"expired": "Expired"
	},
	"tourGuide": {
		"tourStep1": "Here, you can view all your stored credentials. Click the 'Add New Credentials' card to get a new VC from an available Issuer",
		"tourStep2": "The 'Credentials' page is your Home page, where you can manage your credentials.",
		"tourStep3": "The 'Add Credentials' page allows you to receive credentials from a specific Issuer",
		"tourStep4": "Click this button to scan a QR code for sending or receiving credentials.",
		"tourStep5": "Use the 'Send Credentials' page to select a verifier for sharing your credentials.",
		"tourStep6": "On the 'History' page, you can view details of credential transmissions, including when and to which verifiers they were sent.",
		"tourStep7": "In the 'Settings' page you can manage your passkeys and account settings.",
		"tourComplete": "Thank you for completing the tour, we hope it was helpful!",
		"closeTourButton": "Close Tour"
	},
	"updateNotification": {
		"description": "New Version is available!"
	},
	"welcomeModal": {
		"title": "Welcome to $t(common.walletName)!",
		"description": "Discover the <strong> $t(common.walletName) </strong>, your ultimate tool for managing digital credentials. Effortlessly view, get, present and keep track of all your credentials!",
		"question": "Are you ready to explore the features of $t(common.walletName) through a guided tour?",
		"dismissButton": "Dismiss",
		"startTourButton": "Start Tour"
	}
}<|MERGE_RESOLUTION|>--- conflicted
+++ resolved
@@ -265,18 +265,16 @@
 		"description": "Target the QR Code, and you will redirect to proceed with the process",
 		"title": "Scan the QR Code"
 	},
-<<<<<<< HEAD
 	"queryableList": {
 		"all": "All",
 		"recent": "Recent"
-=======
+  },
 	"pwaInstallPrompt": {
 		"message": "PWA Available",
 		"button": {
 			"install": "Install",
 			"closeTitle": "Click to close the PWA Install Prompt"
 		}
->>>>>>> feeb9787
 	},
 	"registerPasskey": {
 		"authOnceMore": "To finish setting up, please authenticate with it once more.",
