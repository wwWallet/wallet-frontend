{
	"common": {
		"cancel": "Cancel",
		"continue": "Continue",
		"delete": "Delete",
		"navItemAddCredentials": "Add Credentials",
		"navItemCredentials": "Credentials",
		"navItemHistory": "History",
		"navItemSendCredentials": "Send Credentials",
		"navItemSettings": "Settings",
		"save": "Save",
		"walletName": "wwWallet"
	},
	"browserSupportWarningPortal": {
		"continueAnyway": "Continue anyway",
		"heading": "Unsupported platform",
		"intro": "It seems like you are using a browser or operating system that does not support the features used in this application.",
		"moreDetails": "For more details, please see <docLink>this compatibility table</docLink>.",
		"outro": "You can proceed and try anyway, but please note that some or all application features might not work.",
		"supportedList": {
			"android": "Chrome, Edge, Opera or Brave on Android",
			"intro": "The application is known to work with the following:",
			"linux": "Chrome or Brave on GNU/Linux",
			"macos": "Chrome, Edge, Opera or Brave on MacOS",
			"windows": "Chrome, Edge, Opera or Brave on Windows"
		}
	},
	"loginSignup": {
		"alreadyHaveAccountQuestion": "Already have an account? ",
		"capitalLetter": "At least one capital letter",
		"choosePasskeyUsername": "What should we call you?",
		"confirmPasswordLabel": "Confirm Password",
		"enterPasskeyName": "Choose a name for yourself",
		"enterPassword": "Enter your password",
		"enterUsername": "Enter your username",
		"enterconfirmPasswordLabel": "Enter your confirm password",
		"fillInFieldsError": "Please fill in all required fields",
		"incorrectCredentialsError": "Incorrect username or password",
		"infoAboutTimeAndLocation": "Make sure that your date/time settings and timezone are correctly set and accurate.",
		"learnMoreAboutPrfCompatibility": "Learn about <docLinkPrf>PRF Compatibility regarding browser/OS support.</docLinkPrf>",
		"learnMoreAboutPrfCompatibilityLaunchpadAndScenarios": "Learn about <docLinkPrf>PRF Compatibility regarding browser/OS support</docLinkPrf> and discover wwWallet via our <docLinkLaunchpad>Launchpad</docLinkLaunchpad> and <docLinkScenarios>Sample Scenarios</docLinkScenarios> ",
		"login": "Login",
		"loginAsUser": "Log in as {{name}}",
		"loginLocalKeystoreFailed": "Failed to initialize wallet key store, please try again.",
		"loginOtherPasskey": "Login with other passkey",
		"loginPasskey": "Login with passkey",
		"loginSubmit": "Login",
		"newHereQuestion": "New here? ",
		"number": "At least one number",
		"or": "OR",
		"passkeyInvalid": "Unknown passkey, possibly deleted by user.",
		"passkeyLoginFailedServerError": "Failed to initiate passkey login, please try again later.",
		"passkeyLoginFailedTryAgain": "Passkey login failed, please try again.",
		"passkeySignupFailedServerError": "Failed to initiate passkey creation, please try again later.",
		"passkeySignupFailedTryAgain": "Passkey creation failed, please try again.",
		"passkeySignupFinishFailedServerError": "Failed to finalize passkey creation, please try again later.",
		"passkeySignupKeystoreFailed": "Failed to initialize wallet key store, please try again.",
		"passkeySignupPrfNotSupported": "This browser or security key is not supported. Please make sure that your browser supports the WebAuthn PRF extension and your security key, if any, supports the \"hmac-secret\" extension. <docLink>Learn more here</docLink>.",
		"passwordLabel": "Password",
		"passwordLength": "Minimum length: 8 characters",
		"passwordsNotMatchError": "Passwords do not match",
		"signUp": "Sign Up",
		"signUpPasskey": "Sign up with passkey",
		"signUpSubmit": "Sign Up",
		"signupPasskey": "Sign up with passkey",
		"specialCharacter": "At least one special character",
		"strength": "Strength",
		"submitting": "Submitting...",
		"tryAgain": "Try again",
		"usernameExistsError": "Failed to create user account, username already exists",
		"usernameLabel": "Username",
		"weakPasswordError": "Weak password",
		"welcomeMessage": "Welcome to <highlight>wwWallet</highlight>"
	},
	"notFound": {
		"homeButton": "Back to Home",
		"message": "Sorry, the page you're looking for cannot be accessed",
		"title": "Oops, page not found!"
	},
	"pageAddCredentials": {
		"description": "Search and choose an issuer for credential retrieval",
		"noFound": "No matching issuers found.",
		"popup": {
			"messagePart1": "You have selected",
			"messagePart2": ". If you continue, you will be redirected in the current tab to the issuer's page.",
			"title": "Selected Issuer:"
		},
		"searchPlaceholder": "Search issuers..."
	},
	"pageCredentials": {
		"addCardTitle": "Add New Credential",
		"deletePopup": {
			"messagePart1": "Are you sure you want to delete the",
			"messagePart2": "credential?",
			"messagePart3": "If you delete it,",
			"messagePart4": "all the presentations that include this VC will be removed from your history."
		},
		"description": "View all of your credentials, and use the 'Add new credentials' card to add more",
		"details": {
			"description": "View all the information about the chosen credential"
		}
	},
	"pageHistory": {
		"description": "View history of credential transmissions, detailing when and to which verifiers you sent",
		"noFound": "No history presentations found",
		"popupTitle": "Presented Credentials"
	},
	"pageSendCredentials": {
		"description": "Search and choose a verifier to share credentials with",
		"noFound": "No matching verifiers found.",
		"popup": {
			"messagePart1": "You have selected",
			"messagePart2": ". If you continue, you will be redirected in the current tab to the verifier's page.",
			"title": "Selected Verifier:"
		},
		"searchPlaceholder": "Search verifiers..."
	},
	"pageSettings": {
		"addPasskey": "Add passkey",
		"description": "View account information and manage passkeys",
<<<<<<< HEAD
		"deleteAccount": {
			"buttonText": "Delete your account",
			"description": "Once you delete your account, there is no going back. Please be certain.",
			"title": "Delete account"
		},
		"loggedPasskey": {
=======
		"lockPasskeyManagement": "Lock passkey management",
		"passkeyItem": {
>>>>>>> be4c79c3
			"canEncrypt": "Can Encrypt",
			"canEncryptNo": "No",
			"canEncryptYes": "Yes",
			"cancelChangesAriaLabel": "Cancel changes to passkey {{passkeyLabel}}",
			"created": "Created",
			"deleteAriaLabel": "Delete passkey {{passkeyLabel}}",
			"lastUsed": "Last Used",
			"nickname": "Nickname",
			"nicknameInput": "New nickname",
			"nicknameInputAriaLabel": "Enter new nickname for passkey {{passkeyLabel}}",
			"rename": "Rename",
			"renameAriaLabel": "Rename passkey {{passkeyLabel}}",
			"saveChangesAriaLabel": "Save changes to passkey {{passkeyLabel}}",
			"unnamed": "Unnamed passkey"
		},
		"registerPasskey": {
			"authOnceMore": "To finish setting up, please authenticate with it once more.",
			"giveNickname": "Give this credential a nickname:",
			"messageSuccess": "Success!",
			"messageDone": "Almost done!",
			"messageInteract": "Please interact with your authenticator...",
			"messageInteractNewPasskey": "Please authenticate with the new passkey...",
			"passkeyCreated": "Your passkey has been created."
		},
		"title": {
			"loggedInPasskey": "Logged in Passkey",
			"manageOtherPasskeys": "Manage other Passkeys"
		},
		"unlockPasskeyManagement": "Unlock passkey management"
	},
	"qrCodeScanner": {
		"description": "Target the QR Code, and you will redirect to proceed with the process",
		"title": "Scan the QR Code"
	},
	"selectCredentialPopup": {
		"description": "Please select one of the above credentials to proceed with the presentation",
		"title": "Select an Option:"
	},
	"sidebar": {
		"navItemLogout": "Logout",
		"poweredBy": "Powered by <docLinkWalletGithub>wwWallet</docLinkWalletGithub>"
	}
}<|MERGE_RESOLUTION|>--- conflicted
+++ resolved
@@ -117,18 +117,14 @@
 	},
 	"pageSettings": {
 		"addPasskey": "Add passkey",
-		"description": "View account information and manage passkeys",
-<<<<<<< HEAD
-		"deleteAccount": {
+    	"deleteAccount": {
 			"buttonText": "Delete your account",
 			"description": "Once you delete your account, there is no going back. Please be certain.",
 			"title": "Delete account"
 		},
-		"loggedPasskey": {
-=======
+		"description": "View account information and manage passkeys",
 		"lockPasskeyManagement": "Lock passkey management",
 		"passkeyItem": {
->>>>>>> be4c79c3
 			"canEncrypt": "Can Encrypt",
 			"canEncryptNo": "No",
 			"canEncryptYes": "Yes",
