{
	"common": {
		"cancel": "Cancel",
		"continue": "Continue",
		"delete": "Delete",
		"navItemAddCredentials": "Add Credentials",
		"navItemAddCredentialsSimple": "Add",
		"navItemCredentials": "Credentials",
		"navItemHistory": "History",
		"navItemProfile": "Profile",
		"navItemSendCredentials": "Send Credentials",
		"navItemSendCredentialsSimple": "Send",
		"navItemSettings": "Settings",
		"save": "Save",
		"submit": "submit",
		"walletName": "DC4EU Wallet"
	},
	"browserSupportWarningPortal": {
		"continueAnyway": "Continue anyway",
		"heading": "Unsupported platform",
		"intro": "It seems like you are using a browser or operating system that does not support the features used in this application.",
		"moreDetails": "For more details, please see <docLink>this compatibility table</docLink>.",
		"outro": "You can proceed and try anyway, but please note that some or all application features might not work.",
		"supportedList": {
			"android": "Chrome, Edge, Opera or Brave on Android",
			"intro": "The application is known to work with the following:",
			"linux": "Chrome or Brave on GNU/Linux",
			"macos": "Chrome, Edge, Opera or Brave on MacOS",
			"windows": "Chrome, Edge, Opera or Brave on Windows"
		}
	},
	"layout": {
		"messageAllowPermission": "To receive real-time updates of <strong>Credentials, allow notifications permission and reload this page</strong>.",
		"messageResetPermission": "Something <strong>not working properly with the notifications</strong>, please <reloadButton>reload this page</reloadButton>."
	},
	"loginSignup": {
		"alreadyHaveAccountQuestion": "Already have an account? ",
		"capitalLetter": "At least one capital letter",
		"choosePasskeyUsername": "What should we call you?",
		"confirmPasswordLabel": "Confirm Password",
		"enterPasskeyName": "Choose a name for yourself",
		"enterPassword": "Enter your password",
		"enterUsername": "Enter your username",
		"enterconfirmPasswordLabel": "Enter your confirm password",
		"fillInFieldsError": "Please fill in all required fields",
		"incorrectCredentialsError": "Incorrect username or password",
		"infoAboutTimeAndLocation": "Make sure that your date/time settings and timezone are correctly set and accurate.",
		"learnMoreAboutPrfCompatibility": "Learn about <docLinkPrf>PRF Compatibility regarding browser/OS support.</docLinkPrf>",
		"learnMoreAboutPrfCompatibilityLaunchpadAndScenarios": "Learn about <docLinkPrf>PRF Compatibility regarding browser/OS support</docLinkPrf> and discover DC4EU Wallet via our <docLinkLaunchpad>Launchpad</docLinkLaunchpad> and <docLinkScenarios>Sample Scenarios</docLinkScenarios> ",
		"login": "Login",
		"loginAsUser": "Log in as {{name}}",
		"loginLocalKeystoreFailed": "Failed to initialize wallet key store, please try again.",
		"loginOtherPasskey": "Login with other passkey",
		"loginPasskey": "Login with passkey",
		"loginSubmit": "Login",
		"newHereQuestion": "New here? ",
		"number": "At least one number",
		"or": "OR",
		"passkeyInvalid": "Unknown passkey, possibly deleted by user.",
		"passkeyLoginFailedServerError": "Failed to initiate passkey login, please try again later.",
		"passkeyLoginFailedTryAgain": "Passkey login failed, please try again.",
		"passkeySignupFailedServerError": "Failed to initiate passkey creation, please try again later.",
		"passkeySignupFailedTryAgain": "Passkey creation failed, please try again.",
		"passkeySignupFinishFailedServerError": "Failed to finalize passkey creation, please try again later.",
		"passkeySignupKeystoreFailed": "Failed to initialize wallet key store, please try again.",
		"passkeySignupPrfNotSupported": "This browser or security key is not supported. Please make sure that your browser supports the WebAuthn PRF extension and your security key, if any, supports the \"hmac-secret\" extension. <docLink>Learn more here</docLink>.",
		"passwordLabel": "Password",
		"passwordLength": "Minimum length: 8 characters",
		"passwordsNotMatchError": "Passwords do not match",
		"signUp": "Sign Up",
		"signUpPasskey": "Sign up with passkey",
		"signUpSubmit": "Sign Up",
		"signupPasskey": "Sign up with passkey",
		"specialCharacter": "At least one special character",
		"reachedLengthLimit": "Length limit exceeded",
		"strength": "Strength",
		"submitting": "Submitting...",
		"tryAgain": "Try again",
		"usernameExistsError": "Failed to create user account, username already exists",
		"usernameLabel": "Username",
		"weakPasswordError": "Weak password",
		"welcomeMessage": "Welcome to <highlight>DC4EU Wallet</highlight>"
	},
	"messagePopup": {
		"close": "Close",
		"insufficientCredentials": {
			"title": "Insufficient Credentials",
			"description": "One or more of the credentials you want to present do not exist for selection."
		},
		"sendResponseError": {
			"title": "Send Response Error",
			"description": "An error occured during the presentation of the credentials."
		},
		"sendResponseSuccess": {
			"title": "Presentation was successful",
			"description": "Credentials were successfully sent."
		}
	},
	"notFound": {
		"homeButton": "Back to Home",
		"message": "Sorry, the page you're looking for cannot be accessed",
		"title": "Oops, page not found!"
	},
	"pageAddCredentials": {
		"description": "Search and choose an issuer for credential retrieval",
		"noFound": "No matching issuers found.",
		"popup": {
			"messagePart1": "You have selected",
			"messagePart2": ". If you continue, you will be redirected in the current tab to the issuer's page.",
			"title": "Selected Issuer:"
		},
		"searchPlaceholder": "Search issuers..."
	},
	"pageCredentials": {
		"addCardTitle": "Add New Credential",
		"deletePopup": {
			"messagePart1": "Are you sure you want to delete the",
			"messagePart2": "credential?",
			"messagePart3": "If you delete it,",
			"messagePart4": "all the presentations that include this VC will be removed from your history."
		},
		"description": "View all of your credentials, and use the 'Add new credentials' card to add more",
		"details": {
			"description": "View all the information about the chosen credential"
		}
	},
	"pageHistory": {
		"description": "View history of credential transmissions, detailing when and to which verifiers you sent",
		"noFound": "No history presentations found",
		"popupTitle": "Presented Credentials"
	},
	"pageSendCredentials": {
		"description": "Search and choose a verifier to share credentials with",
		"noFound": "No matching verifiers found.",
		"popup": {
			"messagePart1": "You have selected",
			"messagePart2": ". If you continue, you will be redirected in the current tab to the verifier's page.",
			"title": "Selected Verifier:"
		},
		"searchPlaceholder": "Search verifiers..."
	},
	"pageSettings": {
		"addPasskey": "Add passkey",
		"deleteAccount": {
			"buttonText": "Delete your account",
			"deleteButtonTitleLocked": "You cannot delete your account while locked",
			"description": "Once you delete your account, there is no going back. Please be certain.",
			"messageDeleteAccount1": "Are you sure you want to delete ",
			"messageDeleteAccount2": "your Account",
			"title": "Delete account"
		},
		"deletePasskeyButtonTitleLocked": "You cannot add passkey while locked",
		"description": "View account information and manage passkeys",
		"lockPasskeyManagement": "Lock passkey management",
		"noOtherPasskeys": "There are no other passkeys in this account.",
		"passkeyItem": {
			"canEncrypt": "Can Encrypt",
			"canEncryptNo": "No",
			"canEncryptYes": "Yes",
			"cancelChangesAriaLabel": "Cancel changes to passkey {{passkeyLabel}}",
			"created": "Created",
			"deleteAriaLabel": "Delete passkey {{passkeyLabel}}",
			"deleteButtonTitleLocked": "You cannot delete passkey while locked",
			"lastUsed": "Last Used",
			"messageDeletePasskeyPart1": "Are you sure you want to delete",
			"messageDeletePasskeyPart2": "passkey?",
			"nickname": "Nickname",
			"nicknameInput": "New nickname",
			"nicknameInputAriaLabel": "Enter new nickname for passkey {{passkeyLabel}}",
			"rename": "Rename",
			"renameAriaLabel": "Rename passkey {{passkeyLabel}}",
			"renameButtonTitleLocked": "You cannot edit passkey while locked",
			"saveChangesAriaLabel": "Save changes to passkey {{passkeyLabel}}",
			"unnamed": "Unnamed passkey"
		},
		"registerPasskey": {
			"authOnceMore": "To finish setting up, please authenticate with it once more.",
			"giveNickname": "Give this credential a nickname:",
			"messageSuccess": "Success!",
			"messageDone": "Almost done!",
			"messageInteract": "Please interact with your authenticator...",
			"messageInteractNewPasskey": "Please authenticate with the new passkey...",
			"passkeyCreated": "Your passkey has been created."
		},
		"title": {
			"confirmDeletePopup": "Are You Sure?",
			"loggedInPasskey": "Logged in Passkey",
			"manageAcount": "Manage Account",
			"manageOtherPasskeys": "Manage other Passkeys"
		},
		"unlockPasskeyManagement": "Unlock management"
	},
	"PinInputPopup": {
		"description": "Please enter the PIN which was displayed from the issuer",
		"errMessage": "You have entered an incorrect pin",
		"inputPlaceholder": "Pin",
		"title": "Enter the Pin"
	},
	"qrCodeScanner": {
		"cameraPermissionAllow": "Please allow camera permission to use the QR scanner.",
		"description": "Target the QR Code, and you will redirect to proceed with the process",
		"title": "Scan the QR Code"
	},
	"selectCredentialPopup": {
<<<<<<< HEAD
		"description": "The Friendly Verifier requests the following credentials. Please select below to proceed with the presentation.",
=======
		"description": "The <strong> {{verifierDomainName}} </strong> requests the following credentials. Select the one you want to present.",
>>>>>>> a15c1fe4
		"requestedFieldsHide": "Hide Requested Fields",
		"requestedFieldsShow": "Show Requested Fields",
		"title": "Select an Option:"
	},
	"sidebar": {
		"navItemLogout": "Logout",
		"poweredBy": "Powered by <docLinkWalletGithub>wwWallet</docLinkWalletGithub>"
	},
	"statusRibbon": {
		"expired": "Expired"
	}
}<|MERGE_RESOLUTION|>--- conflicted
+++ resolved
@@ -202,11 +202,7 @@
 		"title": "Scan the QR Code"
 	},
 	"selectCredentialPopup": {
-<<<<<<< HEAD
-		"description": "The Friendly Verifier requests the following credentials. Please select below to proceed with the presentation.",
-=======
 		"description": "The <strong> {{verifierDomainName}} </strong> requests the following credentials. Select the one you want to present.",
->>>>>>> a15c1fe4
 		"requestedFieldsHide": "Hide Requested Fields",
 		"requestedFieldsShow": "Show Requested Fields",
 		"title": "Select an Option:"
