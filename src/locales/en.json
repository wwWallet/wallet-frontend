--- conflicted
+++ resolved
@@ -212,7 +212,9 @@
 		"navItemLogout": "Logout",
 		"poweredBy": "Powered by <docLinkWalletGithub>wwWallet</docLinkWalletGithub>"
 	},
-<<<<<<< HEAD
+	"statusRibbon": {
+		"expired": "Expired"
+	},
 	"tourGuide": {
 		"tourStep1": "Here, you can view all your stored credentials. Click the 'Add New Credentials' card to get a new VC from an available Issuer",
 		"tourStep2": "This is another way to get a New Credential",
@@ -232,9 +234,5 @@
 		"question": "Are you ready to explore the features of wwWallet through a guided tour?",
 		"dismissButton": "Dismiss",
 		"startTourButton": "Start Tour"
-=======
-	"statusRibbon": {
-		"expired": "Expired"
->>>>>>> a34b46e8
 	}
 }