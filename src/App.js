<<<<<<< HEAD
import React, { useEffect, Suspense } from 'react';
=======
import React, { useEffect, Suspense, useState, useContext } from 'react';
>>>>>>> 1a2ed1d1
import { Routes, Route, Outlet, useLocation } from 'react-router-dom';
// Import i18next and set up translations
import { I18nextProvider } from 'react-i18next';

import i18n from './i18n';
import { CredentialsProvider } from './context/CredentialsContext';
import { withSessionContext } from './context/SessionContext';
import { checkForUpdates } from './offlineRegistrationSW';

import FadeInContentTransition from './components/Transitions/FadeInContentTransition';
import HandlerNotification from './components/Notifications/HandlerNotification';
import Snowfalling from './components/ChristmasAnimation/Snowfalling';
import Spinner from './components/Shared/Spinner';

import { withContainerContext } from './context/ContainerContext';
import StatusContext from './context/StatusContext';

import UpdateNotification from './components/Notifications/UpdateNotification';
import CredentialDetails from './pages/Home/CredentialDetails';

import { CredentialOfferHandler } from './components/CredentialOfferHandler';
import { CodeHandler } from './components/CodeHandler';
import { AuthorizationRequestHandler } from './components/AuthorizationRequestHandler';
import { ErrorHandler } from './components/ErrorHandler';

const reactLazyWithNonDefaultExports = (load, ...names) => {
	const nonDefaults = (names ?? []).map(name => {
		const handles = {
			name,
			resolve: null,
			reject: null,
			promise: null,
		};
		handles.promise = new Promise((resolve, reject) => {
			handles.resolve = resolve;
			handles.reject = reject;
		});
		return handles;
	});

	const loadDefault = () => {
		return load()
			.then(module => {
				nonDefaults.forEach(({ name, resolve }) => {
					resolve({ default: module[name] });
				});
				return module;
			})
			.catch(err => {
				nonDefaults.forEach(({ reject }) => {
					reject(err);
				});
				return Promise.reject(err);
			});
	};

	const defaultExport = React.lazy(loadDefault);
	nonDefaults.forEach(({ promise, name }) => {
		defaultExport[name] = React.lazy(() => promise);
	});
	return defaultExport;
};

<<<<<<< HEAD
const Layout = React.lazy(() => import('./components/Layout/Layout'));
=======
const lazyWithDelay = (importFunction, delay = 1000) => {
	return React.lazy(() =>
		Promise.all([
			importFunction(),
			new Promise((resolve) => setTimeout(resolve, delay)),
		]).then(([module]) => module)
	);
};

const MessagePopup = React.lazy(() => import('./components/Popups/MessagePopup'));
const PinInputPopup = React.lazy(() => import('./components/Popups/PinInput'));
>>>>>>> 1a2ed1d1
const PrivateRoute = reactLazyWithNonDefaultExports(
	() => import('./components/Auth/PrivateRoute'),
	'NotificationPermissionWarning',
);
<<<<<<< HEAD

=======
const SelectCredentialsPopup = React.lazy(() => import('./components/Popups/SelectCredentialsPopup'));
>>>>>>> 1a2ed1d1
const AddCredentials = React.lazy(() => import('./pages/AddCredentials/AddCredentials'));
const Credential = React.lazy(() => import('./pages/Home/Credential'));
const CredentialHistory = React.lazy(() => import('./pages/Home/CredentialHistory'));
const History = React.lazy(() => import('./pages/History/History'));
const HistoryDetail = React.lazy(() => import('./pages/History/HistoryDetail'));
const Home = React.lazy(() => import('./pages/Home/Home'));
const SendCredentials = React.lazy(() => import('./pages/SendCredentials/SendCredentials'));
const Settings = React.lazy(() => import('./pages/Settings/Settings'));
const VerificationResult = React.lazy(() => import('./pages/VerificationResult/VerificationResult'));

const Layout = lazyWithDelay(() => import('./components/Layout/Layout'), 400);
const Login = lazyWithDelay(() => import('./pages/Login/Login'), 400);
const LoginState = lazyWithDelay(() => import('./pages/Login/LoginState'), 400);
const NotFound = lazyWithDelay(() => import('./pages/NotFound/NotFound'), 400);

function App() {
	const { updateOnlineStatus } = useContext(StatusContext);
	const location = useLocation();

	useEffect(() => {
		checkForUpdates();
		updateOnlineStatus(false);
	}, [location])

	useEffect(() => {
		if (navigator?.serviceWorker) {
			navigator.serviceWorker.addEventListener('message', handleMessage);
			// Clean up the event listener when the component unmounts
			return () => {
				navigator.serviceWorker.removeEventListener('message', handleMessage);
			};
		}

	}, []);

	const fullUrl = `${window.location.origin}${location.pathname}${location.search}${location.hash}`;
	const parsedUrl = new URL(fullUrl);
	const queryParams = new URLSearchParams(location.search);

	const hasCredentialOffer = parsedUrl.protocol === 'openid-credential-offer' ||
		queryParams.get('credential_offer') ||
		queryParams.get('credential_offer_uri');

	const hasCode = !hasCredentialOffer && queryParams.get('code');

	const hasAuthorizationRequest = !hasCredentialOffer && !hasCode;

	const error = queryParams.get('error');
	const errorDescription = queryParams.get('error_description') || '';
	const hasError = error && queryParams.get('state');

	// Handle messages received from the service worker
	const handleMessage = (event) => {
		if (event.data.type === 'navigate') {
			// Remove any parameters from the URL
			const homeURL = window.location.origin + window.location.pathname;
			// Redirect the current tab to the home URL
			window.location.href = homeURL;
		}
	};

	return (
		<I18nextProvider i18n={i18n}>
			<CredentialsProvider>
				<Snowfalling />
				<Suspense fallback={<Spinner />}>
					<HandlerNotification />
					<UpdateNotification />
					<Routes>
						<Route element={
							<PrivateRoute>
								<Layout>
									<Suspense fallback={<Spinner size='small' />}>
										<PrivateRoute.NotificationPermissionWarning />
										<FadeInContentTransition appear reanimateKey={location.pathname}>
											<Outlet />
										</FadeInContentTransition>
									</Suspense>
								</Layout>
							</PrivateRoute>
						}>
							<Route path="/settings" element={<Settings />} />
							<Route path="/" element={<Home />} />
							<Route path="/credential/:credentialId" element={<Credential />} />
							<Route path="/credential/:credentialId/history" element={<CredentialHistory />} />
							<Route path="/credential/:credentialId/details" element={<CredentialDetails />} />
							<Route path="/history" element={<History />} />
							<Route path="/history/:historyId" element={<HistoryDetail />} />
							<Route path="/add" element={<AddCredentials />} />
							<Route path="/send" element={<SendCredentials />} />
							<Route path="/verification/result" element={<VerificationResult />} />
							<Route path="/cb/*" element={<Home />} />
						</Route>
						<Route element={
							<FadeInContentTransition reanimateKey={location.pathname}>
								<Outlet />
							</FadeInContentTransition>
						}>
							<Route path="/login" element={<Login />} />
							<Route path="/login-state" element={<LoginState />} />
							<Route path="*" element={<NotFound />} />
						</Route>
					</Routes>
					{hasCredentialOffer &&
						<CredentialOfferHandler url={fullUrl} />
					}
					{hasCode &&
						<CodeHandler url={fullUrl} />
					}
					{hasAuthorizationRequest &&
						<AuthorizationRequestHandler url={fullUrl} />
					}
					{hasError &&
						<ErrorHandler title={error} description={errorDescription} />
					}
				</Suspense>
			</CredentialsProvider>
		</I18nextProvider>
	);
}

export default withSessionContext(withContainerContext(App));<|MERGE_RESOLUTION|>--- conflicted
+++ resolved
@@ -1,8 +1,4 @@
-<<<<<<< HEAD
-import React, { useEffect, Suspense } from 'react';
-=======
-import React, { useEffect, Suspense, useState, useContext } from 'react';
->>>>>>> 1a2ed1d1
+import React, { useEffect, Suspense, useContext } from 'react';
 import { Routes, Route, Outlet, useLocation } from 'react-router-dom';
 // Import i18next and set up translations
 import { I18nextProvider } from 'react-i18next';
@@ -66,9 +62,6 @@
 	return defaultExport;
 };
 
-<<<<<<< HEAD
-const Layout = React.lazy(() => import('./components/Layout/Layout'));
-=======
 const lazyWithDelay = (importFunction, delay = 1000) => {
 	return React.lazy(() =>
 		Promise.all([
@@ -78,18 +71,10 @@
 	);
 };
 
-const MessagePopup = React.lazy(() => import('./components/Popups/MessagePopup'));
-const PinInputPopup = React.lazy(() => import('./components/Popups/PinInput'));
->>>>>>> 1a2ed1d1
 const PrivateRoute = reactLazyWithNonDefaultExports(
 	() => import('./components/Auth/PrivateRoute'),
 	'NotificationPermissionWarning',
 );
-<<<<<<< HEAD
-
-=======
-const SelectCredentialsPopup = React.lazy(() => import('./components/Popups/SelectCredentialsPopup'));
->>>>>>> 1a2ed1d1
 const AddCredentials = React.lazy(() => import('./pages/AddCredentials/AddCredentials'));
 const Credential = React.lazy(() => import('./pages/Home/Credential'));
 const CredentialHistory = React.lazy(() => import('./pages/Home/CredentialHistory'));
