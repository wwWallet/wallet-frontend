--- conflicted
+++ resolved
@@ -1,12 +1,9 @@
 import React, { useState, useEffect } from 'react';
 import { FaShare } from 'react-icons/fa';
 import {BsQrCodeScan} from 'react-icons/bs'
-<<<<<<< HEAD
-import * as api from '../../api';
-=======
+
 import { useApi } from '../../api';
-import Layout from '../../components/Layout';
->>>>>>> d54d0651
+
 import Spinner from '../../components/Spinner';
 import QRCodeScanner from '../../components/QRCodeScanner'; // Replace with the actual import path
 
