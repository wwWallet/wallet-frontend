<<<<<<< HEAD
import React, { FormEvent, KeyboardEvent, ReactNode, useCallback, useEffect, useRef, useState } from 'react';
import { Trans, useTranslation } from 'react-i18next';
import { FaEdit, FaSyncAlt, FaTrash } from 'react-icons/fa';
=======
import React, { FormEvent, KeyboardEvent, ReactNode, useCallback, useEffect, useRef, useState, useContext } from 'react';
import { useTranslation } from 'react-i18next';
import { FaEdit, FaTrash } from 'react-icons/fa';
>>>>>>> 4a3cd735
import { BsLock, BsPlusCircle, BsUnlock } from 'react-icons/bs';

import { useApi } from '../../api';
import { UserData, WebauthnCredential } from '../../api/types';
import { compareBy, toBase64Url } from '../../util';
import { formatDate } from '../../functions/DateFormat';
import type { WebauthnPrfEncryptionKeyInfo, WrappedKeyInfo } from '../../services/keystore';
import { isPrfKeyV2, serializePrivateData } from '../../services/keystore';
import { useLocalStorageKeystore } from '../../services/LocalStorageKeystore';
import DeletePopup from '../../components/Popups/DeletePopup';
import { useNavigate } from 'react-router-dom';
import GetButton from '../../components/Buttons/GetButton';
import OnlineStatusContext from '../../context/OnlineStatusContext';

interface OnlineStatusContextType {
	isOnline: boolean | null;
}


function useWebauthnCredentialNickname(credential: WebauthnCredential): string {
	const { t } = useTranslation();
	if (credential) {
		return credential.nickname || `${t('pageSettings.passkeyItem.unnamed')} ${credential.id.substring(0, 8)}`;
	} else {
		return "";
	}
}

type UpgradePrfState = (
	null
	| {
		state: "authenticate",
		prfKeyInfo: WebauthnPrfEncryptionKeyInfo,
		webauthnCredential: WebauthnCredential,
		abortController: AbortController,
	}
	| {
		state: "err",
		err: any,
		prfKeyInfo: WebauthnPrfEncryptionKeyInfo,
		webauthnCredential: WebauthnCredential,
	}
);

const Dialog = ({
	children,
	open,
	onCancel,
}: {
	children: ReactNode,
	open: boolean,
	onCancel: () => void,
}) => {
	const dialog = useRef<HTMLDialogElement>();

	useEffect(
		() => {
			if (dialog.current) {
				if (open) {
					dialog.current.showModal();
				} else {
					dialog.current.close();
				}
			}
		},
		[dialog, open],
	);

	return (
		<dialog
			ref={dialog}
			className="p-4 pt-8 text-center rounded md:space-y-6 sm:p-8 bg-white rounded-lg shadow dark:bg-gray-700"
			style={{ minWidth: '30%' }}
			onCancel={onCancel}
		>
			{children}
		</dialog>
	);
};

const WebauthnRegistation = ({
	unwrappingKey,
	onSuccess,
	wrappedMainKey,
}: {
	unwrappingKey?: CryptoKey,
	onSuccess: () => void,
	wrappedMainKey?: WrappedKeyInfo,
}) => {
	const { isOnline } = useContext(OnlineStatusContext) as OnlineStatusContextType;
	const api = useApi();
	const [beginData, setBeginData] = useState(null);
	const [pendingCredential, setPendingCredential] = useState(null);
	const [nickname, setNickname] = useState("");
	const [nicknameChosen, setNicknameChosen] = useState(false);
	const [isSubmitting, setIsSubmitting] = useState(false);
	const [needPrfRetry, setNeedPrfRetry] = useState(false);
	const [resolvePrfRetryPrompt, setResolvePrfRetryPrompt] = useState<null | ((accept: boolean) => void)>(null);
	const [prfRetryAccepted, setPrfRetryAccepted] = useState(false);
	const { t } = useTranslation();
	const keystore = useLocalStorageKeystore();
	const unlocked = Boolean(unwrappingKey && wrappedMainKey);

	const stateChooseNickname = Boolean(beginData) && !needPrfRetry;

	const onBegin = useCallback(
		async () => {
			setBeginData(null);
			setIsSubmitting(true);
			setPendingCredential(null);

			const beginResp = await api.post('/user/session/webauthn/register-begin', {});
			console.log("begin", beginResp);
			const beginData = beginResp.data;

			if (beginData.challengeId) {
				setBeginData(beginData);

				try {
					const credential = await navigator.credentials.create(beginData.createOptions);
					console.log("created", credential);
					setPendingCredential(credential);
				} catch (e) {
					console.error("Failed to register", e);
					setBeginData(null);
					setPendingCredential(null);
				}
				setIsSubmitting(false);
			}
		},
		[api],
	);

	const onCancel = () => {
		console.log("onCancel");
		setPendingCredential(null);
		setBeginData(null);
		setNeedPrfRetry(false);
		setResolvePrfRetryPrompt(null);
		setPrfRetryAccepted(false);
		setIsSubmitting(false);
	};

	const onFinish = async (event) => {
		event.preventDefault();
		console.log("onFinish", event);
		setNicknameChosen(true);

		if (beginData && pendingCredential && unwrappingKey && wrappedMainKey) {
			try {
				const [newPrivateData, keystoreCommit] = await keystore.addPrf(
					pendingCredential,
					beginData.createOptions.publicKey.rp.id,
					[unwrappingKey, wrappedMainKey],
					async () => {
						setNeedPrfRetry(true);
						return new Promise<boolean>((resolve, reject) => {
							setResolvePrfRetryPrompt(() => resolve);
						}).finally(() => {
							setNeedPrfRetry(false);
							setPrfRetryAccepted(true);
							setResolvePrfRetryPrompt(null);
						});
					},
				);

				setIsSubmitting(true);
				await api.post('/user/session/webauthn/register-finish', {
					challengeId: beginData.challengeId,
					nickname,
					credential: {
						type: pendingCredential.type,
						id: pendingCredential.id,
						rawId: pendingCredential.id,
						response: {
							attestationObject: toBase64Url(pendingCredential.response.attestationObject),
							clientDataJSON: toBase64Url(pendingCredential.response.clientDataJSON),
							transports: pendingCredential.response.getTransports(),
						},
						authenticatorAttachment: pendingCredential.authenticatorAttachment,
						clientExtensionResults: pendingCredential.getClientExtensionResults(),
					},
					privateData: serializePrivateData(newPrivateData),
				});
				onSuccess();
				setNickname("");
				await keystoreCommit();

			} catch (e) {
				console.error("Failed to finish registration", e);

			} finally {
				onCancel();
			}
		} else {
			console.error("Invalid state:", beginData, pendingCredential, unwrappingKey, wrappedMainKey);
		}
	};

	const registrationInProgress = Boolean(beginData || pendingCredential);

	return (
		<>
			<GetButton
				content={
					<div className="flex items-center">
						<BsPlusCircle size={20} />
						<span className='hidden md:block ml-2'>
							{t('pageSettings.addPasskey')}
						</span>
					</div>
				}
				onClick={onBegin}
				variant="primary"
				disabled={registrationInProgress || !unlocked || !isOnline}
				// title={!unlocked ? t("pageSettings.deletePasskeyButtonTitleLocked") : ""}

				ariaLabel={unlocked && !isOnline ? t("common.offlineTitle") : unlocked ? (window.innerWidth < 768 ? t('pageSettings.addPasskey') : "") : t("pageSettings.deletePasskeyButtonTitleLocked")}
				title={unlocked && !isOnline ? t("common.offlineTitle") : unlocked ? (window.innerWidth < 768 ? t('pageSettings.addPasskeyTitle') : "") : t("pageSettings.deletePasskeyButtonTitleLocked")}
			/>

			<Dialog
				open={stateChooseNickname}
				onCancel={onCancel}
			>
				<form method="dialog" onSubmit={onFinish}>
					{pendingCredential
						? (
							<>
								<h3 className="text-2xl mt-4 mb-2 font-bold text-primary dark:text-white">{t('pageSettings.registerPasskey.messageSuccess')}</h3>
								<p className="mb-2 dark:text-white">{t('pageSettings.registerPasskey.giveNickname')}</p>
								<input
									type="text"
									className="border border-gray-300 dark:border-gray-500 dark:bg-gray-700 dark:text-white rounded-lg focus:outline-none focus:ring-blue-500 focus:border-blue-500 dark:inputDarkModeOverride py-1.5 px-3"
									aria-label="Nickname for new credential"
									autoFocus={true}
									disabled={isSubmitting}
									onChange={(event) => setNickname(event.target.value)}
									placeholder="Credential nickname"
									value={nickname}
								/>
							</>
						)
						: (
							<>
								<p className='dark:text-white'>{t('pageSettings.registerPasskey.messageInteract')}</p>
							</>
						)
					}

					<div className="pt-2 flex justify-center gap-2">
						<GetButton
							content={t('common.cancel')}
							onClick={onCancel}
							variant="cancel"
							disabled={isSubmitting}
						/>

						{pendingCredential && (
							<GetButton
								type="submit"
								content={t('common.save')}
								variant="secondary"
								disabled={isSubmitting}
							/>
						)}
					</div>

				</form>
			</Dialog>

			<Dialog
				open={needPrfRetry && !prfRetryAccepted}
				onCancel={() => resolvePrfRetryPrompt(false)}
			>
				<h3 className="text-2xl mt-4 mb-2 font-bold text-primary dark:text-white">{t('pageSettings.registerPasskey.messageDone')}</h3>
				<p className='dark:text-white'>{t('pageSettings.registerPasskey.passkeyCreated')}</p>
				<p className='dark:text-white'>{t('pageSettings.registerPasskey.authOnceMore')}</p>

				<div className='flex justify-center gap-2'>
					<GetButton
						content={t('common.cancel')}
						onClick={() => resolvePrfRetryPrompt(false)}
						variant="cancel"
					/>

					<GetButton
						content={t('common.continue')}
						onClick={() => resolvePrfRetryPrompt(true)}
						variant="secondary"
						disabled={prfRetryAccepted}
					/>
				</div>

			</Dialog>

			<Dialog
				open={prfRetryAccepted}
				onCancel={onCancel}
			>
				<p className='dark:text-white'>{t('pageSettings.registerPasskey.messageInteractNewPasskey')}</p>
				<div className='flex justify-center'>
					<GetButton
						content={t('common.cancel')}
						onClick={onCancel}
						variant="cancel"
					/>
				</div>
			</Dialog>
		</>
	);
};

const UnlockMainKey = ({
	onLock,
	onUnlock,
	unlocked,
}: {
	onLock: () => void,
	onUnlock: (unwrappingKey: CryptoKey, wrappedMainKey: WrappedKeyInfo) => void,
	unlocked: boolean,
}) => {
	const { isOnline } = useContext(OnlineStatusContext) as OnlineStatusContextType;
	const [inProgress, setInProgress] = useState(false);
	const [resolvePasswordPromise, setResolvePasswordPromise] = useState<((password: string) => void) | null>(null);
	const [isSubmittingPassword, setIsSubmittingPassword] = useState(false);
	const [password, setPassword] = useState('');
	const [error, setError] = useState('');
	const keystore = useLocalStorageKeystore();
	const { t } = useTranslation();
	const isPromptingForPassword = Boolean(resolvePasswordPromise);

	useEffect(
		() => {
			setError("");
		},
		[],
	);

	const onBeginUnlock = useCallback(
		async () => {
			setInProgress(true);
			try {
				const [unwrappingKey, wrappedMainKey] = await keystore.getPasswordOrPrfKeyFromSession(
					() => new Promise<string>(resolve => {
						setResolvePasswordPromise(() => resolve);
					}).finally(() => {
						setResolvePasswordPromise(null);
						setPassword("");
					}),
					async () => true,
				);
				onUnlock(unwrappingKey, wrappedMainKey);
			} catch (e) {
				// Using a switch here so the t() argument can be a literal, to ease searching
				switch (e.errorId) {
					case 'passkeyInvalid':
						setError(t('passkeyInvalid'));
						break;

					case 'passkeyLoginFailedTryAgain':
						setError(t('passkeyLoginFailedTryAgain'));
						break;

					case 'passwordUnlockFailed':
						setError(t('passwordUnlockFailed'));
						onBeginUnlock();
						break;

					default:
						throw e;
				}
			} finally {
				setInProgress(false);
				setIsSubmittingPassword(false);
			}
		},
		[keystore, onUnlock, t],
	);

	const onSubmitPassword = (event) => {
		event.preventDefault();
		if (resolvePasswordPromise) {
			setIsSubmittingPassword(true);
			resolvePasswordPromise(password);
		}
	};

	const onCancelPassword = () => {
		if (resolvePasswordPromise) {
			setIsSubmittingPassword(false);
			resolvePasswordPromise(null);
		}
		onLock();
	};

	return (
		<>
			<GetButton
				content={
					<div className="flex items-center">
						{unlocked
							? <>
								<BsUnlock size={20} />
								<span className='hidden md:block ml-2'>
									{t('pageSettings.lockPasskeyManagement')}
								</span>
							</>
							: <>
								<BsLock size={20} />
								<span className='hidden md:block ml-2'>
									{t('pageSettings.unlockPasskeyManagement')}
								</span>
							</>
						}
					</div>
				}
				onClick={unlocked ? onLock : onBeginUnlock}
				variant="primary"
				disabled={inProgress}
				ariaLabel={window.innerWidth < 768 ? (unlocked ? t('pageSettings.lockPasskeyManagement') : t('pageSettings.unlockPasskeyManagement')) : ""}
				title={window.innerWidth < 768 ? (unlocked ? t('pageSettings.lockPasskeyManagementTitle') : t('pageSettings.unlockPasskeyManagementTitle')) : ""}
			/>
			<Dialog
				open={isPromptingForPassword}
				onCancel={onCancelPassword}
			>
				<form method="dialog" onSubmit={onSubmitPassword}>
					<h3 className="text-2xl mt-4 mb-2 font-bold text-custom-blue">{t('pageSettings.unlockPassword.title')}</h3>
					<p className="mb-2">{t('pageSettings.unlockPassword.description')}</p>
					<input
						type="password"
						className="shadow appearance-none border rounded py-2 px-3 text-gray-700 leading-tight"
						aria-label={t('pageSettings.unlockPassword.passwordInputAriaLabel')}
						autoFocus={true}
						disabled={isSubmittingPassword}
						onChange={(event) => setPassword(event.target.value)}
						placeholder={t('pageSettings.unlockPassword.passwordInputPlaceholder')}
						value={password}
					/>

					<div className="pt-2">
						<button
							type="button"
							className="bg-white px-4 py-2 border border-gray-300 rounded-md cursor-pointer font-medium rounded-lg text-sm hover:bg-gray-100 mr-2"
							onClick={onCancelPassword}
							disabled={isSubmittingPassword}
						>
							{t('common.cancel')}
						</button>

						<button
							type="submit"
							className="text-white bg-blue-600 hover:bg-blue-700 font-medium rounded-lg text-sm px-4 py-2 text-center dark:bg-blue-600 dark:hover:bg-blue-700"
							disabled={isSubmittingPassword}
						>
							{t('common.submit')}
						</button>
					</div>

					{error &&
						<p className="text-red-500 mt-2">
							{error}
						</p>
					}
<<<<<<< HEAD
				</form>
			</Dialog>
		</>
=======
				</div>
			}
			onClick={unlocked ? onLock : onBeginUnlock}
			variant="primary"
			disabled={inProgress || (!unlocked && !isOnline)}
			ariaLabel={!unlocked && !isOnline ? t("common.offlineTitle") : window.innerWidth < 768 && (unlocked ? t('pageSettings.lockPasskeyManagement') : t('pageSettings.unlockPasskeyManagement'))}
			title={!unlocked && !isOnline ? t("common.offlineTitle") : window.innerWidth < 768 && (unlocked ? t('pageSettings.lockPasskeyManagementTitle') : t('pageSettings.unlockPasskeyManagementTitle'))}
		/>
>>>>>>> 4a3cd735
	);
};

const WebauthnCredentialItem = ({
	credential,
	prfKeyInfo,
	onDelete,
	onRename,
	onUpgradePrfKey,
	unlocked
}: {
	credential: WebauthnCredential,
	prfKeyInfo: WebauthnPrfEncryptionKeyInfo,
	onDelete?: false | (() => Promise<void>),
	onRename: (credential: WebauthnCredential, nickname: string | null) => Promise<boolean>,
	onUpgradePrfKey: (prfKeyInfo: WebauthnPrfEncryptionKeyInfo) => void,
	unlocked: boolean,
}) => {
	const { isOnline } = useContext(OnlineStatusContext) as OnlineStatusContextType;
	const [nickname, setNickname] = useState(credential.nickname || '');
	const [editing, setEditing] = useState(false);
	const { t } = useTranslation();
	const currentLabel = useWebauthnCredentialNickname(credential);
	const [submitting, setSubmitting] = useState(false);
	const [isDeleteConfirmationOpen, setIsDeleteConfirmationOpen] = useState(false);
	const [loading, setLoading] = useState(false);

	const openDeleteConfirmation = () => setIsDeleteConfirmationOpen(true);
	const closeDeleteConfirmation = () => setIsDeleteConfirmationOpen(false);

	const handleDelete = async () => {
		if (onDelete) {
			setLoading(true);
			await onDelete(); // Wait for the delete function to complete
			setLoading(false);
			closeDeleteConfirmation();
		}
	};

	const onKeyUp = useCallback(
		(event: KeyboardEvent<HTMLInputElement>) => {
			if (event.key === "Escape") {
				setNickname(credential.nickname || '');
				setEditing(false);
			}
		},
		[],
	);

	const onSubmit = async (event: FormEvent<HTMLFormElement>) => {
		event.preventDefault();
		setSubmitting(true);
		try {
			const result = await onRename(credential, nickname);
			if (result) {
				setEditing(false);
			}
		} finally {
			setSubmitting(false);
		}
	};

	const needsPrfUpgrade = prfKeyInfo && !isPrfKeyV2(prfKeyInfo);

	return (
		<form
			className="mb-2 pl-4 bg-white dark:bg-gray-800 px-4 py-2 border border-gray-300 dark:border-gray-600 rounded-md flex flex-row flex-wrap gap-y-2 overflow-x-auto"
			onSubmit={onSubmit}
		>
			<div className="grow">
				{editing
					? (
						<>
							<div className="flex items-center">
								<p className="font-semibold dark:text-white">
									{t('pageSettings.passkeyItem.nickname')}:&nbsp;
								</p>
								<input
									className="border border-gray-300 dark:border-gray-500 dark:bg-gray-800 dark:text-white rounded-lg focus:outline-none focus:ring-blue-500 focus:border-blue-500 dark:inputDarkModeOverride py-1.5 px-3 w-36"

									type="text"
									placeholder={t('pageSettings.passkeyItem.nicknameInput')}
									value={nickname}
									onChange={(event) => setNickname(event.target.value)}
									aria-label={t('pageSettings.passkeyItem.nicknameInputAriaLabel', { passkeyLabel: currentLabel })}
									onKeyUp={onKeyUp}
									disabled={submitting}
								/>
							</div>
						</>
					)
					: (
						<div className="flex items-center">
							<p>
								<span className="font-semibold dark:text-white">
									{t('pageSettings.passkeyItem.nickname')}:&nbsp;
								</span>
								<span className="font-bold text-primary dark:text-primary-light">
									{currentLabel}
								</span>
							</p>
						</div>
					)
				}
				<p className='dark:text-white'>
					<span className="font-semibold">
						{t('pageSettings.passkeyItem.created')}:&nbsp;
					</span>
					{formatDate(credential.createTime)}
				</p>
				<p className='dark:text-white'>
					<span className="font-semibold">
						{t('pageSettings.passkeyItem.lastUsed')}:&nbsp;
					</span>
					{formatDate(credential.lastUseTime)}</p>
				<p className='dark:text-white'>
					<span className="font-semibold">
						{t('pageSettings.passkeyItem.canEncrypt')}:&nbsp;
					</span>
					{credential.prfCapable ? t('pageSettings.passkeyItem.canEncryptYes') : t('pageSettings.passkeyItem.canEncryptNo')}
					{needsPrfUpgrade
						&& <span className="font-semibold text-orange-500 ml-2">{t('pageSettings.passkeyItem.needsPrfUpgrade')}</span>
					}
				</p>
			</div>

			<div className="items-start	 flex inline-flex">
				{needsPrfUpgrade
					&&
					<button
						className="bg-blue-600 hover:bg-blue-700 dark:bg-blue-600 dark:hover:bg-blue-700 inline-flex flex-row flex-nowrap items-center text-white font-medium rounded-lg text-sm px-4 py-2 text-center mr-2"
						type="button"
						onClick={() => onUpgradePrfKey(prfKeyInfo)}
						aria-label={t('pageSettings.passkeyItem.prfUpgradeAriaLabel', { passkeyLabel: currentLabel })}
					>
						<FaSyncAlt size={16} className="mr-2" /> {t('pageSettings.passkeyItem.prfUpgrade')}
					</button>
				}

				{editing
					? (

						<div className='flex gap-2'>
							<GetButton
								content={t('common.cancel')}
								onClick={() => setEditing(false)}
								variant="cancel"
								disabled={submitting}
								ariaLabel={t('pageSettings.passkeyItem.cancelChangesAriaLabel', { passkeyLabel: currentLabel })}
							/>
							<GetButton
								type="submit"
								content={t('common.save')}
								disabled={submitting}
								variant="secondary"
							/>
						</div>
					)
					: (
						<GetButton
							content={
								<>
									<FaEdit size={16} className="mr-2" />
									{t('pageSettings.passkeyItem.rename')}
								</>
							}
							onClick={() => setEditing(true)}
							variant="secondary"
							disabled={(onDelete && !unlocked) || !isOnline}
							aria-label={t('pageSettings.passkeyItem.renameAriaLabel', { passkeyLabel: currentLabel })}
							title={!isOnline ? t("common.offlineTitle") : onDelete && !unlocked && t("pageSettings.passkeyItem.renameButtonTitleLocked")}
						/>
					)
				}

				{onDelete && (
					<GetButton
						content={<FaTrash size={16} />}
						onClick={openDeleteConfirmation}
						variant="delete"
						disabled={!unlocked || !isOnline}
						aria-label={t('pageSettings.passkeyItem.deleteAriaLabel', { passkeyLabel: currentLabel })}
						title={unlocked && !isOnline ? t("common.offlineTitle") : !unlocked ? t("pageSettings.passkeyItem.deleteButtonTitleLocked") : t("pageSettings.passkeyItem.deleteButtonTitleUnlocked", { passkeyLabel: currentLabel })}
						additionalClassName='ml-2 py-2.5'
					/>
				)}
				<DeletePopup
					isOpen={isDeleteConfirmationOpen}
					onConfirm={handleDelete}
					onCancel={closeDeleteConfirmation}
					message={
						<span>
							{t("pageSettings.passkeyItem.messageDeletePasskeyPart1")} <strong>{nickname}</strong> {t("pageSettings.passkeyItem.messageDeletePasskeyPart2")}
						</span>
					}
					loading={loading}
				/>
			</div>
		</form>
	);
};

const Settings = () => {
	const { isOnline } = useContext(OnlineStatusContext) as OnlineStatusContextType;
	const api = useApi(isOnline);
	const [userData, setUserData] = useState<UserData>(null);
	const { webauthnCredentialCredentialId: loggedInPasskeyCredentialId } = api.getSession();
	const [unwrappingKey, setUnwrappingKey] = useState<CryptoKey | null>(null);
	const [wrappedMainKey, setWrappedMainKey] = useState<WrappedKeyInfo | null>(null);
	const unlocked = Boolean(unwrappingKey && wrappedMainKey);
	const showDelete = userData?.webauthnCredentials?.length > 1;
	const keystore = useLocalStorageKeystore();
	const { t } = useTranslation();
	const [isDeleteConfirmationOpen, setIsDeleteConfirmationOpen] = useState(false);
	const [loading, setLoading] = useState(false);
	const navigate = useNavigate();

	const openDeleteConfirmation = () => setIsDeleteConfirmationOpen(true);
	const closeDeleteConfirmation = () => setIsDeleteConfirmationOpen(false);
	const [upgradePrfState, setUpgradePrfState] = useState<UpgradePrfState | null>(null);
	const upgradePrfPasskeyLabel = useWebauthnCredentialNickname(upgradePrfState?.webauthnCredential);

	const deleteAccount = async () => {
		try {
			await api.del('/user/session');
			const cachedUser = keystore.getCachedUsers().filter((cachedUser) => cachedUser.displayName == userData.displayName)[0];
			if (cachedUser) {
				keystore.forgetCachedUser(cachedUser);
			}
			api.clearSession();
			await keystore.close();
			navigate('/login');
		}
		catch (err) {
			console.log('Error = ', err)
		}
	}

	const handleDelete = async () => {
		if (unlocked) {
			setLoading(true);
			await deleteAccount();
			closeDeleteConfirmation();
			setLoading(false);
		}
	};

	const refreshData = useCallback(
		async () => {
			try {
				const response = await api.get('/user/session/account-info');
				console.log(response.data);
				setUserData(response.data);
			} catch (error) {
				console.error('Failed to fetch data', error);
			}
		},
		[
			api,
			keystore, // To react if credentials are modified in a different tab
			setUserData,
		],
	);

	useEffect(
		() => {
			refreshData();
		},
		[refreshData],
	);

	const deleteWebauthnCredential = async (credential: WebauthnCredential) => {
		const [newPrivateData, keystoreCommit] = keystore.deletePrf(credential.credentialId);
		const deleteResp = await api.post(`/user/session/webauthn/credential/${credential.id}/delete`, {
			privateData: serializePrivateData(newPrivateData),
		});
		if (deleteResp.status === 204) {
			await keystoreCommit();
		} else {
			console.error("Failed to delete WebAuthn credential", deleteResp.status, deleteResp);
		}
		await refreshData();
	};

	const onRenameWebauthnCredential = async (credential: WebauthnCredential, nickname: string): Promise<boolean> => {
		const deleteResp = await api.post(`/user/session/webauthn/credential/${credential.id}/rename`, {
			nickname,
		});
		refreshData();
		if (deleteResp.status === 204) {
			return true;
		} else {
			console.error("Failed to rename WebAuthn credential", deleteResp.status, deleteResp);
			return false;
		}
	};

	const onUpgradePrfKey = async (prfKeyInfo: WebauthnPrfEncryptionKeyInfo) => {
		try {
			const [newPrivateData, keystoreCommit] = await keystore.upgradePrfKey(
				prfKeyInfo,
				async () => {
					const abortController = new AbortController();
					setUpgradePrfState(
						{
							state: "authenticate",
							prfKeyInfo,
							webauthnCredential: userData.webauthnCredentials.find(cred => toBase64Url(cred.credentialId) === toBase64Url(prfKeyInfo.credentialId)),
							abortController,
						}
					);
					return abortController.signal;
				},
			);
			setUpgradePrfState(null);
			const updateResp = await api.post('/user/session/update-private-data', serializePrivateData(newPrivateData));
			if (updateResp.status === 204) {
				await keystoreCommit();
			} else {
				console.error("Failed to upgrade PRF key", updateResp.status, updateResp);
			}
		} catch (e) {
			console.error("Failed to upgrade PRF key", e);
			setUpgradePrfState(state => ({ state: "err", err: e, prfKeyInfo, webauthnCredential: state?.webauthnCredential }));
		}
	};

	const onCancelUpgradePrfKey = () => {
		if (upgradePrfState?.state === "authenticate") {
			upgradePrfState.abortController.abort();
		}
		setUpgradePrfState(null);
	};

	const loggedInPasskey = userData?.webauthnCredentials.find(
		cred => toBase64Url(cred.credentialId) === loggedInPasskeyCredentialId);

	return (
		<>
			<div className="sm:px-6 w-full">
				{userData && (
					<>
						<h1 className="text-2xl mb-2 font-bold text-primary dark:text-white">{t('common.navItemSettings')}</h1>
						<hr className="mb-2 border-t border-primary/80 dark:border-white/80" />
						<p className="italic pd-2 text-gray-700 dark:text-gray-300">{t('pageSettings.description')}</p>

						<div className="my-2 py-2">
							<h1 className="text-lg mt-2 mb-2 font-bold text-primary dark:text-primary-light">{t('pageSettings.title.loggedInPasskey')}</h1>
							<hr className="mb-2 border-t border-primary/80 dark:border-primary-light/80" />
							{loggedInPasskey && (
								<WebauthnCredentialItem
									key={loggedInPasskey.id}
									credential={loggedInPasskey}
									prfKeyInfo={keystore.getPrfKeyInfo(loggedInPasskey.credentialId)}
									onRename={onRenameWebauthnCredential}
									onUpgradePrfKey={onUpgradePrfKey}
									unlocked={unlocked}
								/>
							)}
						</div>
						<div className="mt-2 mb-2 py-2">
							<div className="flex justify-between items-center">
								<h1 className="text-lg mt-2 mb-2 font-bold text-primary dark:text-primary-light">{t('pageSettings.title.manageAcount')}</h1>
								<div className='flex'>
									<UnlockMainKey
										unlocked={unlocked}
										onLock={() => {
											setUnwrappingKey(null);
											setWrappedMainKey(null);
										}}
										onUnlock={(unwrappingKey, wrappedMainKey) => {
											setUnwrappingKey(unwrappingKey);
											setWrappedMainKey(wrappedMainKey);
										}}
									/>
								</div>
							</div>
							<hr className="mb-2 border-t border-primary/80 dark:border-primary-light/80" />
							<div className='mb-2'>
								<div className="pt-4">
									<div className="flex justify-between items-center">
										<h1 className="font-semibold text-gray-700 dark:text-gray-400 my-2">{t('pageSettings.title.manageOtherPasskeys')}</h1>
										<div className='flex'>
											<WebauthnRegistation
												unwrappingKey={unwrappingKey}
												wrappedMainKey={wrappedMainKey}
												onSuccess={() => refreshData()}
											/>
										</div>
									</div>
									<hr className="mb-2 border-t border-gray-700/80 dark:border-gray-400/80" />
									<ul className="mt-4">

										{userData.webauthnCredentials
											.filter(cred => !loggedInPasskey || cred.id !== loggedInPasskey.id)
											.sort(compareBy((cred: WebauthnCredential) => new Date(cred.createTime)))
											.map(cred => (
												<WebauthnCredentialItem
													key={cred.id}
													credential={cred}
													prfKeyInfo={keystore.getPrfKeyInfo(cred.credentialId)}
													onDelete={showDelete && (() => deleteWebauthnCredential(cred))}
													onRename={onRenameWebauthnCredential}
													onUpgradePrfKey={onUpgradePrfKey}
													unlocked={unlocked}
												/>
											))}
										{userData.webauthnCredentials
											.filter(cred => !loggedInPasskey || cred.id !== loggedInPasskey.id).length === 0 && (
												<p className='dark:text-white'>{t('pageSettings.noOtherPasskeys')}</p>
											)}
									</ul>
								</div>

								<div className="pt-4">
									<h1 className="font-semibold text-gray-700 dark:text-gray-400 my-2">{t('pageSettings.deleteAccount.title')}</h1>
									<hr className="mb-2 border-t border-gray-700/80 dark:border-gray-400/80" />
									<p className='mb-2 dark:text-white'>
										{t('pageSettings.deleteAccount.description')}
									</p>
									<GetButton
										content={t('pageSettings.deleteAccount.buttonText')}
										onClick={openDeleteConfirmation}
										variant="delete"
										disabled={!unlocked || !isOnline}
										title={unlocked && !isOnline ? t("common.offlineTitle") : !unlocked ? t("pageSettings.deleteAccount.deleteButtonTitleLocked") : ""}
									/>
								</div>
							</div>

						</div>
					</>
				)}
				<DeletePopup
					isOpen={isDeleteConfirmationOpen}
					onConfirm={handleDelete}
					onCancel={closeDeleteConfirmation}
					message={
						<span>
							{t('pageSettings.deleteAccount.messageDeleteAccount1')} <strong> {t('pageSettings.deleteAccount.messageDeleteAccount2')} </strong>?
						</span>
					}
					loading={loading}
				/>

				<Dialog
					open={upgradePrfState !== null}
					onCancel={onCancelUpgradePrfKey}
				>
					{upgradePrfState?.state === "authenticate"
						? <>
							<h1 className="font-semibold text-gray-700 my-2">{t('pageSettings.upgradePrfKey.title')}</h1>
							<p className='mb-2'>
								{t('pageSettings.upgradePrfKey.description', { passkeyLabel: upgradePrfPasskeyLabel })}
							</p>
							<button
								type="button"
								className="bg-white px-4 py-2 border border-gray-300 font-medium rounded-lg text-sm cursor-pointer hover:bg-gray-100 mr-2"
								onClick={onCancelUpgradePrfKey}
							>
								{t('common.cancel')}
							</button>
						</>
						: <>
							<h1 className="font-semibold text-gray-700 my-2">{t('pageSettings.upgradePrfKey.title')}</h1>
							<Trans
								i18nKey="pageSettings.upgradePrfKey.error"
								values={{ passkeyLabel: upgradePrfPasskeyLabel }}
								components={{ p: <p className='mb-2' /> }}
							/>
							<button
								type="button"
								className="bg-white px-4 py-2 border border-gray-300 font-medium rounded-lg text-sm cursor-pointer hover:bg-gray-100 mr-2"
								onClick={onCancelUpgradePrfKey}
							>
								{t('common.cancel')}
							</button>
							<button
								type="button"
								className="bg-blue-600 hover:bg-blue-700 dark:bg-blue-600 dark:hover:bg-blue-700 text-white font-medium rounded-lg text-sm px-4 py-2 text-center mr-2"
								onClick={() => onUpgradePrfKey(upgradePrfState.prfKeyInfo)}
							>
								{t('common.tryAgain')}
							</button>
						</>
					}
				</Dialog>
			</div>
		</>
	);
};

export default Settings;<|MERGE_RESOLUTION|>--- conflicted
+++ resolved
@@ -1,12 +1,6 @@
-<<<<<<< HEAD
-import React, { FormEvent, KeyboardEvent, ReactNode, useCallback, useEffect, useRef, useState } from 'react';
+import React, { FormEvent, KeyboardEvent, ReactNode, useCallback, useContext, useEffect, useRef, useState } from 'react';
 import { Trans, useTranslation } from 'react-i18next';
 import { FaEdit, FaSyncAlt, FaTrash } from 'react-icons/fa';
-=======
-import React, { FormEvent, KeyboardEvent, ReactNode, useCallback, useEffect, useRef, useState, useContext } from 'react';
-import { useTranslation } from 'react-i18next';
-import { FaEdit, FaTrash } from 'react-icons/fa';
->>>>>>> 4a3cd735
 import { BsLock, BsPlusCircle, BsUnlock } from 'react-icons/bs';
 
 import { useApi } from '../../api';
@@ -426,9 +420,9 @@
 				}
 				onClick={unlocked ? onLock : onBeginUnlock}
 				variant="primary"
-				disabled={inProgress}
-				ariaLabel={window.innerWidth < 768 ? (unlocked ? t('pageSettings.lockPasskeyManagement') : t('pageSettings.unlockPasskeyManagement')) : ""}
-				title={window.innerWidth < 768 ? (unlocked ? t('pageSettings.lockPasskeyManagementTitle') : t('pageSettings.unlockPasskeyManagementTitle')) : ""}
+				disabled={inProgress || (!unlocked && !isOnline)}
+				ariaLabel={!unlocked && !isOnline ? t("common.offlineTitle") : window.innerWidth < 768 && (unlocked ? t('pageSettings.lockPasskeyManagement') : t('pageSettings.unlockPasskeyManagement'))}
+				title={!unlocked && !isOnline ? t("common.offlineTitle") : window.innerWidth < 768 && (unlocked ? t('pageSettings.lockPasskeyManagementTitle') : t('pageSettings.unlockPasskeyManagementTitle'))}
 			/>
 			<Dialog
 				open={isPromptingForPassword}
@@ -472,20 +466,9 @@
 							{error}
 						</p>
 					}
-<<<<<<< HEAD
 				</form>
 			</Dialog>
 		</>
-=======
-				</div>
-			}
-			onClick={unlocked ? onLock : onBeginUnlock}
-			variant="primary"
-			disabled={inProgress || (!unlocked && !isOnline)}
-			ariaLabel={!unlocked && !isOnline ? t("common.offlineTitle") : window.innerWidth < 768 && (unlocked ? t('pageSettings.lockPasskeyManagement') : t('pageSettings.unlockPasskeyManagement'))}
-			title={!unlocked && !isOnline ? t("common.offlineTitle") : window.innerWidth < 768 && (unlocked ? t('pageSettings.lockPasskeyManagementTitle') : t('pageSettings.unlockPasskeyManagementTitle'))}
-		/>
->>>>>>> 4a3cd735
 	);
 };
 
