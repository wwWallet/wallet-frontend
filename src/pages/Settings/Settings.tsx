--- conflicted
+++ resolved
@@ -73,11 +73,7 @@
 	return (
 		<dialog
 			ref={dialog}
-<<<<<<< HEAD
 			className="p-4 pt-8 text-center md:space-y-6 sm:p-8 bg-c-lm-gray-50 dark:bg-c-dm-gray-950 border border-c-lm-gray-400 dark:border-c-dm-gray-600 rounded-lg backdrop:bg-black/80"
-=======
-			className="p-4 pt-8 text-center rounded-sm md:space-y-6 sm:p-8 bg-white rounded-lg shadow-sm dark:bg-gray-700"
->>>>>>> d8ed98c2
 			style={{ minWidth: '30%' }}
 			onCancel={onCancel}
 		>
@@ -260,11 +256,7 @@
 								<p className="mb-2 dark:text-white">{t('registerPasskey.giveNickname')}</p>
 								<input
 									type="text"
-<<<<<<< HEAD
 									className="my-4 w-full px-3 py-2 bg-c-lm-gray-200 dark:bg-c-dm-gray-800 border border-c-lm-gray-400 dark:border-c-dm-gray-600 dark:text-white rounded-lg dark:inputDarkModeOverride"
-=======
-									className="border border-gray-300 dark:border-gray-500 dark:bg-gray-700 dark:text-white rounded-lg focus:outline-hidden focus:ring-blue-500 focus:border-blue-500 dark:inputDarkModeOverride py-1.5 px-3"
->>>>>>> d8ed98c2
 									aria-label={t('registerPasskey.nicknameAriaLabel')}
 									autoFocus={true}
 									disabled={isSubmitting}
@@ -472,11 +464,7 @@
 					<p className="mb-2">{t('pageSettings.unlockPassword.description')}</p>
 					<input
 						type="password"
-<<<<<<< HEAD
 						className="my-4 w-full px-3 py-2 bg-c-lm-gray-200 dark:bg-c-dm-gray-800 border border-c-lm-gray-400 dark:border-c-dm-gray-600 dark:text-white rounded-lg dark:inputDarkModeOverride"
-=======
-						className="shadow-xs appearance-none border rounded-sm py-2 px-3 text-gray-700 leading-tight"
->>>>>>> d8ed98c2
 						aria-label={t('pageSettings.unlockPassword.passwordInputAriaLabel')}
 						autoFocus={true}
 						disabled={isSubmittingPassword}
@@ -594,11 +582,7 @@
 									{t('pageSettings.passkeyItem.nickname')}:&nbsp;
 								</p>
 								<input
-<<<<<<< HEAD
 									className="w-36 px-3 py-2 bg-c-lm-gray-200 dark:bg-c-dm-gray-800 border border-c-lm-gray-400 dark:border-c-dm-gray-600 dark:text-white rounded-lg dark:inputDarkModeOverride"
-=======
-									className="border border-gray-300 dark:border-gray-500 dark:bg-gray-800 dark:text-white rounded-lg focus:outline-hidden focus:ring-blue-500 focus:border-blue-500 dark:inputDarkModeOverride py-1.5 px-3 w-36"
->>>>>>> d8ed98c2
 
 									type="text"
 									placeholder={t('pageSettings.passkeyItem.nicknameInput')}
@@ -948,11 +932,7 @@
 							<H2 heading={t('pageSettings.title.language')} />
 							<div className="relative inline-block min-w-36 text-gray-700">
 								<div className="relative">
-<<<<<<< HEAD
 									<LanguageSelector className="h-10 pl-3 pr-10 bg-c-lm-gray-200 dark:bg-c-dm-gray-800 border border-c-lm-gray-400 dark:border-c-dm-gray-600 dark:text-white rounded-lg dark:inputDarkModeOverride appearance-none" showName={true} />
-=======
-									<LanguageSelector className="h-10 pl-3 pr-10 border border-gray-300 dark:border-gray-500 dark:bg-gray-800 dark:text-white rounded-lg focus:outline-hidden focus:ring-blue-500 focus:border-blue-500 dark:inputDarkModeOverride appearance-none" showName={true} />
->>>>>>> d8ed98c2
 								</div>
 							</div>
 						</div>
@@ -1030,11 +1010,7 @@
 								<div className="relative inline-block min-w-36 text-gray-700">
 									<div className="relative">
 										<select
-<<<<<<< HEAD
 											className={`h-10 pl-3 pr-10 bg-c-lm-gray-200 dark:bg-c-dm-gray-800 border border-c-lm-gray-400 dark:border-c-dm-gray-600 dark:text-white rounded-lg dark:inputDarkModeOverride appearance-none`}
-=======
-											className={`h-10 pl-3 pr-10 border border-gray-300 dark:border-gray-500 dark:bg-gray-800 dark:text-white rounded-lg focus:outline-hidden focus:ring-blue-500 focus:border-blue-500 dark:inputDarkModeOverride appearance-none`}
->>>>>>> d8ed98c2
 											defaultValue={userData.settings.openidRefreshTokenMaxAgeInSeconds}
 											onChange={(e) => handleTokenMaxAgeChange(e.target.value)}
 											disabled={!isOnline}
@@ -1067,11 +1043,7 @@
 								<div className="relative inline-block min-w-36 text-gray-700">
 									<div className="relative">
 										<select
-<<<<<<< HEAD
 											className={`h-10 pl-3 pr-10 bg-c-lm-gray-200 dark:bg-c-dm-gray-800 border border-c-lm-gray-400 dark:border-c-dm-gray-600 dark:text-white rounded-lg dark:inputDarkModeOverride appearance-none`}
-=======
-											className={`h-10 pl-3 pr-10 border border-gray-300 dark:border-gray-500 dark:bg-gray-800 dark:text-white rounded-lg focus:outline-hidden focus:ring-blue-500 focus:border-blue-500 dark:inputDarkModeOverride appearance-none`}
->>>>>>> d8ed98c2
 											defaultValue={userData.settings.useOblivious}
 											onChange={(e) => handleObliviousChange(e.target.value)}
 											disabled={!isOnline}
