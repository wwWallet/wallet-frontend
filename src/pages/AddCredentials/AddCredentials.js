import React, { useState, useEffect, useContext } from 'react';
import { useTranslation } from 'react-i18next';

import StatusContext from '../../context/StatusContext';
import SessionContext from '../../context/SessionContext';
import RedirectPopup from '../../components/Popups/RedirectPopup';
import { H1 } from '../../components/Shared/Heading';
import PageDescription from '../../components/Shared/PageDescription';
import QueryableList from '../../components/QueryableList';
import ContainerContext from '../../context/ContainerContext';

const Issuers = () => {
	const { isOnline } = useContext(StatusContext);
	const { api, keystore } = useContext(SessionContext);
	const [issuers, setIssuers] = useState(null);
	const [showRedirectPopup, setShowRedirectPopup] = useState(false);
	const [selectedIssuer, setSelectedIssuer] = useState(null);
	const [loading, setLoading] = useState(false);
	const [availableCredentialConfigurations, setAvailableCredentialConfigurations] = useState(null);

	const container = useContext(ContainerContext);
	const { t } = useTranslation();

	useEffect(() => {
		const fetchIssuers = async () => {
			try {
<<<<<<< HEAD
				const response = await api.getExternalEntity('/issuer/all');
				let fetchedIssuers = response.data || [];
=======
				const response = await api.getExternalEntity('/issuer/all',undefined, true);
				let fetchedIssuers = response.data;
>>>>>>> 76b7fd26
				fetchedIssuers = await Promise.all(fetchedIssuers.map(async (issuer) => {
					try {
						const metadata = (await container.openID4VCIHelper.getCredentialIssuerMetadata(isOnline,issuer.credentialIssuerIdentifier,true)).metadata;
						return {
							...issuer,
							selectedDisplay: metadata?.display?.filter((display) => display.locale === 'en-US')[0] ? metadata.display.filter((display) => display.locale === 'en-US')[0] : null,
							credentialIssuerMetadata: metadata,
						}
					}
					catch (err) {
						console.error(err);
						return null;
					}

				}));
				fetchedIssuers = fetchedIssuers.filter((issuer) => issuer !== null);
				fetchedIssuers = fetchedIssuers.filter((issuer) => issuer.visible === 1); // show only visible issuers
				setIssuers(fetchedIssuers);
			} catch (error) {
				console.error('Error fetching issuers:', error);
			}
		};

		if (container) {
			fetchIssuers();
		}
	}, [api, container, isOnline]);

	const handleIssuerClick = async (credentialIssuerIdentifier) => {
		const clickedIssuer = issuers.find((issuer) => issuer.credentialIssuerIdentifier === credentialIssuerIdentifier);
		if (clickedIssuer) {
			const cl = container.openID4VCIClients[credentialIssuerIdentifier];
			if (!cl) {
				return;
			}
			const confs = await cl.getAvailableCredentialConfigurations();
			setAvailableCredentialConfigurations(confs);
			setSelectedIssuer(clickedIssuer);
			setShowRedirectPopup(true);
		}
	};

	const handleCancel = () => {
		setShowRedirectPopup(false);
		setSelectedIssuer(null);
	};

	const handleContinue = (selectedConfigurationId) => {
		setLoading(true);

		if (selectedIssuer && selectedIssuer.credentialIssuerIdentifier) {
			const cl = container.openID4VCIClients[selectedIssuer.credentialIssuerIdentifier];
			const userHandleB64u = keystore.getUserHandleB64u();
			if (userHandleB64u == null) {
				console.error("Could not generate authorization request because user handle is null");
				return;
			}
			cl.generateAuthorizationRequest(selectedConfigurationId, userHandleB64u).then(({ url }) => {
				if (url) {
					window.location.href = url;
				}
			}).catch((err) => {
				console.error(err)
				console.error("Couldn't generate authz req")
			});
		}

		setLoading(false);
		setShowRedirectPopup(false);
	};

	return (
		<>
			<div className="sm:px-6 w-full">
				<H1 heading={t('common.navItemAddCredentials')} />
				<PageDescription description={t('pageAddCredentials.description')} />

				{issuers && (
					<QueryableList
						isOnline={isOnline}
						list={issuers}
						queryField='selectedDisplay.name'
						translationPrefix='pageAddCredentials'
						identifierField='credentialIssuerIdentifier'
						onClick={handleIssuerClick}
					/>
				)}
			</div>

			{showRedirectPopup && (
				<RedirectPopup
					loading={loading}
					onClose={handleCancel}
					handleContinue={handleContinue}
					availableCredentialConfigurations={availableCredentialConfigurations}
					popupTitle={`${t('pageAddCredentials.popup.title')} ${selectedIssuer?.selectedDisplay?.name ?? "Unknown"}`}
					popupMessage={t('pageAddCredentials.popup.message', { issuerName: selectedIssuer?.selectedDisplay?.name ?? "Unknown" })}
				/>
			)}
		</>
	);
};

export default Issuers;<|MERGE_RESOLUTION|>--- conflicted
+++ resolved
@@ -24,13 +24,8 @@
 	useEffect(() => {
 		const fetchIssuers = async () => {
 			try {
-<<<<<<< HEAD
-				const response = await api.getExternalEntity('/issuer/all');
+				const response = await api.getExternalEntity('/issuer/all', undefined, true);
 				let fetchedIssuers = response.data || [];
-=======
-				const response = await api.getExternalEntity('/issuer/all',undefined, true);
-				let fetchedIssuers = response.data;
->>>>>>> 76b7fd26
 				fetchedIssuers = await Promise.all(fetchedIssuers.map(async (issuer) => {
 					try {
 						const metadata = (await container.openID4VCIHelper.getCredentialIssuerMetadata(isOnline,issuer.credentialIssuerIdentifier,true)).metadata;
