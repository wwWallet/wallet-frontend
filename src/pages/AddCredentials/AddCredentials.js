import React, { useState, useEffect, useContext } from 'react';
import { useTranslation } from 'react-i18next';

import StatusContext from '../../context/StatusContext';
import SessionContext from '../../context/SessionContext';
import RedirectPopup from '../../components/Popups/RedirectPopup';
<<<<<<< HEAD
import QRButton from '../../components/Buttons/QRButton';
import { H1 } from '../../components/Heading';
import Button from '../../components/Buttons/Button';
import { useContainer } from '../../components/useContainer';

=======
import { H1 } from '../../components/Shared/Heading';
import ContainerContext from '../../context/ContainerContext';
import Button from '../../components/Buttons/Button';
import PageDescription from '../../components/Shared/PageDescription';
>>>>>>> 692df882

function highlightBestSequence(issuer, search) {
	if (typeof issuer !== 'string' || typeof search !== 'string') {
		return issuer;
	}

	const searchRegex = new RegExp(search, 'gi');
	const highlighted = issuer.replace(searchRegex, '<span class="font-bold text-primary dark:text-primary-light">$&</span>');

	return highlighted;
}

const Issuers = () => {
	const { isOnline } = useContext(StatusContext);
	const { api, keystore } = useContext(SessionContext);
	const [searchQuery, setSearchQuery] = useState('');
	const [issuers, setIssuers] = useState([]);
	const [filteredIssuers, setFilteredIssuers] = useState([]);
	const [showRedirectPopup, setShowRedirectPopup] = useState(false);
	const [selectedIssuer, setSelectedIssuer] = useState(null);
	const [loading, setLoading] = useState(false);
	const [availableCredentialConfigurations, setAvailableCredentialConfigurations] = useState(null);
<<<<<<< HEAD

	const { container } = useContainer();
=======
	const container = useContext(ContainerContext);
>>>>>>> 692df882
	const { t } = useTranslation();

	useEffect(() => {
		const fetchIssuers = async () => {
			try {
				const response = await api.getExternalEntity('/issuer/all');
				let fetchedIssuers = response.data;
				fetchedIssuers = await Promise.all(fetchedIssuers.map(async (issuer) => {
					try {
						const metadata = (await container.openID4VCIHelper.getCredentialIssuerMetadata(issuer.credentialIssuerIdentifier)).metadata;
						return {
							...issuer,
							selectedDisplay: metadata?.display?.filter((display) => display.locale === 'en-US')[0] ? metadata.display.filter((display) => display.locale === 'en-US')[0] : null,
							credentialIssuerMetadata: metadata,
						}
					}
					catch (err) {
						console.error(err);
						return null;
					}

				}));
				fetchedIssuers = fetchedIssuers.filter((issuer) => issuer !== null);
				fetchedIssuers = fetchedIssuers.filter((issuer) => issuer.visible === 1); // show only visible issuers
				setIssuers(fetchedIssuers);
				setFilteredIssuers(fetchedIssuers);
			} catch (error) {
				console.error('Error fetching issuers:', error);
			}
		};

		if (container) {
			fetchIssuers();
		}
	}, [api, container]);

	const handleSearch = (event) => {
		const query = event.target.value;
		setSearchQuery(query);
	};

	useEffect(() => {
		const filtered = issuers.filter((issuer) => {
			const friendlyName = issuer?.selectedDisplay.name ?? "Uknown"
			const query = searchQuery.toLowerCase();
			return friendlyName.includes(query);
		});

		setFilteredIssuers(filtered);
	}, [searchQuery, issuers]);

	const handleIssuerClick = async (credentialIssuerIdentifier) => {
		const clickedIssuer = issuers.find((issuer) => issuer.credentialIssuerIdentifier === credentialIssuerIdentifier);
		if (clickedIssuer) {
			const cl = container.openID4VCIClients[credentialIssuerIdentifier];
			if (!cl) {
				return;
			}
			const confs = await cl.getAvailableCredentialConfigurations();
			setAvailableCredentialConfigurations(confs);
			setSelectedIssuer(clickedIssuer);
			setShowRedirectPopup(true);
		}
	};

	const handleCancel = () => {
		setShowRedirectPopup(false);
		setSelectedIssuer(null);
	};

	const handleContinue = (selectedConfigurationId) => {
		setLoading(true);

		if (selectedIssuer && selectedIssuer.credentialIssuerIdentifier) {
			const cl = container.openID4VCIClients[selectedIssuer.credentialIssuerIdentifier];
			const userHandleB64u = keystore.getUserHandleB64u();
			if (userHandleB64u == null) {
				console.error("Could not generate authorization request because user handle is null");
				return;
			}
			cl.generateAuthorizationRequest(selectedConfigurationId, userHandleB64u).then(({ url, client_id, request_uri }) => {
					window.location.href = url;
			}).catch((err) => {
				console.error(err)
				console.error("Couldn't generate authz req")
			});
		}

		setLoading(false);
		setShowRedirectPopup(false);
	};

	return (
		<>
			<div className="sm:px-6 w-full">
				<H1 heading={t('common.navItemAddCredentials')} />
				<PageDescription description={t('pageAddCredentials.description')} />

				<div className="my-4">
					<input
						type="text"
						placeholder={t('pageAddCredentials.searchPlaceholder')}
						className="w-full px-3 py-2 border border-gray-300 dark:border-gray-600 dark:bg-gray-800 dark:text-white rounded-lg focus:outline-none focus:ring-blue-500 focus:border-blue-500 dark:inputDarkModeOverride"
						value={searchQuery}
						onChange={handleSearch}
					/>
				</div>
				{filteredIssuers.length === 0 ? (
					<p className="text-gray-700 dark:text-gray-300 mt-4">{t('pageAddCredentials.noFound')}</p>
				) : (
					<div
						className="max-h-screen-80 overflow-y-auto space-y-2"
						style={{ maxHeight: '80vh' }}
					>
						{filteredIssuers.map((issuer) => (
							<Button
								variant="outline"
								additionalClassName="break-words w-full text-left"
								key={issuer.id}
								style={{ wordBreak: 'break-all' }}
								onClick={() => handleIssuerClick(issuer.credentialIssuerIdentifier)}
								disabled={!isOnline}
								title={!isOnline ? t('common.offlineTitle') : ''}
							>
								<div dangerouslySetInnerHTML={{ __html: highlightBestSequence(issuer.credentialIssuerMetadata.display[0]?.name ?? "Uknown", searchQuery) }} />
							</Button>
						))}
					</div>
				)}
			</div>

			{showRedirectPopup && (
				<RedirectPopup
					loading={loading}
					onClose={handleCancel}
					handleContinue={handleContinue}
					availableCredentialConfigurations={availableCredentialConfigurations}
					popupTitle={`${t('pageAddCredentials.popup.title')} ${selectedIssuer?.selectedDisplay?.name ?? "Uknown"}`}
					popupMessage={t('pageAddCredentials.popup.message', { issuerName: selectedIssuer?.selectedDisplay?.name ?? "Uknown" })}
				/>
			)}
		</>
	);
};

export default Issuers;<|MERGE_RESOLUTION|>--- conflicted
+++ resolved
@@ -4,18 +4,9 @@
 import StatusContext from '../../context/StatusContext';
 import SessionContext from '../../context/SessionContext';
 import RedirectPopup from '../../components/Popups/RedirectPopup';
-<<<<<<< HEAD
-import QRButton from '../../components/Buttons/QRButton';
-import { H1 } from '../../components/Heading';
-import Button from '../../components/Buttons/Button';
-import { useContainer } from '../../components/useContainer';
-
-=======
 import { H1 } from '../../components/Shared/Heading';
-import ContainerContext from '../../context/ContainerContext';
 import Button from '../../components/Buttons/Button';
 import PageDescription from '../../components/Shared/PageDescription';
->>>>>>> 692df882
 
 function highlightBestSequence(issuer, search) {
 	if (typeof issuer !== 'string' || typeof search !== 'string') {
@@ -38,12 +29,8 @@
 	const [selectedIssuer, setSelectedIssuer] = useState(null);
 	const [loading, setLoading] = useState(false);
 	const [availableCredentialConfigurations, setAvailableCredentialConfigurations] = useState(null);
-<<<<<<< HEAD
 
 	const { container } = useContainer();
-=======
-	const container = useContext(ContainerContext);
->>>>>>> 692df882
 	const { t } = useTranslation();
 
 	useEffect(() => {
