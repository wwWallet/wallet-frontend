import React, { useState, useEffect, useContext } from 'react';
import { useTranslation } from 'react-i18next';

import StatusContext from '../../context/StatusContext';
import SessionContext from '../../context/SessionContext';

import QRCodeScanner from '../../components/QRCodeScanner/QRCodeScanner';
import RedirectPopup from '../../components/Popups/RedirectPopup';
import QRButton from '../../components/Buttons/QRButton';
import { H1 } from '../../components/Heading';
<<<<<<< HEAD
import ContainerContext from '../../context/ContainerContext';
=======
import Button from '../../components/Buttons/Button';

>>>>>>> cf791903

function highlightBestSequence(issuer, search) {
	if (typeof issuer !== 'string' || typeof search !== 'string') {
		return issuer;
	}

	const searchRegex = new RegExp(search, 'gi');
	const highlighted = issuer.replace(searchRegex, '<span class="font-bold text-primary dark:text-primary-light">$&</span>');

	return highlighted;
}

const Issuers = () => {
<<<<<<< HEAD
	const { isOnline } = useContext(OnlineStatusContext);
	const { api, keystore } = useContext(SessionContext);
=======
	const { isOnline } = useContext(StatusContext);
	const { api } = useContext(SessionContext);
>>>>>>> cf791903
	const [searchQuery, setSearchQuery] = useState('');
	const [issuers, setIssuers] = useState([]);
	const [filteredIssuers, setFilteredIssuers] = useState([]);
	const [showRedirectPopup, setShowRedirectPopup] = useState(false);
	const [selectedIssuer, setSelectedIssuer] = useState(null);
	const [loading, setLoading] = useState(false);
	const [isSmallScreen, setIsSmallScreen] = useState(window.innerWidth < 768);
	const [availableCredentialConfigurations, setAvailableCredentialConfigurations] = useState(null);

	const container = useContext(ContainerContext);
	const { t } = useTranslation();

	useEffect(() => {
		const handleResize = () => {
			setIsSmallScreen(window.innerWidth < 768);
		};

		window.addEventListener('resize', handleResize);

		return () => {
			window.removeEventListener('resize', handleResize);
		};
	}, []);

	useEffect(() => {
		const fetchIssuers = async () => {
			try {
				const response = await api.getExternalEntity('/issuer/all');
				let fetchedIssuers = response.data;
				fetchedIssuers = await Promise.all(fetchedIssuers.map(async (issuer) => {
					try {
						const metadata = (await container.openID4VCIHelper.getCredentialIssuerMetadata(issuer.credentialIssuerIdentifier)).metadata;
						return {
							...issuer,
							selectedDisplay: metadata.display.filter((display) => display.locale === 'en-US')[0],
							credentialIssuerMetadata: metadata,
						}
					}
					catch(err) {
						console.error(err);
						return null;
					}

				}));
				fetchedIssuers = fetchedIssuers.filter((issuer) => issuer != null);
				fetchedIssuers = fetchedIssuers.filter((issuer) => issuer.visible == true); // show only visible issuers
				setIssuers(fetchedIssuers);
				setFilteredIssuers(fetchedIssuers);
			} catch (error) {
				console.error('Error fetching issuers:', error);
			}
		};

		if (container) {
			fetchIssuers();
		}
	}, [api, container]);

	const handleSearch = (event) => {
		const query = event.target.value;
		setSearchQuery(query);
	};

	useEffect(() => {
		const filtered = issuers.filter((issuer) => {
			const friendlyName = issuer?.selectedDisplay.name ?? "Uknown"
			const query = searchQuery.toLowerCase();
			return friendlyName.includes(query);
		});

		setFilteredIssuers(filtered);
	}, [searchQuery, issuers]);

	const handleIssuerClick = async (credentialIssuerIdentifier) => {
		const clickedIssuer = issuers.find((issuer) => issuer.credentialIssuerIdentifier === credentialIssuerIdentifier);
		if (clickedIssuer) {
			const cl = container.openID4VCIClients[credentialIssuerIdentifier];
			if (!cl) {
				return;
			}
			const confs = await cl.getAvailableCredentialConfigurations();
			setAvailableCredentialConfigurations(confs);
			setSelectedIssuer(clickedIssuer);
			setShowRedirectPopup(true);
		}
	};

	const handleCancel = () => {
		setShowRedirectPopup(false);
		setSelectedIssuer(null);
	};

	const handleContinue = (selectedConfiguration) => {
		setLoading(true);

		if (selectedIssuer && selectedIssuer.credentialIssuerIdentifier) {
			const cl = container.openID4VCIClients[selectedIssuer.credentialIssuerIdentifier];
			const userHandleB64u = keystore.getUserHandleB64u();
			if (userHandleB64u == null) {
				console.error("Could not generate authorization request because user handle is null");
				return;
			}
			cl.generateAuthorizationRequest(selectedConfiguration, userHandleB64u).then(({ url, client_id, request_uri }) => {
				window.location.href = url;
			}).catch((err) => {
				console.error(err)
				console.error("Couldn't generate authz req")
			});
		}

		setLoading(false);
		setShowRedirectPopup(false);
	};

	// QR Code part
	const [isQRScannerOpen, setQRScannerOpen] = useState(false);

	const openQRScanner = () => {
		setQRScannerOpen(true);
	};

	const closeQRScanner = () => {
		setQRScannerOpen(false);
	};

	return (
		<>
			<div className="sm:px-6 w-full">
				<H1 heading={t('common.navItemAddCredentials')}>
					<QRButton openQRScanner={openQRScanner} isSmallScreen={isSmallScreen} />
				</H1>
				<p className="italic text-gray-700 dark:text-gray-300">{t('pageAddCredentials.description')}</p>

				<div className="my-4">
					<input
						type="text"
						placeholder={t('pageAddCredentials.searchPlaceholder')}
						className="w-full px-3 py-2 border border-gray-300 dark:border-gray-600 dark:bg-gray-800 dark:text-white rounded-lg focus:outline-none focus:ring-blue-500 focus:border-blue-500 dark:inputDarkModeOverride"
						value={searchQuery}
						onChange={handleSearch}
					/>
				</div>
				{filteredIssuers.length === 0 ? (
					<p className="text-gray-700 dark:text-gray-300 mt-4">{t('pageAddCredentials.noFound')}</p>
				) : (
					<div
						className="max-h-screen-80 overflow-y-auto space-y-2"
						style={{ maxHeight: '80vh' }}
					>
						{filteredIssuers.map((issuer) => (
							<Button
								variant="outline"
								additionalClassName="break-words w-full text-left"
								key={issuer.id}
								style={{ wordBreak: 'break-all' }}
								onClick={() => handleIssuerClick(issuer.credentialIssuerIdentifier)}
								disabled={!isOnline}
								title={!isOnline ? t('common.offlineTitle') : ''}
							>
<<<<<<< HEAD
								<div dangerouslySetInnerHTML={{ __html: highlightBestSequence(issuer.credentialIssuerMetadata.display[0]?.name ?? "Uknown", searchQuery) }} />
							</button>
=======
								<div dangerouslySetInnerHTML={{ __html: highlightBestSequence(issuer.friendlyName, searchQuery) }} />
							</Button>
>>>>>>> cf791903
						))}
					</div>
				)}
			</div>

			{showRedirectPopup && (
				<RedirectPopup
					loading={loading}
					handleClose={handleCancel}
					handleContinue={handleContinue}
					availableCredentialConfigurations={availableCredentialConfigurations}
					popupTitle={`${t('pageAddCredentials.popup.title')} ${selectedIssuer?.selectedDisplay?.name ?? "Uknown"}`}
					popupMessage={t('pageAddCredentials.popup.message', { issuerName: selectedIssuer?.selectedDisplay?.name ?? "Uknown" })}
				/>
			)}

			{/* QR Code Scanner Modal */}
			{isQRScannerOpen && (
				<QRCodeScanner
					onClose={closeQRScanner}
				/>
			)}

		</>
	);
};

export default Issuers;<|MERGE_RESOLUTION|>--- conflicted
+++ resolved
@@ -8,12 +8,9 @@
 import RedirectPopup from '../../components/Popups/RedirectPopup';
 import QRButton from '../../components/Buttons/QRButton';
 import { H1 } from '../../components/Heading';
-<<<<<<< HEAD
 import ContainerContext from '../../context/ContainerContext';
-=======
 import Button from '../../components/Buttons/Button';
 
->>>>>>> cf791903
 
 function highlightBestSequence(issuer, search) {
 	if (typeof issuer !== 'string' || typeof search !== 'string') {
@@ -27,13 +24,8 @@
 }
 
 const Issuers = () => {
-<<<<<<< HEAD
-	const { isOnline } = useContext(OnlineStatusContext);
+	const { isOnline } = useContext(StatusContext);
 	const { api, keystore } = useContext(SessionContext);
-=======
-	const { isOnline } = useContext(StatusContext);
-	const { api } = useContext(SessionContext);
->>>>>>> cf791903
 	const [searchQuery, setSearchQuery] = useState('');
 	const [issuers, setIssuers] = useState([]);
 	const [filteredIssuers, setFilteredIssuers] = useState([]);
@@ -193,13 +185,8 @@
 								disabled={!isOnline}
 								title={!isOnline ? t('common.offlineTitle') : ''}
 							>
-<<<<<<< HEAD
 								<div dangerouslySetInnerHTML={{ __html: highlightBestSequence(issuer.credentialIssuerMetadata.display[0]?.name ?? "Uknown", searchQuery) }} />
-							</button>
-=======
-								<div dangerouslySetInnerHTML={{ __html: highlightBestSequence(issuer.friendlyName, searchQuery) }} />
 							</Button>
->>>>>>> cf791903
 						))}
 					</div>
 				)}
