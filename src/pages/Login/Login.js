import React, { useCallback, useEffect, useState } from 'react';
import { useNavigate, useLocation } from 'react-router-dom';
import { FaExclamationTriangle, FaEye, FaEyeSlash, FaInfoCircle, FaLock, FaUser } from 'react-icons/fa';
import { GoPasskeyFill, GoTrash } from 'react-icons/go';
import { AiOutlineUnlock } from 'react-icons/ai';
import { Trans, useTranslation } from 'react-i18next';
import { CSSTransition } from 'react-transition-group';

import { useApi } from '../../api';
import { useLocalStorageKeystore } from '../../services/LocalStorageKeystore';
import logo from '../../assets/images/logo.png';
import GetButton from '../../components/Buttons/GetButton';

// import LanguageSelector from '../../components/LanguageSelector/LanguageSelector'; // Import the LanguageSelector component
import * as CheckBrowserSupport from '../../components/BrowserSupport';
import SeparatorLine from '../../components/SeparatorLine';

const loginWithPassword = process.env.REACT_APP_LOGIN_WITH_PASSWORD ?
	process.env.REACT_APP_LOGIN_WITH_PASSWORD == 'true' :
	false;

const FormInputRow = ({
	IconComponent,
	children,
	label,
	name,
}) => (
	<div className="mb-4 relative">
		<label className="block text-gray-700 dark:text-gray-200 text-sm font-bold mb-2" htmlFor={name}>
			<IconComponent className="absolute left-3 top-10 z-10 text-gray-500 dark:text-white" />
			{label}
		</label>
		{children}
	</div>
);

const PasswordCriterionMessage = ({ text, ok }) => (
	<p className={ok ? "text-green-500" : "text-red-500"}>
		<span className="text-sm">
			<AiOutlineUnlock className="inline-block mr-2" />
			{text}
		</span>
	</p>
);

const FormInputField = ({
	ariaLabel,
	name,
	onChange,
	placeholder,
	required,
	value,
	type,
}) => {
	const [show, setShow] = useState(false);
	const onToggleShow = () => { setShow(!show); };
	const { t } = useTranslation();

	return (
		<div className="relative">
			<input
				className="border border-gray-300 dark:border-gray-500 rounded-lg focus:outline-none focus:ring-blue-500 focus:border-blue-500 text-gray-700 dark:bg-transparent dark:text-white w-full py-1.5 pl-10 pr-3"
				type={show ? 'text' : type}
				name={name}
				placeholder={placeholder}
				value={value}
				onChange={onChange}
				aria-label={ariaLabel}
				required={required}
			/>

			{type === 'password' && (
				<div className="absolute inset-y-0 right-3 flex items-center">
					<button
						type="button"
						onClick={onToggleShow}
						className="text-gray-500 hover:text-gray-600"
						aria-label={show ? (t('loginSignup.passwordHideAriaLabel')) : (t('loginSignup.passwordShowAriaLabel'))}
						title={show ? (t('loginSignup.passwordHideTitle')) : (t('loginSignup.passwordShowTitle'))}
					>
						{show ? <FaEyeSlash className='dark:text-white' /> : <FaEye className='dark:text-white' />}
					</button>
				</div>
			)}
		</div>
	);
};

const PasswordStrength = ({ label, value }) => (
	< div className="flex items-center mt-1" >
		<p className="text-sm text-gray-600 mr-2">{label}</p>
		<div className="flex flex-1 h-4 bg-lightgray rounded-full border border-gray-300">
			<div
				className={`h-full rounded-full ${value < 50
					? 'bg-red-500'
					: value >= 50 && value < 100
						? 'bg-yellow-500'
						: 'bg-green-500'
					}`}
				style={{ width: `${value}%` }}
			></div>
		</div>
	</div>
);

const WebauthnSignupLogin = ({
	isLogin,
	isSubmitting,
	setIsSubmitting,
}) => {
	const api = useApi();
	const [inProgress, setInProgress] = useState(false);
	const [name, setName] = useState("");
	const [error, setError] = useState('');
	const [needPrfRetry, setNeedPrfRetry] = useState(false);
	const [resolvePrfRetryPrompt, setResolvePrfRetryPrompt] = useState(null);
	const [prfRetryAccepted, setPrfRetryAccepted] = useState(false);
	const navigate = useNavigate();
	const location = useLocation();
	const from = location.state?.from || '/';

	const { t } = useTranslation();
	const keystore = useLocalStorageKeystore();
	const [retrySignupFrom, setRetrySignupFrom] = useState(null);

	const cachedUsers = keystore.getCachedUsers();

	useEffect(
		() => {
			setError("");
		},
		[isLogin],
	);

	const promptForPrfRetry = async () => {
		setNeedPrfRetry(true);
		return new Promise((resolve, reject) => {
			setResolvePrfRetryPrompt(() => resolve);
		}).finally(() => {
			setNeedPrfRetry(false);
			setPrfRetryAccepted(true);
			setResolvePrfRetryPrompt(null);
		});
	};

	const onLogin = useCallback(
		async (cachedUser) => {
			const result = await api.loginWebauthn(keystore, promptForPrfRetry, cachedUser);
			if (result.ok) {
				navigate(from, { replace: true });

			} else {
				// Using a switch here so the t() argument can be a literal, to ease searching
				switch (result.val) {
					case 'loginKeystoreFailed':
						setError(t('loginSignup.loginKeystoreFailed'));
						break;

					case 'passkeyInvalid':
						setError(t('loginSignup.passkeyInvalid'));
						break;

					case 'passkeyLoginFailedTryAgain':
						setError(t('loginSignup.passkeyLoginFailedTryAgain'));
						break;

					case 'passkeyLoginFailedServerError':
						setError(t('loginSignup.passkeyLoginFailedServerError'));
						break;

					default:
						throw result;
				}
			}
		},
		[api, keystore, navigate, t],
	);

	const onSignup = useCallback(
		async (name) => {
			const result = await api.signupWebauthn(
				name,
				keystore,
				retrySignupFrom
					? () => Promise.resolve(true) // "Try again" already means user agreed to continue
					: promptForPrfRetry,
				retrySignupFrom,
			);
			if (result.ok) {
				navigate(from, { replace: true });

			} else {
				// Using a switch here so the t() argument can be a literal, to ease searching
				switch (result.val) {
					case 'passkeySignupFailedServerError':
						setError(t('loginSignup.passkeySignupFailedServerError'));
						break;

					case 'passkeySignupFailedTryAgain':
						setError(t('loginSignup.passkeySignupFailedTryAgain'));
						break;

					case 'passkeySignupFinishFailedServerError':
						setError(t('loginSignup.passkeySignupFinishFailedServerError'));
						break;

					case 'passkeySignupKeystoreFailed':
						setError(t('loginSignup.passkeySignupKeystoreFailed'));
						break;

					case 'passkeySignupPrfNotSupported':
						setError(
							<Trans
								i18nKey="loginSignup.passkeySignupPrfNotSupported"
								components={{
									docLink: <a
										href="https://github.com/wwWallet/wallet-frontend#prf-compatibility" target='blank_'
										className="font-medium text-primary hover:underline dark:text-blue-500"
									/>
								}}
							/>
						);
						break;

					default:
						if (result.val?.errorId === 'prfRetryFailed') {
							setRetrySignupFrom(result.val?.retryFrom);

						} else {
							setError(t('loginSignup.passkeySignupPrfRetryFailed'));
							throw result;
						}
				}
			}
		},
		[api, retrySignupFrom, keystore, navigate, t],
	);

	const onSubmit = async (event) => {
		event.preventDefault();

		setError();
		setInProgress(true);
		setIsSubmitting(true);

		if (isLogin) {
			await onLogin();

		} else {
			await onSignup(name);
		}

		setInProgress(false);
		setIsSubmitting(false);
	};

	const onLoginCachedUser = async (cachedUser) => {
		setError();
		setInProgress(true);
		setIsSubmitting(true);
		await onLogin(cachedUser);
		setInProgress(false);
		setIsSubmitting(false);
	};

	const onForgetCachedUser = (cachedUser) => {
		keystore.forgetCachedUser(cachedUser);
	};

	const onCancel = () => {
		console.log("onCancel");
		setInProgress(false);
		setNeedPrfRetry(false);
		setPrfRetryAccepted(false);
		setResolvePrfRetryPrompt(null);
		setIsSubmitting(false);
		setRetrySignupFrom(null);
	};

	const calculateByteSize = (string) => {
		const encoder = new TextEncoder();
		const encoded = encoder.encode(string);
		return encoded.length;
	};

	const nameByteLength = calculateByteSize(name);
	const nameByteLimit = 64;
	const nameByteLimitReached = nameByteLength > nameByteLimit;
	const nameByteLimitApproaching = nameByteLength >= nameByteLimit / 2;

	return (
		<form onSubmit={onSubmit}>
			{inProgress || retrySignupFrom
				? (
					needPrfRetry
						? (
							<div className="text-center">
								{
									prfRetryAccepted
										? (
											<p className="dark:text-white pb-3">Please interact with your authenticator...</p>
										)
										: (
											<>
												<h3 className="text-2xl mt-4 mb-2 font-bold text-primary dark:text-primary-light">Almost done!</h3>
												<p className="dark:text-white pb-3">
													{isLogin
														? 'To finish unlocking the wallet, please authenticate with your passkey once more.'
														: 'To finish setting up your wallet, please authenticate with your passkey once more.'
													}
												</p>
											</>
										)
								}
								<div className='flex justify-center gap-4'>
									<GetButton
										content={t('common.cancel')}
										onClick={() => resolvePrfRetryPrompt(false)}
										variant="cancel"
									/>
									<GetButton
										content={t('common.continue')}
										onClick={() => resolvePrfRetryPrompt(true)}
										variant="secondary"
										disabled={prfRetryAccepted}
									/>
								</div>
							</div>
						)
						: (
							retrySignupFrom && !inProgress
								? (
									<div className="text-center">
										<p className="dark:text-white pb-3">Something went wrong, please try again.</p>
										<p className="dark:text-white pb-3">Please note that you need to use the same passkey you created in the previous step.</p>

										<div className='flex justify-center gap-4'>

											<GetButton
												content={t('common.cancel')}
												onClick={onCancel}
												variant="cancel"
											/>
											<GetButton
												type="submit"
												content={t('loginSignup.tryAgain')}
												variant="secondary"
											/>
										</div>
									</div>
								)
								: (
									<>
										<p className="dark:text-white pb-3">Please interact with your authenticator...</p>
										<GetButton
											content={t('common.cancel')}
											onClick={onCancel}
											variant="cancel"
											additionalClassName='w-full'
										/>
									</>
								)
						)
				)
				: (
					<>
						{!isLogin && (
							<>
								<FormInputRow label={t('loginSignup.choosePasskeyUsername')} name="name" IconComponent={FaUser}>
									<FormInputField
										ariaLabel="Passkey name"
										name="name"
										onChange={(event) => setName(event.target.value)}
										placeholder={t('loginSignup.enterPasskeyName')}
										type="text"
										value={name}
										required
									/>
									<div className={`flex flex-row flex-nowrap text-gray-500 text-sm italic ${nameByteLimitReached ? 'text-red-500' : ''} ${nameByteLimitApproaching ? 'h-4 mt-1' : 'h-0 mt-0'} transition-all`}>
										<div
											className={`text-red-500 flex-grow ${nameByteLimitReached ? 'opacity-100' : 'opacity-0 select-none'} transition-opacity`}
											aria-hidden={!nameByteLimitReached}
										>
											{t('loginSignup.reachedLengthLimit')}
										</div>
										<div
											className={`text-right dark:text-gray-300 ${nameByteLimitApproaching ? 'opacity-100' : 'opacity-0 select-none'} transition-opacity`}
											aria-hidden={!nameByteLimitApproaching}
										>
											{nameByteLength} / 64
										</div>
									</div>
								</FormInputRow>
							</>)}

						{isLogin && (
							<ul className="overflow-y-auto max-h-24 p-2 custom-scrollbar">
								{cachedUsers.map((cachedUser) => (
									<li
										key={cachedUser.userHandleB64u}
										className="w-full flex flex-row flex-nowrap mb-2"
									>
										<div className='flex-grow mr-2'>
											<GetButton
												content={
													<>
														<GoPasskeyFill className="inline text-xl mr-2" />
														{isSubmitting ? t('loginSignup.submitting') : t('loginSignup.loginAsUser', { name: cachedUser.displayName })}
													</>
												}
												onClick={() => onLoginCachedUser(cachedUser)}
												variant="tertiary"
												disabled={isSubmitting}
												additionalClassName='w-full'
											/>
										</div>
										<div>
											<GetButton
												content={
													<GoTrash className="inline text-xl" />
												}
												onClick={() => onForgetCachedUser(cachedUser)}
												variant="tertiary"
												disabled={isSubmitting}
												ariaLabel={t('loginSignup.forgetCachedUserAriaLabel', { name: cachedUser.displayName })}
												title={t('loginSignup.forgetCachedUserTitle')}
											/>
										</div>
									</li>
								))}
							</ul>
						)}

						{isLogin && cachedUsers?.length > 0 && <SeparatorLine className="my-4" />}

						<GetButton
							type="submit"
							content={
								<>
									<GoPasskeyFill className="inline text-xl mr-2" />
									{isSubmitting
										? t('loginSignup.submitting')
										: isLogin
											? cachedUsers?.length > 0
												? t('loginSignup.loginOtherPasskey')
												: t('loginSignup.loginPasskey')
											: t('loginSignup.signupPasskey')
									}
								</>
							}
							variant="primary"
							disabled={isSubmitting || nameByteLimitReached}
							additionalClassName={`w-full ${nameByteLimitReached && 'cursor-not-allowed bg-gray-300 hover:bg-gray-300'}`}
						/>
						{error && <div className="text-red-500 pt-4">{error}</div>}
					</>
				)
			}
		</form>
	);
};

const Login = () => {
	const api = useApi();
	const { t } = useTranslation();
	const location = useLocation();

	const from = location.state?.from || '/';

	const [formData, setFormData] = useState({
		username: '',
		password: '',
		confirmPassword: '',
	});
	const [error, setError] = useState('');
	const [isLogin, setIsLogin] = useState(true);
	const [isSubmitting, setIsSubmitting] = useState(false);
	const [isContentVisible, setIsContentVisible] = useState(false);

	const navigate = useNavigate();
	const keystore = useLocalStorageKeystore();

	const { username, password, confirmPassword } = formData;

	const handleInputChange = (event) => {
		const { name, value } = event.target;
		setFormData((prevFormData) => ({
			...prevFormData,
			[name]: value,
		}));
		setError(''); // Clear the error message
	};

	const handleFormSubmit = async (event) => {
		event.preventDefault();

		if (username === '' || password === '') {
			setError(t('loginSignup.fillInFieldsError'));
			return;
		}

		if (!isLogin && password !== confirmPassword) {
			setError(t('loginSignup.passwordsNotMatchError'));
			return;
		}

		// Validate password criteria
		if (!isLogin) {
			const validations = [
				{ ok: password.length >= 8, text: t('loginSignup.passwordLength') },
				{ ok: /[A-Z]/.test(password), text: t('loginSignup.capitalLetter') },
				{ ok: /[0-9]/.test(password), text: t('loginSignup.number') },
				{ ok: /[^A-Za-z0-9]/.test(password), text: t('loginSignup.specialCharacter') },
			];

			if (!validations.every(({ ok }) => ok)) {
				setError(
					<>
						<p className="text-red-500 font-bold">{t('loginSignup.weakPasswordError')}</p>
						{validations.map(({ ok, text }) => <PasswordCriterionMessage key={text} ok={ok} text={text} />)}
					</>
				);
				return;
			}
		}

		setIsSubmitting(true);

		if (isLogin) {
			const result = await api.login(username, password, keystore);
			if (result.ok) {
				navigate(from, { replace: true });
			} else {
				setError(t('loginSignup.incorrectCredentialsError'));
			}

		} else {
			const result = await api.signup(username, password, keystore);
			if (result.ok) {
				navigate(from, { replace: true });
			} else {
				setError(t('loginSignup.usernameExistsError'));
			}
		}

		setIsSubmitting(false);
	};

	const toggleForm = (event) => {
		event.preventDefault();
		setIsLogin(!isLogin);
		setError('');
		setFormData({
			username: '',
			password: '',
			confirmPassword: '',
		});
	};

	const getPasswordStrength = (password) => {
		const lengthScore = password.length >= 8 ? 25 : 0;
		const capitalScore = /[A-Z]/.test(password) ? 25 : 0;
		const numberScore = /[0-9]/.test(password) ? 25 : 0;
		const specialCharScore = /[^A-Za-z0-9]/.test(password) ? 25 : 0;

		return lengthScore + capitalScore + numberScore + specialCharScore;
	};

	const passwordStrength = getPasswordStrength(password);

	useEffect(() => {
		setIsContentVisible(true);
	}, []);

	return (
		<section className="bg-gray-100 dark:bg-gray-900 h-full">

			<CSSTransition in={isContentVisible} timeout={400} classNames="content-fade-in">
<<<<<<< HEAD
				<>
					<div className="flex flex-col items-center justify-center px-6 py-8 mx-auto h-max min-h-screen">
						<a href="/" className="flex items-center mb-6 text-2xl font-semibold text-gray-900 dark:text-white">
							<img className="w-40" src={logo} alt="logo" />
						</a>

						<h1 className="text-3xl mb-7 font-bold leading-tight tracking-tight text-gray-900 text-center dark:text-white">
							<Trans
								i18nKey="loginSignup.welcomeMessage"
								components={{
									highlight: <span className="text-primary dark:text-primary-light" />
								}}
							/>
						</h1>
=======
				<div className="flex flex-col items-center justify-center px-6 py-8 mx-auto h-max min-h-screen pb-20">
					<a href="/" className="flex items-center mb-6 text-2xl font-semibold text-gray-900 dark:text-white">
						<img className="w-60" src={logo} alt="logo" />
					</a>

					<h1 className="text-3xl mb-7 font-bold leading-tight tracking-tight text-gray-900 text-center dark:text-white">
						<Trans
							i18nKey="loginSignup.welcomeMessage"
							components={{
								highlight: <span className="text-custom-blue dark:text-custom-light-blue" />
							}}
						/>
					</h1>
>>>>>>> 9cccfb17

						<div className="relative w-full md:mt-0 sm:max-w-md xl:p-0">
							{/* Dropdown to change language */}
							{/* <div className="absolute top-2 right-2">
							<LanguageSelector />
						</div> */}
							<CheckBrowserSupport.Ctx>
								<CheckBrowserSupport.If test={(ctx) => !ctx.showWarningPortal}>
									<p className="text-sm font-light text-gray-500 dark:text-gray-200 italic mb-2">
										<CheckBrowserSupport.If test={(ctx) => ctx.browserSupported}>
											<FaInfoCircle className="text-md inline-block text-gray-500 mr-2" />
											<Trans
												i18nKey="loginSignup.learnMoreAboutPrfCompatibilityLaunchpadAndScenarios"
												components={{
													docLinkPrf: <a
														href="https://github.com/wwWallet/wallet-frontend#prf-compatibility" target='blank_'
														className="font-medium text-primary dark:text-primary-light hover:underline"
													/>,
													docLinkLaunchpad: <a
														href="https://launchpad.wwwallet.org" target='blank_'
														className="font-medium text-primary dark:text-primary-light hover:underline"
													/>,
													docLinkScenarios: <a
														href="https://wwwallet.github.io/wallet-docs/docs/showcase/sample-scenarios" target='blank_'
														className="font-medium text-primary dark:text-primary-light hover:underline"
													/>
												}}
											/>
											<div className='mt-1'>
												<FaInfoCircle className="text-md inline-block text-gray-500 mr-2" />
												<Trans
													i18nKey="loginSignup.infoAboutTimeAndLocation"
												/>
											</div>
										</CheckBrowserSupport.If>
										<CheckBrowserSupport.If test={(ctx) => !ctx.browserSupported}>
											<FaExclamationTriangle className="text-md inline-block text-orange-600 mr-2" />
											<Trans
												i18nKey="loginSignup.learnMoreAboutPrfCompatibility"
												components={{
													docLinkPrf: <a
														href="https://github.com/wwWallet/wallet-frontend#prf-compatibility" target='blank_'
														className="font-medium text-primary hover:underline dark:text-blue-500"
													/>
												}}
											/>
										</CheckBrowserSupport.If>
									</p>
								</CheckBrowserSupport.If>
							</CheckBrowserSupport.Ctx>
							<div className="p-6 space-y-4 md:space-y-6 sm:p-8 bg-white rounded-lg shadow dark:bg-gray-800">
								<CheckBrowserSupport.WarningPortal>
									<h1 className="text-xl font-bold leading-tight tracking-tight text-gray-900 md:text-2xl text-center dark:text-white">
										{isLogin ? t('loginSignup.login') : t('loginSignup.signUp')}
									</h1>
									{(loginWithPassword) ?
										<>
											<form className="space-y-4 md:space-y-6" onSubmit={handleFormSubmit}>
												{error && <div className="text-red-500">{error}</div>}
												<FormInputRow label={t('loginSignup.usernameLabel')} name="username" IconComponent={FaUser}>
													<FormInputField
														ariaLabel="Username"
														name="username"
														onChange={handleInputChange}
														placeholder={t('loginSignup.enterUsername')}
														type="text"
														value={username}
													/>
												</FormInputRow>

												<FormInputRow label={t('loginSignup.passwordLabel')} name="password" IconComponent={FaLock}>
													<FormInputField
														ariaLabel="Password"
														name="password"
														onChange={handleInputChange}
														placeholder={t('loginSignup.enterPassword')}
														type="password"
														value={password}
													/>
													{!isLogin && password !== '' && <PasswordStrength label={t('loginSignup.strength')} value={passwordStrength} />}
												</FormInputRow>

												{!isLogin && (
													<FormInputRow label={t('loginSignup.confirmPasswordLabel')} name="confirm-password" IconComponent={FaLock}>
														<FormInputField
															ariaLabel="Confirm Password"
															name="confirmPassword"
															onChange={handleInputChange}
															placeholder={t('loginSignup.enterconfirmPasswordLabel')}
															type="password"
															value={confirmPassword}
														/>
													</FormInputRow>
												)}
												<GetButton
													type="submit"
													content={isSubmitting ? t('loginSignup.submitting') : isLogin ? t('loginSignup.login') : t('loginSignup.signUp')}
													variant="primary"
													disabled={isSubmitting}
													additionalClassName='w-full'
												/>
											</form>
											<SeparatorLine>{t('loginSignup.or')}</SeparatorLine>
										</>
										:
										<></>
									}


									<WebauthnSignupLogin
										isLogin={isLogin}
										isSubmitting={isSubmitting}
										setIsSubmitting={setIsSubmitting}
									/>

									<p className="text-sm font-light text-gray-500 dark:text-gray-200">
										{isLogin ? t('loginSignup.newHereQuestion') : t('loginSignup.alreadyHaveAccountQuestion')}
										<a
											href="/"
											className="font-medium text-primary hover:underline dark:text-primary-light"
											onClick={toggleForm}
										>
											{isLogin ? t('loginSignup.signUp') : t('loginSignup.login')}
										</a>
									</p>
								</CheckBrowserSupport.WarningPortal>
							</div>
						</div>
					</div>
					<div>
						<p className='text-gray-700 dark:text-gray-400 text-center min-mt-10'>
							<Trans
								i18nKey="sidebar.poweredBy"
								components={{
									docLinkWalletGithub: <a
										href="https://github.com/wwWallet" rel="noreferrer" target='blank_' className="underline text-primary dark:text-primary-light"
									/>
								}}
							/>
						</p>
						<p className='bg-gray-100 dark:bg-gray-900 text-gray-100 dark:text-gray-900'>{process.env.REACT_APP_VERSION}</p>

					</div>
				</>
			</CSSTransition>
		</section>
	);
};

export default Login;<|MERGE_RESOLUTION|>--- conflicted
+++ resolved
@@ -576,11 +576,10 @@
 		<section className="bg-gray-100 dark:bg-gray-900 h-full">
 
 			<CSSTransition in={isContentVisible} timeout={400} classNames="content-fade-in">
-<<<<<<< HEAD
 				<>
 					<div className="flex flex-col items-center justify-center px-6 py-8 mx-auto h-max min-h-screen">
 						<a href="/" className="flex items-center mb-6 text-2xl font-semibold text-gray-900 dark:text-white">
-							<img className="w-40" src={logo} alt="logo" />
+							<img className="w-60" src={logo} alt="logo" />
 						</a>
 
 						<h1 className="text-3xl mb-7 font-bold leading-tight tracking-tight text-gray-900 text-center dark:text-white">
@@ -591,22 +590,6 @@
 								}}
 							/>
 						</h1>
-=======
-				<div className="flex flex-col items-center justify-center px-6 py-8 mx-auto h-max min-h-screen pb-20">
-					<a href="/" className="flex items-center mb-6 text-2xl font-semibold text-gray-900 dark:text-white">
-						<img className="w-60" src={logo} alt="logo" />
-					</a>
-
-					<h1 className="text-3xl mb-7 font-bold leading-tight tracking-tight text-gray-900 text-center dark:text-white">
-						<Trans
-							i18nKey="loginSignup.welcomeMessage"
-							components={{
-								highlight: <span className="text-custom-blue dark:text-custom-light-blue" />
-							}}
-						/>
-					</h1>
->>>>>>> 9cccfb17
-
 						<div className="relative w-full md:mt-0 sm:max-w-md xl:p-0">
 							{/* Dropdown to change language */}
 							{/* <div className="absolute top-2 right-2">
