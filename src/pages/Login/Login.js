--- conflicted
+++ resolved
@@ -469,12 +469,8 @@
 };
 
 const Login = () => {
-<<<<<<< HEAD
 	const { isOnline, connectivityQuality } = useContext(OnlineStatusContext);
-=======
-	const { isOnline } = useContext(OnlineStatusContext);
 	const { isLoggedIn } = useContext(SessionContext);
->>>>>>> 1d71c015
 	const api = useApi(isOnline);
 	const { t } = useTranslation();
 	const location = useLocation();
