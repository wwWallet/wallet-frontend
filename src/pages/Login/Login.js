--- conflicted
+++ resolved
@@ -109,11 +109,8 @@
 	setIsSubmitting,
 }) => {
 	const { isOnline } = useContext(OnlineStatusContext);
-<<<<<<< HEAD
-=======
 	const { keystore } = useContext(SessionContext);
 
->>>>>>> a9fc0465
 	const api = useApi(isOnline);
 	const [inProgress, setInProgress] = useState(false);
 	const [name, setName] = useState("");
@@ -472,13 +469,8 @@
 };
 
 const Login = () => {
-<<<<<<< HEAD
 	const { isOnline, connectivityQuality } = useContext(OnlineStatusContext);
-	const { isLoggedIn } = useContext(SessionContext);
-=======
-	const { isOnline } = useContext(OnlineStatusContext);
 	const { isLoggedIn, keystore } = useContext(SessionContext);
->>>>>>> a9fc0465
 	const api = useApi(isOnline);
 	const { t } = useTranslation();
 	const location = useLocation();
