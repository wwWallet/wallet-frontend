import React, { useCallback, useEffect, useState } from 'react';
import { useNavigate, useLocation } from 'react-router-dom';
import { FaExclamationTriangle, FaEye, FaEyeSlash, FaInfoCircle, FaLock, FaUser } from 'react-icons/fa';
import { GoPasskeyFill, GoTrash } from 'react-icons/go';
import { AiOutlineUnlock } from 'react-icons/ai';
import { Trans, useTranslation } from 'react-i18next';
import { CSSTransition } from 'react-transition-group';

import { useApi } from '../../api';
import { useLocalStorageKeystore } from '../../services/LocalStorageKeystore';
import logo from '../../assets/images/logo.png';
import GetButton from '../../components/Buttons/GetButton';

// import LanguageSelector from '../../components/LanguageSelector/LanguageSelector'; // Import the LanguageSelector component
import * as CheckBrowserSupport from '../../components/BrowserSupport';
import SeparatorLine from '../../components/SeparatorLine';

const loginWithPassword = process.env.REACT_APP_LOGIN_WITH_PASSWORD ?
	process.env.REACT_APP_LOGIN_WITH_PASSWORD == 'true' :
	false;

const FormInputRow = ({
	IconComponent,
	children,
	label,
	name,
}) => (
	<div className="mb-4 relative">
		<label className="block text-gray-700 dark:text-gray-200 text-sm font-bold mb-2" htmlFor={name}>
			<IconComponent className="absolute left-3 top-10 z-10 text-gray-500 dark:text-white" />
			{label}
		</label>
		{children}
	</div>
);

const PasswordCriterionMessage = ({ text, ok }) => (
	<p className={ok ? "text-green-500" : "text-red-500"}>
		<span className="text-sm">
			<AiOutlineUnlock className="inline-block mr-2" />
			{text}
		</span>
	</p>
);

const FormInputField = ({
	ariaLabel,
	name,
	onChange,
	placeholder,
	required,
	value,
	type,
}) => {
	const [show, setShow] = useState(false);
	const onToggleShow = () => { setShow(!show); };
	const { t } = useTranslation();

	return (
		<div className="relative">
			<input
				className="border border-gray-300 dark:border-gray-500 rounded-lg focus:outline-none focus:ring-blue-500 focus:border-blue-500 text-gray-700 dark:bg-transparent dark:text-white w-full py-1.5 pl-10 pr-3"
				type={show ? 'text' : type}
				name={name}
				placeholder={placeholder}
				value={value}
				onChange={onChange}
				aria-label={ariaLabel}
				required={required}
			/>

			{type === 'password' && (
				<div className="absolute inset-y-0 right-3 flex items-center">
					<button
						type="button"
						onClick={onToggleShow}
						className="text-gray-500 hover:text-gray-600"
						aria-label={show ? (t('loginSignup.passwordHideAriaLabel')) : (t('loginSignup.passwordShowAriaLabel'))}
						title={show ? (t('loginSignup.passwordHideTitle')) : (t('loginSignup.passwordShowTitle'))}
					>
						{show ? <FaEyeSlash className='dark:text-white' /> : <FaEye className='dark:text-white' />}
					</button>
				</div>
			)}
		</div>
	);
};

const PasswordStrength = ({ label, value }) => (
	< div className="flex items-center mt-1" >
		<p className="text-sm text-gray-600 mr-2">{label}</p>
		<div className="flex flex-1 h-4 bg-lightgray rounded-full border border-gray-300">
			<div
				className={`h-full rounded-full ${value < 50
					? 'bg-red-500'
					: value >= 50 && value < 100
						? 'bg-yellow-500'
						: 'bg-green-500'
					}`}
				style={{ width: `${value}%` }}
			></div>
		</div>
	</div>
);

const WebauthnSignupLogin = ({
	isLogin,
	isSubmitting,
	setIsSubmitting,
}) => {
	const api = useApi();
	const [inProgress, setInProgress] = useState(false);
	const [name, setName] = useState("");
	const [error, setError] = useState('');
	const [needPrfRetry, setNeedPrfRetry] = useState(false);
	const [resolvePrfRetryPrompt, setResolvePrfRetryPrompt] = useState(null);
	const [prfRetryAccepted, setPrfRetryAccepted] = useState(false);
	const navigate = useNavigate();
	const location = useLocation();
	const from = location.state?.from || '/';

	const { t } = useTranslation();
	const keystore = useLocalStorageKeystore();
	const [retrySignupFrom, setRetrySignupFrom] = useState(null);

	const cachedUsers = keystore.getCachedUsers();

	useEffect(
		() => {
			setError("");
		},
		[isLogin],
	);

	const promptForPrfRetry = async () => {
		setNeedPrfRetry(true);
		return new Promise((resolve, reject) => {
			setResolvePrfRetryPrompt(() => resolve);
		}).finally(() => {
			setNeedPrfRetry(false);
			setPrfRetryAccepted(true);
			setResolvePrfRetryPrompt(null);
		});
	};

	const onLogin = useCallback(
		async (cachedUser) => {
			const result = await api.loginWebauthn(keystore, promptForPrfRetry, cachedUser);
			if (result.ok) {
				navigate(from, { replace: true });

			} else {
				// Using a switch here so the t() argument can be a literal, to ease searching
				switch (result.val) {
					case 'loginKeystoreFailed':
						setError(t('loginSignup.loginKeystoreFailed'));
						break;

					case 'passkeyInvalid':
						setError(t('loginSignup.passkeyInvalid'));
						break;

					case 'passkeyLoginFailedTryAgain':
						setError(t('loginSignup.passkeyLoginFailedTryAgain'));
						break;

					case 'passkeyLoginFailedServerError':
						setError(t('loginSignup.passkeyLoginFailedServerError'));
						break;

					default:
						throw result;
				}
			}
		},
		[api, keystore, navigate, t],
	);

	const onSignup = useCallback(
		async (name) => {
			const result = await api.signupWebauthn(
				name,
				keystore,
				retrySignupFrom
					? () => Promise.resolve(true) // "Try again" already means user agreed to continue
					: promptForPrfRetry,
				retrySignupFrom,
			);
			if (result.ok) {
				navigate(from, { replace: true });

			} else {
				// Using a switch here so the t() argument can be a literal, to ease searching
				switch (result.val) {
					case 'passkeySignupFailedServerError':
						setError(t('loginSignup.passkeySignupFailedServerError'));
						break;

					case 'passkeySignupFailedTryAgain':
						setError(t('loginSignup.passkeySignupFailedTryAgain'));
						break;

					case 'passkeySignupFinishFailedServerError':
						setError(t('loginSignup.passkeySignupFinishFailedServerError'));
						break;

					case 'passkeySignupKeystoreFailed':
						setError(t('loginSignup.passkeySignupKeystoreFailed'));
						break;

					case 'passkeySignupPrfNotSupported':
						setError(
							<Trans
								i18nKey="loginSignup.passkeySignupPrfNotSupported"
								components={{
									docLink: <a
										href="https://github.com/wwWallet/wallet-frontend#prf-compatibility" target='blank_'
										className="font-medium text-primary hover:underline dark:text-blue-500"
									/>
								}}
							/>
						);
						break;

					default:
						if (result.val?.errorId === 'prfRetryFailed') {
							setRetrySignupFrom(result.val?.retryFrom);

						} else {
							setError(t('loginSignup.passkeySignupPrfRetryFailed'));
							throw result;
						}
				}
			}
		},
		[api, retrySignupFrom, keystore, navigate, t],
	);

	const onSubmit = async (event) => {
		event.preventDefault();

		setError();
		setInProgress(true);
		setIsSubmitting(true);

		if (isLogin) {
			await onLogin();

		} else {
			await onSignup(name);
		}

		setInProgress(false);
		setIsSubmitting(false);
	};

	const onLoginCachedUser = async (cachedUser) => {
		setError();
		setInProgress(true);
		setIsSubmitting(true);
		await onLogin(cachedUser);
		setInProgress(false);
		setIsSubmitting(false);
	};

	const onForgetCachedUser = (cachedUser) => {
		keystore.forgetCachedUser(cachedUser);
	};

	const onCancel = () => {
		console.log("onCancel");
		setInProgress(false);
		setNeedPrfRetry(false);
		setPrfRetryAccepted(false);
		setResolvePrfRetryPrompt(null);
		setIsSubmitting(false);
		setRetrySignupFrom(null);
	};

	const calculateByteSize = (string) => {
		const encoder = new TextEncoder();
		const encoded = encoder.encode(string);
		return encoded.length;
	};

	const nameByteLength = calculateByteSize(name);
	const nameByteLimit = 64;
	const nameByteLimitReached = nameByteLength > nameByteLimit;
	const nameByteLimitApproaching = nameByteLength >= nameByteLimit / 2;

	return (
		<form onSubmit={onSubmit}>
			{inProgress || retrySignupFrom
				? (
					needPrfRetry
						? (
							<div className="text-center">
								{
									prfRetryAccepted
										? (
											<p className="dark:text-white pb-3">Please interact with your authenticator...</p>
										)
										: (
											<>
												<h3 className="text-2xl mt-4 mb-2 font-bold text-primary dark:text-primary-light">Almost done!</h3>
												<p className="dark:text-white pb-3">
													{isLogin
														? 'To finish unlocking the wallet, please authenticate with your passkey once more.'
														: 'To finish setting up your wallet, please authenticate with your passkey once more.'
													}
												</p>
											</>
										)
								}
								<div className='flex justify-center gap-4'>
									<GetButton
										content={t('common.cancel')}
										onClick={() => resolvePrfRetryPrompt(false)}
										variant="cancel"
									/>
									<GetButton
										content={t('common.continue')}
										onClick={() => resolvePrfRetryPrompt(true)}
										variant="secondary"
										disabled={prfRetryAccepted}
									/>
								</div>
							</div>
						)
						: (
							retrySignupFrom && !inProgress
								? (
									<div className="text-center">
										<p className="dark:text-white pb-3">Something went wrong, please try again.</p>
										<p className="dark:text-white pb-3">Please note that you need to use the same passkey you created in the previous step.</p>

										<div className='flex justify-center gap-4'>

											<GetButton
												content={t('common.cancel')}
												onClick={onCancel}
												variant="cancel"
											/>
											<GetButton
												type="submit"
												content={t('loginSignup.tryAgain')}
												variant="secondary"
											/>
										</div>
									</div>
								)
								: (
									<>
										<p className="dark:text-white pb-3">Please interact with your authenticator...</p>
										<GetButton
											content={t('common.cancel')}
											onClick={onCancel}
											variant="cancel"
											additionalClassName='w-full'
										/>
									</>
								)
						)
				)
				: (
					<>
						{!isLogin && (
							<>
								<FormInputRow label={t('loginSignup.choosePasskeyUsername')} name="name" IconComponent={FaUser}>
									<FormInputField
										ariaLabel="Passkey name"
										name="name"
										onChange={(event) => setName(event.target.value)}
										placeholder={t('loginSignup.enterPasskeyName')}
										type="text"
										value={name}
										required
									/>
									<div className={`flex flex-row flex-nowrap text-gray-500 text-sm italic ${nameByteLimitReached ? 'text-red-500' : ''} ${nameByteLimitApproaching ? 'h-4 mt-1' : 'h-0 mt-0'} transition-all`}>
										<div
											className={`text-red-500 flex-grow ${nameByteLimitReached ? 'opacity-100' : 'opacity-0 select-none'} transition-opacity`}
											aria-hidden={!nameByteLimitReached}
										>
											{t('loginSignup.reachedLengthLimit')}
										</div>
										<div
											className={`text-right dark:text-gray-300 ${nameByteLimitApproaching ? 'opacity-100' : 'opacity-0 select-none'} transition-opacity`}
											aria-hidden={!nameByteLimitApproaching}
										>
											{nameByteLength} / 64
										</div>
									</div>
								</FormInputRow>
							</>)}

						{isLogin && (
							<ul className="overflow-y-auto max-h-24 p-2 custom-scrollbar">
								{cachedUsers.map((cachedUser) => (
									<li
										key={cachedUser.userHandleB64u}
										className="w-full flex flex-row flex-nowrap mb-2"
									>
										<div className='flex-grow mr-2'>
											<GetButton
												content={
													<>
														<GoPasskeyFill className="inline text-xl mr-2" />
														{isSubmitting ? t('loginSignup.submitting') : t('loginSignup.loginAsUser', { name: cachedUser.displayName })}
													</>
												}
												onClick={() => onLoginCachedUser(cachedUser)}
												variant="tertiary"
												disabled={isSubmitting}
												additionalClassName='w-full'
											/>
										</div>
										<div>
											<GetButton
												content={
													<GoTrash className="inline text-xl" />
												}
												onClick={() => onForgetCachedUser(cachedUser)}
												variant="tertiary"
												disabled={isSubmitting}
												ariaLabel={t('loginSignup.forgetCachedUserAriaLabel', { name: cachedUser.displayName })}
												title={t('loginSignup.forgetCachedUserTitle')}
											/>
										</div>
									</li>
								))}
							</ul>
						)}

						{isLogin && cachedUsers?.length > 0 && <SeparatorLine className="my-4" />}

						<GetButton
							type="submit"
							content={
								<>
									<GoPasskeyFill className="inline text-xl mr-2" />
									{isSubmitting
										? t('loginSignup.submitting')
										: isLogin
											? cachedUsers?.length > 0
												? t('loginSignup.loginOtherPasskey')
												: t('loginSignup.loginPasskey')
											: t('loginSignup.signupPasskey')
									}
								</>
							}
							variant="primary"
							disabled={isSubmitting || nameByteLimitReached}
							additionalClassName={`w-full ${nameByteLimitReached && 'cursor-not-allowed bg-gray-300 hover:bg-gray-300'}`}
						/>
						{error && <div className="text-red-500 pt-4">{error}</div>}
					</>
				)
			}
		</form>
	);
};

const Login = () => {
	const api = useApi();
	const { t } = useTranslation();
	const location = useLocation();

	const from = location.state?.from || '/';

	const [formData, setFormData] = useState({
		username: '',
		password: '',
		confirmPassword: '',
	});
	const [error, setError] = useState('');
	const [isLogin, setIsLogin] = useState(true);
	const [isSubmitting, setIsSubmitting] = useState(false);
	const [isContentVisible, setIsContentVisible] = useState(false);

	const navigate = useNavigate();
	const keystore = useLocalStorageKeystore();

	useEffect(() => {
		if (api.isLoggedIn()) {
			navigate('/');
		}
	}, [api, navigate]);

	const { username, password, confirmPassword } = formData;

	const handleInputChange = (event) => {
		const { name, value } = event.target;
		setFormData((prevFormData) => ({
			...prevFormData,
			[name]: value,
		}));
		setError(''); // Clear the error message
	};

	const handleFormSubmit = async (event) => {
		event.preventDefault();

		if (username === '' || password === '') {
			setError(t('loginSignup.fillInFieldsError'));
			return;
		}

		if (!isLogin && password !== confirmPassword) {
			setError(t('loginSignup.passwordsNotMatchError'));
			return;
		}

		// Validate password criteria
		if (!isLogin) {
			const validations = [
				{ ok: password.length >= 8, text: t('loginSignup.passwordLength') },
				{ ok: /[A-Z]/.test(password), text: t('loginSignup.capitalLetter') },
				{ ok: /[0-9]/.test(password), text: t('loginSignup.number') },
				{ ok: /[^A-Za-z0-9]/.test(password), text: t('loginSignup.specialCharacter') },
			];

			if (!validations.every(({ ok }) => ok)) {
				setError(
					<>
						<p className="text-red-500 font-bold">{t('loginSignup.weakPasswordError')}</p>
						{validations.map(({ ok, text }) => <PasswordCriterionMessage key={text} ok={ok} text={text} />)}
					</>
				);
				return;
			}
		}

		setIsSubmitting(true);

		if (isLogin) {
			const result = await api.login(username, password, keystore);
			if (result.ok) {
				navigate(from, { replace: true });
			} else {
				setError(t('loginSignup.incorrectCredentialsError'));
			}

		} else {
			const result = await api.signup(username, password, keystore);
			if (result.ok) {
				navigate(from, { replace: true });
			} else {
				setError(t('loginSignup.usernameExistsError'));
			}
		}

		setIsSubmitting(false);
	};

	const toggleForm = (event) => {
		event.preventDefault();
		setIsLogin(!isLogin);
		setError('');
		setFormData({
			username: '',
			password: '',
			confirmPassword: '',
		});
	};

	const getPasswordStrength = (password) => {
		const lengthScore = password.length >= 8 ? 25 : 0;
		const capitalScore = /[A-Z]/.test(password) ? 25 : 0;
		const numberScore = /[0-9]/.test(password) ? 25 : 0;
		const specialCharScore = /[^A-Za-z0-9]/.test(password) ? 25 : 0;

		return lengthScore + capitalScore + numberScore + specialCharScore;
	};

	const passwordStrength = getPasswordStrength(password);

	useEffect(() => {
		setIsContentVisible(true);
	}, []);

	return (
		<section className="bg-gray-100 dark:bg-gray-900 h-full">

			<CSSTransition in={isContentVisible} timeout={400} classNames="content-fade-in">
				<>
<<<<<<< HEAD
					<div className='h-max min-h-screen'>
						<div className="flex flex-col items-center justify-center px-6 py-8 mx-auto min-h-[95vh]">
							<a href="/" className="flex justify-center mb-6 text-2xl font-semibold text-gray-900 dark:text-white">
								<img className="w-40" src={logo} alt="logo" />
							</a>

							<h1 className="text-3xl mb-7 font-bold leading-tight tracking-tight text-gray-900 text-center dark:text-white">
								<Trans
									i18nKey="loginSignup.welcomeMessage"
									components={{
										highlight: <span className="text-primary dark:text-primary-light" />
									}}
								/>
							</h1>

							<div className="relative w-full md:mt-0 sm:max-w-md xl:p-0">
								{/* Dropdown to change language */}
								{/* <div className="absolute top-2 right-2">
=======
					<div className="flex flex-col items-center justify-center px-6 py-8 mx-auto h-max min-h-screen">
						<a href="/" className="flex items-center mb-6 text-2xl font-semibold text-gray-900 dark:text-white">
							<img className="w-60" src={logo} alt="logo" />
						</a>

						<h1 className="text-3xl mb-7 font-bold leading-tight tracking-tight text-gray-900 text-center dark:text-white">
							<Trans
								i18nKey="loginSignup.welcomeMessage"
								components={{
									highlight: <span className="text-primary dark:text-primary-light" />
								}}
							/>
						</h1>
						<div className="relative w-full md:mt-0 sm:max-w-md xl:p-0">
							{/* Dropdown to change language */}
							{/* <div className="absolute top-2 right-2">
>>>>>>> 2c1ba7c8
							<LanguageSelector />
						</div> */}
								<CheckBrowserSupport.Ctx>
									<CheckBrowserSupport.If test={(ctx) => !ctx.showWarningPortal}>
										<p className="text-sm font-light text-gray-500 dark:text-gray-200 italic mb-2">
											<CheckBrowserSupport.If test={(ctx) => ctx.browserSupported}>
												<FaInfoCircle className="text-md inline-block text-gray-500 mr-2" />
												<Trans
													i18nKey="loginSignup.learnMoreAboutPrfCompatibilityLaunchpadAndScenarios"
													components={{
														docLinkPrf: <a
															href="https://github.com/wwWallet/wallet-frontend#prf-compatibility" target='blank_'
															className="font-medium text-primary dark:text-primary-light hover:underline"
														/>,
														docLinkLaunchpad: <a
															href="https://launchpad.wwwallet.org" target='blank_'
															className="font-medium text-primary dark:text-primary-light hover:underline"
														/>,
														docLinkScenarios: <a
															href="https://wwwallet.github.io/wallet-docs/docs/showcase/sample-scenarios" target='blank_'
															className="font-medium text-primary dark:text-primary-light hover:underline"
														/>
													}}
												/>
												<div className='mt-1'>
													<FaInfoCircle className="text-md inline-block text-gray-500 mr-2" />
													<Trans
														i18nKey="loginSignup.infoAboutTimeAndLocation"
													/>
												</div>
											</CheckBrowserSupport.If>
											<CheckBrowserSupport.If test={(ctx) => !ctx.browserSupported}>
												<FaExclamationTriangle className="text-md inline-block text-orange-600 mr-2" />
												<Trans
													i18nKey="loginSignup.learnMoreAboutPrfCompatibility"
													components={{
														docLinkPrf: <a
															href="https://github.com/wwWallet/wallet-frontend#prf-compatibility" target='blank_'
															className="font-medium text-primary hover:underline dark:text-blue-500"
														/>
													}}
												/>
											</CheckBrowserSupport.If>
										</p>
									</CheckBrowserSupport.If>
								</CheckBrowserSupport.Ctx>
								<div className="p-6 space-y-4 md:space-y-6 sm:p-8 bg-white rounded-lg shadow dark:bg-gray-800">
									<CheckBrowserSupport.WarningPortal>
										<h1 className="text-xl font-bold leading-tight tracking-tight text-gray-900 md:text-2xl text-center dark:text-white">
											{isLogin ? t('loginSignup.login') : t('loginSignup.signUp')}
										</h1>
										{(loginWithPassword) ?
											<>
												<form className="space-y-4 md:space-y-6" onSubmit={handleFormSubmit}>
													{error && <div className="text-red-500">{error}</div>}
													<FormInputRow label={t('loginSignup.usernameLabel')} name="username" IconComponent={FaUser}>
														<FormInputField
															ariaLabel="Username"
															name="username"
															onChange={handleInputChange}
															placeholder={t('loginSignup.enterUsername')}
															type="text"
															value={username}
														/>
													</FormInputRow>

													<FormInputRow label={t('loginSignup.passwordLabel')} name="password" IconComponent={FaLock}>
														<FormInputField
															ariaLabel="Password"
															name="password"
															onChange={handleInputChange}
															placeholder={t('loginSignup.enterPassword')}
															type="password"
															value={password}
														/>
														{!isLogin && password !== '' && <PasswordStrength label={t('loginSignup.strength')} value={passwordStrength} />}
													</FormInputRow>

													{!isLogin && (
														<FormInputRow label={t('loginSignup.confirmPasswordLabel')} name="confirm-password" IconComponent={FaLock}>
															<FormInputField
																ariaLabel="Confirm Password"
																name="confirmPassword"
																onChange={handleInputChange}
																placeholder={t('loginSignup.enterconfirmPasswordLabel')}
																type="password"
																value={confirmPassword}
															/>
														</FormInputRow>
													)}
													<GetButton
														type="submit"
														content={isSubmitting ? t('loginSignup.submitting') : isLogin ? t('loginSignup.login') : t('loginSignup.signUp')}
														variant="primary"
														disabled={isSubmitting}
														additionalClassName='w-full'
													/>
												</form>
												<SeparatorLine>{t('loginSignup.or')}</SeparatorLine>
											</>
											:
											<></>
										}


										<WebauthnSignupLogin
											isLogin={isLogin}
											isSubmitting={isSubmitting}
											setIsSubmitting={setIsSubmitting}
										/>

										<p className="text-sm font-light text-gray-500 dark:text-gray-200">
											{isLogin ? t('loginSignup.newHereQuestion') : t('loginSignup.alreadyHaveAccountQuestion')}
											<a
												href="/"
												className="font-medium text-primary hover:underline dark:text-primary-light"
												onClick={toggleForm}
											>
												{isLogin ? t('loginSignup.signUp') : t('loginSignup.login')}
											</a>
										</p>
									</CheckBrowserSupport.WarningPortal>
								</div>
							</div>
						</div>
						<div className='h-[5vh]'>
							<p className='text-gray-700 dark:text-gray-400 text-center min-mt-10'>
								<Trans
									i18nKey="sidebar.poweredBy"
									components={{
										docLinkWalletGithub: <a
											href="https://github.com/wwWallet" rel="noreferrer" target='blank_' className="underline text-primary dark:text-primary-light"
										/>
									}}
								/>
							</p>
							<p className='bg-gray-100 dark:bg-gray-900 text-gray-100 dark:text-gray-900'>{process.env.REACT_APP_VERSION}</p>

						</div>
					</div>
				</>
			</CSSTransition>
		</section>
	);
};

export default Login;<|MERGE_RESOLUTION|>--- conflicted
+++ resolved
@@ -583,11 +583,10 @@
 
 			<CSSTransition in={isContentVisible} timeout={400} classNames="content-fade-in">
 				<>
-<<<<<<< HEAD
 					<div className='h-max min-h-screen'>
 						<div className="flex flex-col items-center justify-center px-6 py-8 mx-auto min-h-[95vh]">
 							<a href="/" className="flex justify-center mb-6 text-2xl font-semibold text-gray-900 dark:text-white">
-								<img className="w-40" src={logo} alt="logo" />
+								<img className="w-60" src={logo} alt="logo" />
 							</a>
 
 							<h1 className="text-3xl mb-7 font-bold leading-tight tracking-tight text-gray-900 text-center dark:text-white">
@@ -602,24 +601,6 @@
 							<div className="relative w-full md:mt-0 sm:max-w-md xl:p-0">
 								{/* Dropdown to change language */}
 								{/* <div className="absolute top-2 right-2">
-=======
-					<div className="flex flex-col items-center justify-center px-6 py-8 mx-auto h-max min-h-screen">
-						<a href="/" className="flex items-center mb-6 text-2xl font-semibold text-gray-900 dark:text-white">
-							<img className="w-60" src={logo} alt="logo" />
-						</a>
-
-						<h1 className="text-3xl mb-7 font-bold leading-tight tracking-tight text-gray-900 text-center dark:text-white">
-							<Trans
-								i18nKey="loginSignup.welcomeMessage"
-								components={{
-									highlight: <span className="text-primary dark:text-primary-light" />
-								}}
-							/>
-						</h1>
-						<div className="relative w-full md:mt-0 sm:max-w-md xl:p-0">
-							{/* Dropdown to change language */}
-							{/* <div className="absolute top-2 right-2">
->>>>>>> 2c1ba7c8
 							<LanguageSelector />
 						</div> */}
 								<CheckBrowserSupport.Ctx>
