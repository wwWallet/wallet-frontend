import React, { useContext, useEffect, useState, ChangeEventHandler, FormEventHandler } from 'react';
import { useNavigate, useLocation } from 'react-router-dom';
import { FaEye, FaEyeSlash, FaInfoCircle, FaLock, FaUser, FaQuestionCircle } from 'react-icons/fa';
import { GoDeviceMobile, GoKey, GoPasskeyFill, GoTrash } from 'react-icons/go';
import { AiOutlineUnlock } from 'react-icons/ai';
import { Trans, useTranslation } from 'react-i18next';

import type { CachedUser } from '../../services/LocalStorageKeystore';
import { calculateByteSize } from '../../util';

import StatusContext from '@/context/StatusContext';
import SessionContext from '@/context/SessionContext';

import * as config from '../../config';
import Button from '../../components/Buttons/Button';

import LanguageSelector from '../../components/LanguageSelector/LanguageSelector';
import SeparatorLine from '../../components/Shared/SeparatorLine';
import PasswordStrength from '../../components/Auth/PasswordStrength';
import LoginLayout from '../../components/Auth/LoginLayout';
import checkForUpdates from '../../offlineUpdateSW';
import ConnectionStatusIcon from '../../components/Layout/Navigation/ConnectionStatusIcon';

import useScreenType from '@/hooks/useScreenType';

const FormInputRow = ({
	IconComponent,
	children,
	label,
	name,
}) => (
	<div className="mb-4 relative">
		<label className="block text-gray-700 dark:text-gray-200 text-sm font-bold mb-2" htmlFor={name}>
			<IconComponent className="absolute left-3 top-10 z-10 text-gray-500 dark:text-white" />
			{label}
		</label>
		{children}
	</div>
);

const PasswordCriterionMessage = ({ text, ok }) => (
	<div className={ok ? "text-green-500" : "text-red-500"}>
		<p className="text-sm">
			<AiOutlineUnlock className="inline-block mr-2" />
			{text}
		</p>
	</div>
);

const FormInputField = ({
	ariaLabel,
	disabled,
	name,
	onChange,
	placeholder,
	required,
	value,
	type,
}: {
	ariaLabel?: string,
	disabled?: boolean,
	name: string,
	onChange: ChangeEventHandler<HTMLInputElement>,
	placeholder?: string,
	required?: boolean,
	value: string,
	type?: 'password' | 'text',
}) => {
	const [show, setShow] = useState(false);
	const onToggleShow = () => { setShow(!show); };
	const { t } = useTranslation();

	return (
		<div className="relative">
			<input
				className="border border-gray-300 dark:border-gray-500 rounded-lg focus:outline-none focus:ring-blue-500 focus:border-blue-500 text-gray-700 dark:bg-transparent dark:text-white dark:inputDarkModeOverride w-full py-1.5 pl-10 pr-3"
				type={show ? 'text' : type}
				name={name}
				placeholder={placeholder}
				value={value}
				onChange={onChange}
				aria-label={ariaLabel}
				required={required}
				disabled={disabled}
			/>

			{type === 'password' && (
				<div className="absolute inset-y-0 right-3 flex items-center">
					<button
						id={`${show ? 'hide' : 'show'}-password-loginsignup`}
						type="button"
						onClick={onToggleShow}
						className="text-gray-500 hover:text-gray-600"
						aria-label={show ? (t('common.passwordHideAriaLabel')) : (t('common.passwordShowAriaLabel'))}
						title={show ? (t('common.passwordHideTitle')) : (t('common.passwordShowTitle'))}
						disabled={disabled}
					>
						{show ? <FaEyeSlash className='dark:text-white' /> : <FaEye className='dark:text-white' />}
					</button>
				</div>
			)}
		</div>
	);
};

type UsernamePasswordFormData = {
	username: string,
	password: string,
	confirmPassword: string,
}

const UsernamePasswordForm = ({
	choosePassword,
	disabled,
	onChange,
	onSubmit,
	submitButtonContent,
}: {
	choosePassword?: boolean,
	disabled?: boolean,
	onChange: (changed: { username?: string, password?: string, confirmPassword?: string }) => void,
	onSubmit: (event: React.FormEvent<HTMLFormElement>, formData: UsernamePasswordFormData) => void,
	submitButtonContent: React.ReactNode,
}) => {
	const { t } = useTranslation();

	const [formData, setFormData] = useState<UsernamePasswordFormData>({
		username: '',
		password: '',
		confirmPassword: '',
	});
	const { username, password, confirmPassword } = formData;

	const handleInputChange: ChangeEventHandler<HTMLInputElement> = (event) => {
		const { name, value } = event.target;
		setFormData((prevFormData) => ({
			...prevFormData,
			[name]: value,
		}));
		onChange({ [name]: value });
	};

	const handleFormSubmit: FormEventHandler<HTMLFormElement> = async (event) => {
		onSubmit(event, formData);
	};

	return (
		<>
			<form className="space-y-4 md:space-y-6" onSubmit={handleFormSubmit}>
				<FormInputRow label={t('loginSignup.usernameLabel')} name="username" IconComponent={FaUser}>
					<FormInputField
						ariaLabel="Username"
						name="username"
						onChange={handleInputChange}
						placeholder={t('loginSignup.enterUsername')}
						type="text"
						value={username}
						disabled={disabled}
					/>
				</FormInputRow>

				<FormInputRow label={t('loginSignup.passwordLabel')} name="password" IconComponent={FaLock}>
					<FormInputField
						ariaLabel="Password"
						name="password"
						onChange={handleInputChange}
						placeholder={t('loginSignup.enterPassword')}
						type="password"
						value={password}
						disabled={disabled}
					/>
					{choosePassword && password !== '' && <PasswordStrength label={t('loginSignup.strength')} password={password} />}
				</FormInputRow>

				{choosePassword && (
					<FormInputRow label={t('loginSignup.confirmPasswordLabel')} name="confirm-password" IconComponent={FaLock}>
						<FormInputField
							ariaLabel="Confirm Password"
							name="confirmPassword"
							onChange={handleInputChange}
							placeholder={t('loginSignup.enterconfirmPasswordLabel')}
							type="password"
							value={confirmPassword}
							disabled={disabled}
						/>
					</FormInputRow>
				)}
				<Button
					id="submit-username-password-loginsignup"
					type="submit"
					variant="primary"
					disabled={disabled}
					additionalClassName='w-full'
				>
					{submitButtonContent}
				</Button>
			</form>
		</>
	);
};

const WebauthnSignupLogin = ({
	isLogin,
	isSubmitting,
	setIsSubmitting,
	isLoginCache,
	setIsLoginCache,
	error,
	setError,
}: {
	isLogin: boolean,
	isSubmitting: boolean,
	setIsSubmitting: (isSubmitting: boolean) => void,
	isLoginCache: boolean,
	setIsLoginCache: (isLoginCache: boolean) => void,
	error: React.ReactNode,
	setError: (error: React.ReactNode) => void,
}) => {
	const { isOnline, updateOnlineStatus } = useContext(StatusContext);
	const { api, keystore } = useContext(SessionContext);
	const screenType = useScreenType();

	const [inProgress, setInProgress] = useState(false);
	const [name, setName] = useState("");
	const [needPrfRetry, setNeedPrfRetry] = useState(false);
	const [resolvePrfRetryPrompt, setResolvePrfRetryPrompt] = useState<(accept: boolean) => void>(null);
	const [prfRetryAccepted, setPrfRetryAccepted] = useState(false);
	const navigate = useNavigate();
	const location = useLocation();
	const from = location.search || '/';

	const { t } = useTranslation();
	const [retrySignupFrom, setRetrySignupFrom] = useState(null);

	const cachedUsers = keystore.getCachedUsers();

	useEffect(
		() => {
			setError("");
		},
		[isLogin, setError],
	);

	const promptForPrfRetry = async (): Promise<boolean> => {
		setNeedPrfRetry(true);
		return new Promise((resolve: (accept: boolean) => void, reject) => {
			setResolvePrfRetryPrompt(() => resolve);
		}).finally(() => {
			setNeedPrfRetry(false);
			setPrfRetryAccepted(true);
			setResolvePrfRetryPrompt(null);
		});
	};

	const registerHandlers = () => {
		// Attempt to register a scheme handler
		console.log("Setting web+wallet...");
		try {
			navigator.registerProtocolHandler("web+wallet", `${config.VITE_STATIC_PUBLIC_URL}/handler?p=%s`);
			console.log("web+wallet ✅");
		} catch (e) {
			console.log(e);
			console.log("web+wallet ❌");
		}
	}

	const onLogin = async (webauthnHints: string[], cachedUser?: CachedUser) => {
		const result = await api.loginWebauthn(keystore, promptForPrfRetry, webauthnHints, cachedUser);
		if (result.ok) {
<<<<<<< HEAD
			navigate(from, { replace: true });
			registerHandlers();
=======

>>>>>>> 201ecff3
		} else {
			// Using a switch here so the t() argument can be a literal, to ease searching
			switch (result.val) {
				case 'loginKeystoreFailed':
					setError(t('loginSignup.loginKeystoreFailed'));
					break;

				case 'passkeyInvalid':
					setError(t('loginSignup.passkeyInvalid'));
					break;

				case 'passkeyLoginFailedTryAgain':
					setError(t('loginSignup.passkeyLoginFailedTryAgain'));
					break;

				case 'passkeyLoginFailedServerError':
					setError(t('loginSignup.passkeyLoginFailedServerError'));
					break;

				case 'x-private-data-etag':
					setError(t('loginSignup.privateDataConflict'));
					break;

				default:
					throw result;
			}
		}
	};

	const onSignup = async (name: string, webauthnHints: string[]) => {
		const result = await api.signupWebauthn(
			name,
			keystore,
			retrySignupFrom
				? async () => true // "Try again" already means user agreed to continue
				: promptForPrfRetry,
			webauthnHints,
			retrySignupFrom,
		);
		if (result.ok) {

		} else if (result.err) {
			// Using a switch here so the t() argument can be a literal, to ease searching
			switch (result.val) {
				case 'passkeySignupFailedServerError':
					setError(t('loginSignup.passkeySignupFailedServerError'));
					break;

				case 'passkeySignupFailedTryAgain':
					setError(t('loginSignup.passkeySignupFailedTryAgain'));
					break;

				case 'passkeySignupFinishFailedServerError':
					setError(t('loginSignup.passkeySignupFinishFailedServerError'));
					break;

				case 'passkeySignupKeystoreFailed':
					setError(t('loginSignup.passkeySignupKeystoreFailed'));
					break;

				case 'passkeySignupPrfNotSupported':
					setError(
						<Trans
							i18nKey="loginSignup.passkeySignupPrfNotSupported"
							components={{
								docLink: <a
									href="https://github.com/wwWallet/wallet-frontend#prf-compatibility" target='blank_'
									className="font-medium text-primary hover:underline dark:text-blue-500"
									aria-label={t('loginSignup.passkeySignupPrfNotSupportedAriaLabel')}
								/>
							}}
						/>
					);
					break;

				default:
					if (result.val?.errorId === 'prfRetryFailed') {
						setRetrySignupFrom(result.val?.retryFrom);

					} else {
						setError(t('loginSignup.passkeySignupPrfRetryFailed'));
						throw result;
					}
			}
		}
	};

	const onSubmit = async (event) => {
		event.preventDefault();
		const webauthnHint = event.nativeEvent?.submitter?.value;

		setError('');
		setInProgress(true);
		setIsSubmitting(true);

		if (isLogin) {
			await onLogin([webauthnHint]);

		} else {
			await onSignup(name, [webauthnHint]);
		}

		setInProgress(false);
		setIsSubmitting(false);
		checkForUpdates();
		updateOnlineStatus();
	};

	const onLoginCachedUser = async (cachedUser: CachedUser) => {
		setError('');
		setInProgress(true);
		setIsSubmitting(true);
		await onLogin([], cachedUser);
		setInProgress(false);
		setIsSubmitting(false);
		checkForUpdates();
		updateOnlineStatus();
	};

	const onForgetCachedUser = (cachedUser: CachedUser) => {
		setIsLoginCache(keystore.getCachedUsers().length - 1 > 0);
		keystore.forgetCachedUser(cachedUser);
	};

	const onCancel = () => {
		console.log("onCancel");
		setInProgress(false);
		setNeedPrfRetry(false);
		setPrfRetryAccepted(false);
		setResolvePrfRetryPrompt(null);
		setIsSubmitting(false);
		setRetrySignupFrom(null);
	};

	const nameByteLength = calculateByteSize(name);
	const nameByteLimit = 64;
	const nameByteLimitReached = nameByteLength > nameByteLimit;
	const nameByteLimitApproaching = nameByteLength >= nameByteLimit / 2;

	return (
		<form onSubmit={onSubmit}>
			{inProgress || retrySignupFrom
				? (
					needPrfRetry
						? (
							<div className="text-center">
								{
									prfRetryAccepted
										? (
											<p className="dark:text-white pb-3">{t('registerPasskey.messageInteract')}</p>
										)
										: (
											<>
												<h3 className="text-2xl mt-4 mb-2 font-bold text-primary dark:text-primary-light">{t('registerPasskey.messageDone')}</h3>
												<p className="dark:text-white pb-3">
													{isLogin
														? t('loginSignup.authOnceMoreLogin')
														: t('registerPasskey.authOnceMore')
													}
												</p>
											</>
										)
								}
								<div className='flex justify-center gap-4'>
									<Button
										id="cancel-prf-loginsignup"
										onClick={() => resolvePrfRetryPrompt(false)}
										variant="cancel"
									>
										{t('common.cancel')}
									</Button>
									<Button
										id="continue-prf-loginsignup"
										onClick={() => resolvePrfRetryPrompt(true)}
										variant="secondary"
										disabled={prfRetryAccepted}
									>
										{t('common.continue')}
									</Button>
								</div>
							</div>
						)
						: (
							retrySignupFrom && !inProgress
								? (
									<div className="text-center">
										<p className="dark:text-white pb-3">
											<Trans
												i18nKey="registerPasskey.messageErrorTryAgain"
												components={{ br: <br /> }}
											/>
										</p>
										<div className='flex justify-center gap-4'>

											<Button
												id="cancel-prf-loginsignup"
												variant="cancel"
												onClick={onCancel}
											>
												{t('common.cancel')}
											</Button>
											<Button
												id="try-again-prf-loginsignup"
												type="submit"
												variant="secondary"
											>
												{t('common.tryAgain')}
											</Button>
										</div>
									</div>
								)
								: (
									<>
										<p className="dark:text-white pb-3">{t('registerPasskey.messageInteract')}</p>
										<Button
											id="cancel-in-progress-prf-loginsignup"
											onClick={onCancel}
											variant="cancel"
											additionalClassName='w-full'
										>
											{t('common.cancel')}
										</Button>
									</>
								)
						)
				)
				: (
					<>
						{!isLogin && (
							<>
								<FormInputRow label={t('loginSignup.choosePasskeyUsername')} name="name" IconComponent={FaUser}>
									<FormInputField
										ariaLabel="Passkey name"
										name="name"
										onChange={(event) => setName(event.target.value)}
										placeholder={t('loginSignup.enterPasskeyName')}
										type="text"
										value={name}
										required
									/>
									<div className={`flex flex-row flex-nowrap text-gray-500 text-sm italic ${nameByteLimitReached ? 'text-red-500' : ''} ${nameByteLimitApproaching ? 'h-auto mt-1' : 'h-0 mt-0'} transition-all`}>
										<div
											className={`text-red-500 flex-grow ${nameByteLimitReached ? 'opacity-100' : 'opacity-0 select-none'} transition-opacity`}
											aria-hidden={!nameByteLimitReached}
										>
											{t('loginSignup.reachedLengthLimit')}
										</div>
										<div
											className={`text-right ${nameByteLimitApproaching ? 'opacity-100' : 'opacity-0 select-none'} transition-opacity`}
											aria-hidden={!nameByteLimitApproaching}
										>
											{nameByteLength + `/64`}
										</div>
									</div>
								</FormInputRow>
							</>)}

						{isLoginCache && (
							<ul className="overflow-y-auto overflow-x-hidden max-h-28 px-2 custom-scrollbar flex flex-col gap-2">
								{cachedUsers.filter(cachedUser => cachedUser?.prfKeys?.length > 0).map((cachedUser, index) => (
									<li
										key={cachedUser.userHandleB64u}
										className="w-full flex flex-row gap-2"
									>
										<div className="flex flex-1 min-w-0">
											<Button
												id={`login-cached-user-${index}-loginsignup`}
												onClick={() => onLoginCachedUser(cachedUser)}
												variant="tertiary"
												disabled={isSubmitting}
												additionalClassName="w-full"
												ariaLabel={t('loginSignup.loginAsUser', { name: cachedUser.displayName })}
												title={t('loginSignup.loginAsUser', { name: cachedUser.displayName })}
											>
												<GoPasskeyFill className="inline text-xl mr-2 shrink-0" />
												<span className="truncate">
													{isSubmitting
														? t('loginSignup.submitting')
														: cachedUser.displayName
													}
												</span>
											</Button>
										</div>
										<div>
											<Button
												id={`forget-cached-user-${index}-loginsignup`}
												onClick={() => onForgetCachedUser(cachedUser)}
												variant="tertiary"
												disabled={isSubmitting}
												ariaLabel={t('loginSignup.forgetCachedUser', { name: cachedUser.displayName })}
												title={t('loginSignup.forgetCachedUser', { name: cachedUser.displayName })}
											>
												<GoTrash className="text-xl" />
											</Button>
										</div>
									</li>
								))}
							</ul>
						)}

						{!isLoginCache && !isLogin && (
							<label className="block text-gray-700 dark:text-gray-200 text-sm font-bold mb-2" htmlFor={name}>
								{t('loginSignup.choosePasskeyPlatform')}
							</label>
						)}

						{!isLoginCache && (
							[
								{ hint: "client-device", btnLabel: t('common.platformPasskey'), Icon: GoPasskeyFill, variant: "primary", helpText: "Fastest option, recommended" },
								{ hint: "security-key", btnLabel: t('common.externalPasskey'), Icon: GoKey, variant: "outline", helpText: "Use a USB or hardware security key" },
								{ hint: "hybrid", btnLabel: t('common.hybridPasskey'), Icon: GoDeviceMobile, variant: "outline", helpText: "Scan QR or link mobile device" },
							].map(({ Icon, hint, btnLabel, variant, helpText }) => (
								<div key={hint} className='mt-2 relative w-full flex flex-col justify-center'>
									<Button
										id={`${isSubmitting ? 'submitting' : isLogin ? 'loginPasskey' : 'loginSignup.signUpPasskey'}-${hint}-submit-loginsignup`}
										type="submit"
										variant={variant}
										additionalClassName={`
											w-full flex flex-col items-center justify-center relative
											${variant === "outline" ? "px-4 py-[0.6875rem]" : "px-4 py-3"}
										`}
										title={!isLogin && !isOnline && t("common.offlineTitle")}
										value={hint}
									>
										<div className="flex flex-row items-center justify-center w-full">
											<Icon className="inline text-xl mr-2 shrink-0" />

											{isSubmitting
												? t('loginSignup.submitting')
												: btnLabel
											}
										</div>

										{screenType !== 'desktop' && (
											<span className="mt-2 text-xs dark:text-white">
												{helpText}
											</span>
										)}
									</Button>

									{screenType === 'desktop' && (
										<div className="absolute -right-7 flex items-center ml-2 group">
											<FaQuestionCircle className={`w-4 h-4 text-gray-600 dark:text-gray-400 cursor-pointer opacity-50 ${screenType === 'desktop' ? 'hover:opacity-100' : ''}`} aria-hidden="true" />

											<div className="absolute left-1/2 -translate-x-1/2 mt-2 z-10 hidden group-hover:flex group-focus-within:flex px-3 py-2 rounded bg-gray-800 text-white text-xs whitespace-nowrap shadow-lg bottom-6">
												{helpText}
											</div>
										</div>
									)}
								</div>
							))
						)}

						{error && <div className="text-red-500 pt-2">{error}</div>}
					</>
				)
			}
		</form>
	);
};

const Auth = () => {
	const { isOnline, updateOnlineStatus } = useContext(StatusContext);
	const { api, isLoggedIn, keystore } = useContext(SessionContext);
	const { t } = useTranslation();
	const location = useLocation();

	const from = location.search || '/';

	const [error, setError] = useState<React.ReactNode>('');
	const [webauthnError, setWebauthnError] = useState<React.ReactNode>('');
	const [isLogin, setIsLogin] = useState(true);
	const [isSubmitting, setIsSubmitting] = useState(false);

	const navigate = useNavigate();
	const [isLoginCache, setIsLoginCache] = useState(keystore.getCachedUsers().length > 0);

	useEffect(() => {
		if (isLoggedIn) {
			navigate(`/${window.location.search}`, { replace: true });
		}
	}, [isLoggedIn, navigate]);

	const handleFormChange = () => setError('');

	const handleFormSubmit = async (event: React.FormEvent<HTMLFormElement>, { username, password, confirmPassword }: UsernamePasswordFormData) => {
		event.preventDefault();

		if (username === '' || password === '') {
			setError(t('loginSignup.fillInFieldsError'));
			return;
		}

		if (!isLogin && password !== confirmPassword) {
			setError(t('loginSignup.passwordsNotMatchError'));
			return;
		}

		// Validate password criteria
		if (!isLogin) {
			const validations = [
				{ ok: password.length >= 8, text: t('loginSignup.passwordLength') },
				{ ok: /[A-Z]/.test(password), text: t('loginSignup.capitalLetter') },
				{ ok: /[0-9]/.test(password), text: t('loginSignup.number') },
				{ ok: /[^A-Za-z0-9]/.test(password), text: t('loginSignup.specialCharacter') },
			];

			if (!validations.every(({ ok }) => ok)) {
				setError(
					<>
						<p className="text-red-500 font-bold">{t('loginSignup.weakPasswordError')}</p>
						{validations.map(({ ok, text }) => <PasswordCriterionMessage key={text} ok={ok} text={text} />)}
					</>
				);
				return;
			}
		}

		setIsSubmitting(true);

		if (isLogin) {
			const result = await api.login(username, password, keystore);
			if (result.ok) {
				navigate(from, { replace: true });
			} else {
				setError(t('loginSignup.incorrectCredentialsError'));
			}

		} else {
			const result = await api.signup(username, password, keystore);
			if (result.ok) {
				navigate(from, { replace: true });
			} else {
				setError(t('loginSignup.usernameExistsError'));
			}
		}

		setIsSubmitting(false);
	};

	const toggleForm = () => {
		if (isOnline || !isLogin) {
			setIsLogin(!isLogin);
			setError('');
			checkForUpdates();
			updateOnlineStatus();
		};
	}

	const useOtherAccount = () => {
		setIsLoginCache(false);
		setError('');
		setWebauthnError('');
		checkForUpdates();
		updateOnlineStatus();
	}

	return (
		<LoginLayout heading={
			<Trans
				i18nKey="loginSignup.welcomeMessage"
				components={{
					highlight: <span className="text-primary dark:text-primary-light" />
				}}
			/>
		}>
			<div className="relative p-8 px-12 space-y-4 md:space-y-6 lg:space-y-8 bg-white rounded-lg shadow dark:bg-gray-800">
				<h1 className="pt-4 text-xl font-bold leading-tight tracking-tight text-gray-900 md:text-2xl text-center dark:text-white">
					{isLoginCache ? t('loginSignup.loginCache') : isLogin ? t('loginSignup.loginTitle') : t('loginSignup.signUp')}
				</h1>

				<div className='absolute text-gray-500 dark:text-white dark top-0 left-5'>
					<ConnectionStatusIcon backgroundColor='light' />
				</div>

				<div className='absolute top-0 right-3'>
					<LanguageSelector className='min-w-12 text-sm text-primary dark:text-white cursor-pointer bg-white dark:bg-gray-800 appearance-none' />
				</div>

				{isOnline === false && (
					<p className="text-sm font-light text-gray-500 dark:text-gray-200 italic mb-2">
						<FaInfoCircle size={14} className="text-md inline-block text-gray-500 mr-2" />
						{t('loginSignup.messageOffline')}
					</p>
				)}

				{!isLoginCache && config.LOGIN_WITH_PASSWORD ?
					<>
						{error && <div className="text-red-500">{error}</div>}
						<UsernamePasswordForm
							choosePassword={!isLogin}
							disabled={isSubmitting}
							onChange={handleFormChange}
							onSubmit={handleFormSubmit}
							submitButtonContent={isSubmitting ? t('loginSignup.submitting') : isLogin ? t('loginSignup.login') : t('loginSignup.signUp')}
						/>
						<SeparatorLine>{t('loginSignup.or')}</SeparatorLine>
					</>
					:
					<></>
				}

				<WebauthnSignupLogin
					isLogin={isLogin}
					isSubmitting={isSubmitting}
					setIsSubmitting={setIsSubmitting}
					isLoginCache={isLoginCache}
					setIsLoginCache={setIsLoginCache}
					error={webauthnError}
					setError={setWebauthnError}
				/>

				{!isLoginCache ? (
					<p className="text-sm font-light text-gray-500 dark:text-gray-200 text-center">
						{isLogin ? t('loginSignup.newHereQuestion') : t('loginSignup.alreadyHaveAccountQuestion')}
						<Button
							id={`${isLogin ? 'signUp' : 'loginSignup.login'}-switch-loginsignup`}
							variant="link"
							onClick={toggleForm}
							disabled={!isOnline}
							title={!isOnline && t('common.offlineTitle')}
						>
							{isLogin ? t('loginSignup.signUp') : t('loginSignup.login')}
						</Button>
					</p>
				) : (
					<p className="text-sm font-light text-gray-500 dark:text-gray-200 cursor-pointer">
						<Button
							id="useOtherAccount-switch-loginsignup"
							variant="link"
							onClick={useOtherAccount}
						>
							{t('loginSignup.useOtherAccount')}
						</Button>
					</p>
				)}

			</div>
		</LoginLayout>
	);
};

export default Auth;<|MERGE_RESOLUTION|>--- conflicted
+++ resolved
@@ -267,12 +267,7 @@
 	const onLogin = async (webauthnHints: string[], cachedUser?: CachedUser) => {
 		const result = await api.loginWebauthn(keystore, promptForPrfRetry, webauthnHints, cachedUser);
 		if (result.ok) {
-<<<<<<< HEAD
-			navigate(from, { replace: true });
 			registerHandlers();
-=======
-
->>>>>>> 201ecff3
 		} else {
 			// Using a switch here so the t() argument can be a literal, to ease searching
 			switch (result.val) {
