import React, { useContext, useEffect, useState, ChangeEventHandler, FormEventHandler } from 'react';
import { useNavigate, useLocation } from 'react-router-dom';
<<<<<<< HEAD
import { FaEye, FaEyeSlash, FaInfoCircle, FaLock, FaUser, FaTimes } from 'react-icons/fa';
import { GoDeviceMobile, GoKey, GoPasskeyFill, GoTrash } from 'react-icons/go';
=======
import { FaEye, FaEyeSlash, FaInfoCircle, FaLock, FaUser } from 'react-icons/fa';
import { GoPasskeyFill, GoTrash } from 'react-icons/go';
>>>>>>> e62e75d6
import { AiOutlineUnlock } from 'react-icons/ai';
import { Trans, useTranslation } from 'react-i18next';

import type { CachedUser } from '../../services/LocalStorageKeystore';
import { calculateByteSize } from '../../util';

import StatusContext from '@/context/StatusContext';
import SessionContext from '@/context/SessionContext';

import * as config from '../../config';
import Button from '../../components/Buttons/Button';

import LanguageSelector from '../../components/LanguageSelector/LanguageSelector';
import SeparatorLine from '../../components/Shared/SeparatorLine';
import PasswordStrength from '../../components/Auth/PasswordStrength';
import LoginLayout from '../../components/Auth/LoginLayout';
import checkForUpdates from '../../offlineUpdateSW';
import ConnectionStatusIcon from '../../components/Layout/Navigation/ConnectionStatusIcon';

const FormInputRow = ({
	IconComponent,
	children,
	label,
	name,
}) => (
	<div className="mb-4 relative">
		<label className="block text-gray-700 dark:text-gray-200 text-sm font-bold mb-2" htmlFor={name}>
			<IconComponent className="absolute left-3 top-10 z-10 text-gray-500 dark:text-white" />
			{label}
		</label>
		{children}
	</div>
);

const PasswordCriterionMessage = ({ text, ok }) => (
	<div className={ok ? "text-green-500" : "text-red-500"}>
		<p className="text-sm">
			<AiOutlineUnlock className="inline-block mr-2" />
			{text}
		</p>
	</div>
);

const FormInputField = ({
	ariaLabel,
	disabled,
	name,
	onChange,
	placeholder,
	required,
	value,
	type,
}: {
	ariaLabel?: string,
	disabled?: boolean,
	name: string,
	onChange: ChangeEventHandler<HTMLInputElement>,
	placeholder?: string,
	required?: boolean,
	value: string,
	type?: 'password' | 'text',
}) => {
	const [show, setShow] = useState(false);
	const onToggleShow = () => { setShow(!show); };
	const { t } = useTranslation();

	return (
		<div className="relative">
			<input
				className="border border-gray-300 dark:border-gray-500 rounded-lg focus:outline-none focus:ring-blue-500 focus:border-blue-500 text-gray-700 dark:bg-transparent dark:text-white dark:inputDarkModeOverride w-full py-1.5 pl-10 pr-3"
				type={show ? 'text' : type}
				name={name}
				placeholder={placeholder}
				value={value}
				onChange={onChange}
				aria-label={ariaLabel}
				required={required}
				disabled={disabled}
			/>

			{type === 'password' && (
				<div className="absolute inset-y-0 right-3 flex items-center">
					<button
						id={`${show ? 'hide' : 'show'}-password-loginsignup`}
						type="button"
						onClick={onToggleShow}
						className="text-gray-500 hover:text-gray-600"
						aria-label={show ? (t('common.passwordHideAriaLabel')) : (t('common.passwordShowAriaLabel'))}
						title={show ? (t('common.passwordHideTitle')) : (t('common.passwordShowTitle'))}
						disabled={disabled}
					>
						{show ? <FaEyeSlash className='dark:text-white' /> : <FaEye className='dark:text-white' />}
					</button>
				</div>
			)}
		</div>
	);
};

type UsernamePasswordFormData = {
	username: string,
	password: string,
	confirmPassword: string,
}

const UsernamePasswordForm = ({
	choosePassword,
	disabled,
	onChange,
	onSubmit,
	submitButtonContent,
}: {
	choosePassword?: boolean,
	disabled?: boolean,
	onChange: (changed: { username?: string, password?: string, confirmPassword?: string }) => void,
	onSubmit: (event: React.FormEvent<HTMLFormElement>, formData: UsernamePasswordFormData) => void,
	submitButtonContent: React.ReactNode,
}) => {
	const { t } = useTranslation();

	const [formData, setFormData] = useState<UsernamePasswordFormData>({
		username: '',
		password: '',
		confirmPassword: '',
	});
	const { username, password, confirmPassword } = formData;

	const handleInputChange: ChangeEventHandler<HTMLInputElement> = (event) => {
		const { name, value } = event.target;
		setFormData((prevFormData) => ({
			...prevFormData,
			[name]: value,
		}));
		onChange({ [name]: value });
	};

	const handleFormSubmit: FormEventHandler<HTMLFormElement> = async (event) => {
		onSubmit(event, formData);
	};

	return (
		<>
			<form className="space-y-4 md:space-y-6" onSubmit={handleFormSubmit}>
				<FormInputRow label={t('loginSignup.usernameLabel')} name="username" IconComponent={FaUser}>
					<FormInputField
						ariaLabel="Username"
						name="username"
						onChange={handleInputChange}
						placeholder={t('loginSignup.enterUsername')}
						type="text"
						value={username}
						disabled={disabled}
					/>
				</FormInputRow>

				<FormInputRow label={t('loginSignup.passwordLabel')} name="password" IconComponent={FaLock}>
					<FormInputField
						ariaLabel="Password"
						name="password"
						onChange={handleInputChange}
						placeholder={t('loginSignup.enterPassword')}
						type="password"
						value={password}
						disabled={disabled}
					/>
					{choosePassword && password !== '' && <PasswordStrength label={t('loginSignup.strength')} password={password} />}
				</FormInputRow>

				{choosePassword && (
					<FormInputRow label={t('loginSignup.confirmPasswordLabel')} name="confirm-password" IconComponent={FaLock}>
						<FormInputField
							ariaLabel="Confirm Password"
							name="confirmPassword"
							onChange={handleInputChange}
							placeholder={t('loginSignup.enterconfirmPasswordLabel')}
							type="password"
							value={confirmPassword}
							disabled={disabled}
						/>
					</FormInputRow>
				)}
				<Button
					id="submit-username-password-loginsignup"
					type="submit"
					variant="primary"
					disabled={disabled}
					additionalClassName='w-full'
				>
					{submitButtonContent}
				</Button>
			</form>
		</>
	);
};

const WebauthnSignupLogin = ({
	isLogin,
	isSubmitting,
	setIsSubmitting,
	isLoginCache,
	setIsLoginCache,
	error,
	setError,
}: {
	isLogin: boolean,
	isSubmitting: boolean,
	setIsSubmitting: (isSubmitting: boolean) => void,
	isLoginCache: boolean,
	setIsLoginCache: (isLoginCache: boolean) => void,
	error: React.ReactNode,
	setError: (error: React.ReactNode) => void,
}) => {
	const { isOnline, updateOnlineStatus } = useContext(StatusContext);
	const { api, keystore } = useContext(SessionContext);

	const [inProgress, setInProgress] = useState(false);
	const [name, setName] = useState("");
	const [needPrfRetry, setNeedPrfRetry] = useState(false);
	const [resolvePrfRetryPrompt, setResolvePrfRetryPrompt] = useState<(accept: boolean) => void>(null);
	const [prfRetryAccepted, setPrfRetryAccepted] = useState(false);
	const navigate = useNavigate();
	const location = useLocation();
	const from = location.search || '/';

	const { t } = useTranslation();
	const [retrySignupFrom, setRetrySignupFrom] = useState(null);

	const cachedUsers = keystore.getCachedUsers();

	useEffect(
		() => {
			setError("");
		},
		[isLogin, setError],
	);

	const promptForPrfRetry = async (): Promise<boolean> => {
		setNeedPrfRetry(true);
		return new Promise((resolve: (accept: boolean) => void, reject) => {
			setResolvePrfRetryPrompt(() => resolve);
		}).finally(() => {
			setNeedPrfRetry(false);
			setPrfRetryAccepted(true);
			setResolvePrfRetryPrompt(null);
		});
	};

	const onLogin = async (webauthnHints: string[], cachedUser?: CachedUser) => {
		const result = await api.loginWebauthn(keystore, promptForPrfRetry, webauthnHints, cachedUser);
		if (result.ok) {
			navigate(from, { replace: true });

		} else {
			// Using a switch here so the t() argument can be a literal, to ease searching
			switch (result.val) {
				case 'loginKeystoreFailed':
					setError(t('loginSignup.loginKeystoreFailed'));
					break;

				case 'passkeyInvalid':
					setError(t('loginSignup.passkeyInvalid'));
					break;

				case 'passkeyLoginFailedTryAgain':
					setError(t('loginSignup.passkeyLoginFailedTryAgain'));
					break;

				case 'passkeyLoginFailedServerError':
					setError(t('loginSignup.passkeyLoginFailedServerError'));
					break;

				case 'x-private-data-etag':
					setError(t('loginSignup.privateDataConflict'));
					break;

				default:
					throw result;
			}
		}
	};

	const onSignup = async (name: string, webauthnHints: string[]) => {
		const result = await api.signupWebauthn(
			name,
			keystore,
			retrySignupFrom
				? async () => true // "Try again" already means user agreed to continue
				: promptForPrfRetry,
			webauthnHints,
			retrySignupFrom,
		);
		if (result.ok) {
			navigate(from, { replace: true });

		} else if (result.err) {
			// Using a switch here so the t() argument can be a literal, to ease searching
			switch (result.val) {
				case 'passkeySignupFailedServerError':
					setError(t('loginSignup.passkeySignupFailedServerError'));
					break;

				case 'passkeySignupFailedTryAgain':
					setError(t('loginSignup.passkeySignupFailedTryAgain'));
					break;

				case 'passkeySignupFinishFailedServerError':
					setError(t('loginSignup.passkeySignupFinishFailedServerError'));
					break;

				case 'passkeySignupKeystoreFailed':
					setError(t('loginSignup.passkeySignupKeystoreFailed'));
					break;

				case 'passkeySignupPrfNotSupported':
					setError(
						<Trans
							i18nKey="loginSignup.passkeySignupPrfNotSupported"
							components={{
								docLink: <a
									href="https://github.com/wwWallet/wallet-frontend#prf-compatibility" target='blank_'
									className="font-medium text-primary hover:underline dark:text-blue-500"
									aria-label={t('loginSignup.passkeySignupPrfNotSupportedAriaLabel')}
								/>
							}}
						/>
					);
					break;

				default:
					if (result.val?.errorId === 'prfRetryFailed') {
						setRetrySignupFrom(result.val?.retryFrom);

					} else {
						setError(t('loginSignup.passkeySignupPrfRetryFailed'));
						throw result;
					}
			}
		}
	};

	const onSubmit = async (event) => {
		event.preventDefault();
		const webauthnHint = event.nativeEvent?.submitter?.value;

		setError('');
		setInProgress(true);
		setIsSubmitting(true);

		if (isLogin) {
			await onLogin([webauthnHint]);

		} else {
			await onSignup(name, [webauthnHint]);
		}

		setInProgress(false);
		setIsSubmitting(false);
		checkForUpdates();
		updateOnlineStatus();
	};

	const onLoginCachedUser = async (cachedUser: CachedUser) => {
		setError('');
		setInProgress(true);
		setIsSubmitting(true);
		await onLogin([], cachedUser);
		setInProgress(false);
		setIsSubmitting(false);
		checkForUpdates();
		updateOnlineStatus();
	};

	const onForgetCachedUser = (cachedUser: CachedUser) => {
		setIsLoginCache(keystore.getCachedUsers().length - 1 > 0);
		keystore.forgetCachedUser(cachedUser);
	};

	const onCancel = () => {
		console.log("onCancel");
		setInProgress(false);
		setNeedPrfRetry(false);
		setPrfRetryAccepted(false);
		setResolvePrfRetryPrompt(null);
		setIsSubmitting(false);
		setRetrySignupFrom(null);
	};

	const nameByteLength = calculateByteSize(name);
	const nameByteLimit = 64;
	const nameByteLimitReached = nameByteLength > nameByteLimit;
	const nameByteLimitApproaching = nameByteLength >= nameByteLimit / 2;

	return (
		<form onSubmit={onSubmit}>
			{inProgress || retrySignupFrom
				? (
					needPrfRetry
						? (
							<div className="text-center">
								{
									prfRetryAccepted
										? (
											<p className="dark:text-white pb-3">{t('registerPasskey.messageInteract')}</p>
										)
										: (
											<>
												<h3 className="text-2xl mt-4 mb-2 font-bold text-primary dark:text-primary-light">{t('registerPasskey.messageDone')}</h3>
												<p className="dark:text-white pb-3">
													{isLogin
														? t('loginSignup.authOnceMoreLogin')
														: t('registerPasskey.authOnceMore')
													}
												</p>
											</>
										)
								}
								<div className='flex justify-center gap-4'>
									<Button
										id="cancel-prf-loginsignup"
										onClick={() => resolvePrfRetryPrompt(false)}
										variant="cancel"
									>
										{t('common.cancel')}
									</Button>
									<Button
										id="continue-prf-loginsignup"
										onClick={() => resolvePrfRetryPrompt(true)}
										variant="secondary"
										disabled={prfRetryAccepted}
									>
										{t('common.continue')}
									</Button>
								</div>
							</div>
						)
						: (
							retrySignupFrom && !inProgress
								? (
									<div className="text-center">
										<p className="dark:text-white pb-3">
											<Trans
												i18nKey="registerPasskey.messageErrorTryAgain"
												components={{ br: <br /> }}
											/>
										</p>
										<div className='flex justify-center gap-4'>

											<Button
												id="cancel-prf-loginsignup"
												variant="cancel"
												onClick={onCancel}
											>
												{t('common.cancel')}
											</Button>
											<Button
												id="try-again-prf-loginsignup"
												type="submit"
												variant="secondary"
											>
												{t('common.tryAgain')}
											</Button>
										</div>
									</div>
								)
								: (
									<>
										<p className="dark:text-white pb-3">{t('registerPasskey.messageInteract')}</p>
										<Button
											id="cancel-in-progress-prf-loginsignup"
											onClick={onCancel}
											variant="cancel"
											additionalClassName='w-full'
										>
											{t('common.cancel')}
										</Button>
									</>
								)
						)
				)
				: (
					<>
						{!isLogin && (
							<>
								<FormInputRow label={t('loginSignup.choosePasskeyUsername')} name="name" IconComponent={FaUser}>
									<FormInputField
										ariaLabel="Passkey name"
										name="name"
										onChange={(event) => setName(event.target.value)}
										placeholder={t('loginSignup.enterPasskeyName')}
										type="text"
										value={name}
										required
									/>
									<div className={`flex flex-row flex-nowrap text-gray-500 text-sm italic ${nameByteLimitReached ? 'text-red-500' : ''} ${nameByteLimitApproaching ? 'h-auto mt-1' : 'h-0 mt-0'} transition-all`}>
										<div
											className={`text-red-500 flex-grow ${nameByteLimitReached ? 'opacity-100' : 'opacity-0 select-none'} transition-opacity`}
											aria-hidden={!nameByteLimitReached}
										>
											{t('loginSignup.reachedLengthLimit')}
										</div>
										<div
											className={`text-right ${nameByteLimitApproaching ? 'opacity-100' : 'opacity-0 select-none'} transition-opacity`}
											aria-hidden={!nameByteLimitApproaching}
										>
											{nameByteLength + `/64`}
										</div>
									</div>
								</FormInputRow>
							</>)}

						{isLoginCache && (
							<ul className="overflow-y-auto overflow-x-hidden max-h-28 px-2 custom-scrollbar flex flex-col gap-2">
								{cachedUsers.filter(cachedUser => cachedUser?.prfKeys?.length > 0).map((cachedUser, index) => (
									<li
										key={cachedUser.userHandleB64u}
										className="w-full flex flex-row gap-2"
									>
										<div className="flex flex-1 min-w-0">
											<Button
												id={`login-cached-user-${index}-loginsignup`}
												onClick={() => onLoginCachedUser(cachedUser)}
												variant="tertiary"
												disabled={isSubmitting}
												additionalClassName="w-full"
												ariaLabel={t('loginSignup.loginAsUser', { name: cachedUser.displayName })}
												title={t('loginSignup.loginAsUser', { name: cachedUser.displayName })}
											>
												<GoPasskeyFill className="inline text-xl mr-2 shrink-0" />
												<span className="truncate">
													{isSubmitting
														? t('loginSignup.submitting')
														: cachedUser.displayName
													}
												</span>
											</Button>
										</div>
										<div>
											<Button
												id={`forget-cached-user-${index}-loginsignup`}
												onClick={() => onForgetCachedUser(cachedUser)}
												variant="tertiary"
												disabled={isSubmitting}
												ariaLabel={t('loginSignup.forgetCachedUser', { name: cachedUser.displayName })}
												title={t('loginSignup.forgetCachedUser', { name: cachedUser.displayName })}
											>
												<GoTrash className="text-xl" />
											</Button>
										</div>
									</li>
								))}
							</ul>
						)}

						{!isLoginCache && (
							[
								{ hint: "client-device", btnLabel: t('common.platformPasskey'), Icon: GoPasskeyFill },
								{ hint: "security-key", btnLabel: t('common.externalPasskey'), Icon: GoKey },
								{ hint: "hybrid", btnLabel: t('common.hybridPasskey'), Icon: GoDeviceMobile },
							].map(({ Icon, hint, btnLabel }) => (
								<Button
									key={hint}
									id={`${isSubmitting ? 'submitting' : isLogin ? 'loginPasskey' : 'loginSignup.signUpPasskey'}-${hint}-submit-loginsignup`}
									type="submit"
									variant="primary"
									additionalClassName="w-full mt-2"
									title={!isLogin && !isOnline && t("common.offlineTitle")}
									value={hint}
								>
									<Icon className="inline text-xl mr-2 shrink-0" />
									{isSubmitting
										? t('loginSignup.submitting')
										: btnLabel
									}
								</Button>
							))
						)}
						{error && <div className="text-red-500 pt-2">{error}</div>}
					</>
				)
			}
		</form>
	);
};

const Auth = () => {
	const { isOnline, updateOnlineStatus } = useContext(StatusContext);
	const { api, isLoggedIn, keystore } = useContext(SessionContext);
	const { t } = useTranslation();
	const location = useLocation();

	const from = location.search || '/';

	const [error, setError] = useState<React.ReactNode>('');
	const [webauthnError, setWebauthnError] = useState<React.ReactNode>('');
	const [isLogin, setIsLogin] = useState(true);
	const [isSubmitting, setIsSubmitting] = useState(false);

	const navigate = useNavigate();
	const [isLoginCache, setIsLoginCache] = useState(keystore.getCachedUsers().length > 0);

	useEffect(() => {
		if (isLoggedIn) {
			navigate('/');
		}
	}, [isLoggedIn, navigate]);

	const handleFormChange = () => setError('');

	const handleFormSubmit = async (event: React.FormEvent<HTMLFormElement>, { username, password, confirmPassword }: UsernamePasswordFormData) => {
		event.preventDefault();

		if (username === '' || password === '') {
			setError(t('loginSignup.fillInFieldsError'));
			return;
		}

		if (!isLogin && password !== confirmPassword) {
			setError(t('loginSignup.passwordsNotMatchError'));
			return;
		}

		// Validate password criteria
		if (!isLogin) {
			const validations = [
				{ ok: password.length >= 8, text: t('loginSignup.passwordLength') },
				{ ok: /[A-Z]/.test(password), text: t('loginSignup.capitalLetter') },
				{ ok: /[0-9]/.test(password), text: t('loginSignup.number') },
				{ ok: /[^A-Za-z0-9]/.test(password), text: t('loginSignup.specialCharacter') },
			];

			if (!validations.every(({ ok }) => ok)) {
				setError(
					<>
						<p className="text-red-500 font-bold">{t('loginSignup.weakPasswordError')}</p>
						{validations.map(({ ok, text }) => <PasswordCriterionMessage key={text} ok={ok} text={text} />)}
					</>
				);
				return;
			}
		}

		setIsSubmitting(true);

		if (isLogin) {
			const result = await api.login(username, password, keystore);
			if (result.ok) {
				navigate(from, { replace: true });
			} else {
				setError(t('loginSignup.incorrectCredentialsError'));
			}

		} else {
			const result = await api.signup(username, password, keystore);
			if (result.ok) {
				navigate(from, { replace: true });
			} else {
				setError(t('loginSignup.usernameExistsError'));
			}
		}

		setIsSubmitting(false);
	};

	const toggleForm = () => {
		if (isOnline || !isLogin) {
			setIsLogin(!isLogin);
			setError('');
			checkForUpdates();
			updateOnlineStatus();
		};
	}

	const useOtherAccount = () => {
		setIsLoginCache(false);
		setError('');
		setWebauthnError('');
		checkForUpdates();
		updateOnlineStatus();
	}

	return (
		<LoginLayout heading={
			<Trans
				i18nKey="loginSignup.welcomeMessage"
				components={{
					highlight: <span className="text-primary dark:text-primary-light" />
				}}
			/>
		}>
			<div className="relative p-8 space-y-4 md:space-y-6 bg-white rounded-lg shadow dark:bg-gray-800">
				<h1 className="pt-4 text-xl font-bold leading-tight tracking-tight text-gray-900 md:text-2xl text-center dark:text-white">
					{isLoginCache ? t('loginSignup.loginCache') : isLogin ? t('loginSignup.login') : t('loginSignup.signUp')}
				</h1>
				<div className='absolute text-gray-500 dark:text-white dark top-0 left-5'>
					<ConnectionStatusIcon backgroundColor='light' />
				</div>
				<div className='absolute top-0 right-3'>
					<LanguageSelector className='min-w-12 text-sm text-primary dark:text-white cursor-pointer bg-white dark:bg-gray-800 appearance-none' />
				</div>
				{isOnline === false && (
					<p className="text-sm font-light text-gray-500 dark:text-gray-200 italic mb-2">
						<FaInfoCircle size={14} className="text-md inline-block text-gray-500 mr-2" />
						{t('loginSignup.messageOffline')}
					</p>
				)}

				{!isLoginCache && config.LOGIN_WITH_PASSWORD ?
					<>
						{error && <div className="text-red-500">{error}</div>}
						<UsernamePasswordForm
							choosePassword={!isLogin}
							disabled={isSubmitting}
							onChange={handleFormChange}
							onSubmit={handleFormSubmit}
							submitButtonContent={isSubmitting ? t('loginSignup.submitting') : isLogin ? t('loginSignup.login') : t('loginSignup.signUp')}
						/>
						<SeparatorLine>{t('loginSignup.or')}</SeparatorLine>
					</>
					:
					<></>
				}

				<WebauthnSignupLogin
					isLogin={isLogin}
					isSubmitting={isSubmitting}
					setIsSubmitting={setIsSubmitting}
					isLoginCache={isLoginCache}
					setIsLoginCache={setIsLoginCache}
					error={webauthnError}
					setError={setWebauthnError}
				/>

				{!isLoginCache ? (
					<p className="text-sm font-light text-gray-500 dark:text-gray-200">
						{isLogin ? t('loginSignup.newHereQuestion') : t('loginSignup.alreadyHaveAccountQuestion')}
						<Button
							id={`${isLogin ? 'signUp' : 'loginSignup.login'}-switch-loginsignup`}
							variant="link"
							onClick={toggleForm}
							disabled={!isOnline}
							title={!isOnline && t('common.offlineTitle')}
						>
							{isLogin ? t('loginSignup.signUp') : t('loginSignup.login')}
						</Button>
					</p>
				) : (
					<p className="text-sm font-light text-gray-500 dark:text-gray-200 cursor-pointer">
						<Button
							id="useOtherAccount-switch-loginsignup"
							variant="link"
							onClick={useOtherAccount}
						>
							{t('loginSignup.useOtherAccount')}
						</Button>
					</p>
				)}

			</div>
		</LoginLayout>
	);
};

export default Auth;<|MERGE_RESOLUTION|>--- conflicted
+++ resolved
@@ -1,12 +1,7 @@
 import React, { useContext, useEffect, useState, ChangeEventHandler, FormEventHandler } from 'react';
 import { useNavigate, useLocation } from 'react-router-dom';
-<<<<<<< HEAD
-import { FaEye, FaEyeSlash, FaInfoCircle, FaLock, FaUser, FaTimes } from 'react-icons/fa';
+import { FaEye, FaEyeSlash, FaInfoCircle, FaLock, FaUser } from 'react-icons/fa';
 import { GoDeviceMobile, GoKey, GoPasskeyFill, GoTrash } from 'react-icons/go';
-=======
-import { FaEye, FaEyeSlash, FaInfoCircle, FaLock, FaUser } from 'react-icons/fa';
-import { GoPasskeyFill, GoTrash } from 'react-icons/go';
->>>>>>> e62e75d6
 import { AiOutlineUnlock } from 'react-icons/ai';
 import { Trans, useTranslation } from 'react-i18next';
 
