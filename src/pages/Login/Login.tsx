import React, { useContext, useEffect, useState, ChangeEventHandler, FormEventHandler } from 'react';
import { useNavigate, useLocation } from 'react-router-dom';
import { Trans, useTranslation } from 'react-i18next';

import type { CachedUser } from '../../services/LocalStorageKeystore';
import { calculateByteSize, coerce } from '../../util';

import StatusContext from '@/context/StatusContext';
import SessionContext from '@/context/SessionContext';

import * as config from '../../config';
import Button, { Variant } from '../../components/Buttons/Button';

import LanguageSelector from '../../components/LanguageSelector/LanguageSelector';
import SeparatorLine from '../../components/Shared/SeparatorLine';
import PasswordStrength from '../../components/Auth/PasswordStrength';
import LoginLayout from '../../components/Auth/LoginLayout';
import checkForUpdates from '../../offlineUpdateSW';
import ConnectionStatusIcon from '../../components/Layout/Navigation/ConnectionStatusIcon';

import useScreenType from '@/hooks/useScreenType';
import { CircleQuestionMark, Eye, EyeOff, Info, Key, Lock, LockKeyholeOpen, Smartphone, Trash2, User, UserLock } from 'lucide-react';


const FormInputRow = ({
	IconComponent,
	children,
	label,
	name,
}) => (
	<div className="mb-4 relative">
		<label className="block text-c-lm-gray-800 dark:text-c-dm-gray-200 text-sm font-bold mb-2" htmlFor={name}>
			<IconComponent className="absolute left-3 top-10 z-10 text-c-lm-gray-700 dark:text-c-dm-gray-300" />
			{label}
		</label>
		{children}
	</div>
);

const PasswordCriterionMessage = ({ text, ok }) => (
	<div className={ok ? "text-c-lm-green dark:text-c-dm-green" : "text-c-lm-red dark:text-c-dm-red"}>
		<p className="text-sm">
			<LockKeyholeOpen className="inline-block mr-2" />
			{text}
		</p>
	</div>
);

const FormInputField = ({
	ariaLabel,
	disabled,
	name,
	onChange,
	placeholder,
	required,
	value,
	type,
}: {
	ariaLabel?: string,
	disabled?: boolean,
	name: string,
	onChange: ChangeEventHandler<HTMLInputElement>,
	placeholder?: string,
	required?: boolean,
	value: string,
	type?: 'password' | 'text',
}) => {
	const [show, setShow] = useState(false);
	const onToggleShow = () => { setShow(!show); };
	const { t } = useTranslation();

	return (
		<div className="relative">
			<input
<<<<<<< HEAD
				className="w-full px-3 py-2 bg-c-lm-gray-200 dark:bg-c-dm-gray-800 border border-c-lm-gray-400 dark:border-c-dm-gray-600 dark:text-white rounded-lg dark:inputDarkModeOverride"
=======
				className="border border-gray-300 dark:border-gray-500 rounded-lg focus:outline-hidden focus:ring-blue-500 focus:border-blue-500 text-gray-700 dark:bg-transparent dark:text-white dark:inputDarkModeOverride w-full py-1.5 pl-10 pr-3"
>>>>>>> d8ed98c2
				type={show ? 'text' : type}
				name={name}
				placeholder={placeholder}
				value={value}
				onChange={onChange}
				aria-label={ariaLabel}
				required={required}
				disabled={disabled}
			/>

			{type === 'password' && (
				<div className="absolute inset-y-0 right-3 flex items-center">
					<button
						id={`${show ? 'hide' : 'show'}-password-loginsignup`}
						type="button"
						onClick={onToggleShow}
						className="text-c-lm-gray-500 hover:text-c-lm-gray-600"
						aria-label={show ? (t('common.passwordHideAriaLabel')) : (t('common.passwordShowAriaLabel'))}
						title={show ? (t('common.passwordHideTitle')) : (t('common.passwordShowTitle'))}
						disabled={disabled}
					>
						{show ? <EyeOff className='dark:text-white' /> : <Eye className='dark:text-white' />}
					</button>
				</div>
			)}
		</div>
	);
};

type UsernamePasswordFormData = {
	username: string,
	password: string,
	confirmPassword: string,
}

const UsernamePasswordForm = ({
	choosePassword,
	disabled,
	onChange,
	onSubmit,
	submitButtonContent,
}: {
	choosePassword?: boolean,
	disabled?: boolean,
	onChange: (changed: { username?: string, password?: string, confirmPassword?: string }) => void,
	onSubmit: (event: React.FormEvent<HTMLFormElement>, formData: UsernamePasswordFormData) => void,
	submitButtonContent: React.ReactNode,
}) => {
	const { t } = useTranslation();

	const [formData, setFormData] = useState<UsernamePasswordFormData>({
		username: '',
		password: '',
		confirmPassword: '',
	});
	const { username, password, confirmPassword } = formData;

	const handleInputChange: ChangeEventHandler<HTMLInputElement> = (event) => {
		const { name, value } = event.target;
		setFormData((prevFormData) => ({
			...prevFormData,
			[name]: value,
		}));
		onChange({ [name]: value });
	};

	const handleFormSubmit: FormEventHandler<HTMLFormElement> = async (event) => {
		onSubmit(event, formData);
	};

	return (
		<>
			<form className="space-y-4 md:space-y-6" onSubmit={handleFormSubmit}>
				<FormInputRow label={t('loginSignup.usernameLabel')} name="username" IconComponent={User}>
					<FormInputField
						ariaLabel="Username"
						name="username"
						onChange={handleInputChange}
						placeholder={t('loginSignup.enterUsername')}
						type="text"
						value={username}
						disabled={disabled}
					/>
				</FormInputRow>

				<FormInputRow label={t('loginSignup.passwordLabel')} name="password" IconComponent={Lock}>
					<FormInputField
						ariaLabel="Password"
						name="password"
						onChange={handleInputChange}
						placeholder={t('loginSignup.enterPassword')}
						type="password"
						value={password}
						disabled={disabled}
					/>
					{choosePassword && password !== '' && <PasswordStrength label={t('loginSignup.strength')} password={password} />}
				</FormInputRow>

				{choosePassword && (
					<FormInputRow label={t('loginSignup.confirmPasswordLabel')} name="confirm-password" IconComponent={Lock}>
						<FormInputField
							ariaLabel="Confirm Password"
							name="confirmPassword"
							onChange={handleInputChange}
							placeholder={t('loginSignup.enterconfirmPasswordLabel')}
							type="password"
							value={confirmPassword}
							disabled={disabled}
						/>
					</FormInputRow>
				)}
				<Button
					id="submit-username-password-loginsignup"
					type="submit"
					variant="primary"
					disabled={disabled}
					additionalClassName='w-full'
				>
					{submitButtonContent}
				</Button>
			</form>
		</>
	);
};

const WebauthnSignupLogin = ({
	isLogin,
	isSubmitting,
	setIsSubmitting,
	isLoginCache,
	error,
	setError,
}: {
	isLogin: boolean,
	isSubmitting: boolean,
	setIsSubmitting: (isSubmitting: boolean) => void,
	isLoginCache: boolean,
	error: React.ReactNode,
	setError: (error: React.ReactNode) => void,
}) => {
	const { isOnline, updateOnlineStatus } = useContext(StatusContext);
	const { api, keystore } = useContext(SessionContext);
	const screenType = useScreenType();

	const [inProgress, setInProgress] = useState(false);
	const [name, setName] = useState("");
	const [needPrfRetry, setNeedPrfRetry] = useState(false);
	const [resolvePrfRetryPrompt, setResolvePrfRetryPrompt] = useState<(accept: boolean) => void>(null);
	const [prfRetryAccepted, setPrfRetryAccepted] = useState(false);

	const { t } = useTranslation();
	const [retrySignupFrom, setRetrySignupFrom] = useState(null);

	const cachedUsers = keystore.getCachedUsers();

	useEffect(
		() => {
			setError("");
		},
		[isLogin, setError],
	);

	const promptForPrfRetry = async (): Promise<boolean> => {
		setNeedPrfRetry(true);
		return new Promise((resolve: (accept: boolean) => void, _reject) => {
			setResolvePrfRetryPrompt(() => resolve);
		}).finally(() => {
			setNeedPrfRetry(false);
			setPrfRetryAccepted(true);
			setResolvePrfRetryPrompt(null);
		});
	};

	const onLogin = async (webauthnHints: string[], cachedUser?: CachedUser) => {
		const result = await api.loginWebauthn(keystore, promptForPrfRetry, webauthnHints, cachedUser);
		if (result.ok) {

		} else {
			// Using a switch here so the t() argument can be a literal, to ease searching
			switch (result.val) {
				case 'loginKeystoreFailed':
					setError(t('loginSignup.loginKeystoreFailed'));
					break;

				case 'passkeyInvalid':
					setError(t('loginSignup.passkeyInvalid'));
					break;

				case 'passkeyLoginFailedTryAgain':
					setError(t('loginSignup.passkeyLoginFailedTryAgain'));
					break;

				case 'passkeyLoginFailedServerError':
					setError(t('loginSignup.passkeyLoginFailedServerError'));
					break;

				case 'x-private-data-etag':
					setError(t('loginSignup.privateDataConflict'));
					break;

				default:
					throw result;
			}
		}
	};

	const onSignup = async (name: string, webauthnHints: string[]) => {
		const result = await api.signupWebauthn(
			name,
			keystore,
			retrySignupFrom
				? async () => true // "Try again" already means user agreed to continue
				: promptForPrfRetry,
			webauthnHints,
			retrySignupFrom,
		);
		if (result.ok) {

		} else if (result.err) {
			// Using a switch here so the t() argument can be a literal, to ease searching
			switch (result.val) {
				case 'passkeySignupFailedServerError':
					setError(t('loginSignup.passkeySignupFailedServerError'));
					break;

				case 'passkeySignupFailedTryAgain':
					setError(t('loginSignup.passkeySignupFailedTryAgain'));
					break;

				case 'passkeySignupFinishFailedServerError':
					setError(t('loginSignup.passkeySignupFinishFailedServerError'));
					break;

				case 'passkeySignupKeystoreFailed':
					setError(t('loginSignup.passkeySignupKeystoreFailed'));
					break;

				case 'passkeySignupPrfNotSupported':
					setError(
						<Trans
							i18nKey="loginSignup.passkeySignupPrfNotSupported"
							components={{
								docLink: <a
									href="https://github.com/wwWallet/wallet-frontend#prf-compatibility" target='blank_'
									className="font-medium text-c-lm-gray-900 hover:underline dark:text-c-dm-gray-100"
									aria-label={t('loginSignup.passkeySignupPrfNotSupportedAriaLabel')}
								/>
							}}
						/>
					);
					break;

				default:
					if (result.val?.errorId === 'prfRetryFailed') {
						setRetrySignupFrom(result.val?.retryFrom);

					} else {
						setError(t('loginSignup.passkeySignupPrfRetryFailed'));
						throw result;
					}
			}
		}
	};

	const onSubmit = async (event: React.SyntheticEvent<HTMLFormElement, SubmitEvent>) => {
		event.preventDefault();
		const webauthnHint = (event.nativeEvent?.submitter as HTMLButtonElement)?.value;

		setError('');
		setInProgress(true);
		setIsSubmitting(true);

		if (isLogin) {
			await onLogin([webauthnHint]);

		} else {
			await onSignup(name, [webauthnHint]);
		}

		setInProgress(false);
		setIsSubmitting(false);
		checkForUpdates();
		updateOnlineStatus();
	};

	const onLoginCachedUser = async (cachedUser: CachedUser) => {
		setError('');
		setInProgress(true);
		setIsSubmitting(true);
		await onLogin([], cachedUser);
		setInProgress(false);
		setIsSubmitting(false);
		checkForUpdates();
		updateOnlineStatus();
	};

	const onForgetCachedUser = (cachedUser: CachedUser) => {
		keystore.forgetCachedUser(cachedUser);
	};

	const onCancel = () => {
		console.log("onCancel");
		setInProgress(false);
		setNeedPrfRetry(false);
		setPrfRetryAccepted(false);
		setResolvePrfRetryPrompt(null);
		setIsSubmitting(false);
		setRetrySignupFrom(null);
	};

	const nameByteLength = calculateByteSize(name);
	const nameByteLimit = 64;
	const nameByteLimitReached = nameByteLength > nameByteLimit;
	const nameByteLimitApproaching = nameByteLength >= nameByteLimit / 2;

	return (
		<form onSubmit={onSubmit}>
			{inProgress || retrySignupFrom
				? (
					needPrfRetry
						? (
							<div className="text-center">
								{
									prfRetryAccepted
										? (
											<p className="dark:text-white pb-3">{t('registerPasskey.messageInteract')}</p>
										)
										: (
											<>
												<h3 className="text-2xl mt-4 mb-2 font-bold text-c-lm-gray-900 dark:text-white">{t('registerPasskey.messageDone')}</h3>
												<p className="dark:text-white pb-3">
													{isLogin
														? t('loginSignup.authOnceMoreLogin')
														: t('registerPasskey.authOnceMore')
													}
												</p>
											</>
										)
								}
								<div className='flex justify-center gap-4'>
									<Button
										id="cancel-prf-loginsignup"
										onClick={() => resolvePrfRetryPrompt(false)}
									>
										{t('common.cancel')}
									</Button>
									<Button
										id="continue-prf-loginsignup"
										onClick={() => resolvePrfRetryPrompt(true)}
										variant="primary"
										disabled={prfRetryAccepted}
									>
										{t('common.continue')}
									</Button>
								</div>
							</div>
						)
						: (
							retrySignupFrom && !inProgress
								? (
									<div className="text-center">
										<p className="dark:text-white pb-3">
											<Trans
												i18nKey="registerPasskey.messageErrorTryAgain"
												components={{ br: <br /> }}
											/>
										</p>
										<div className='flex justify-center gap-4'>

											<Button
												id="cancel-prf-loginsignup"
												onClick={onCancel}
											>
												{t('common.cancel')}
											</Button>
											<Button
												id="try-again-prf-loginsignup"
												type="submit"
												variant="secondary"
											>
												{t('common.tryAgain')}
											</Button>
										</div>
									</div>
								)
								: (
									<>
										<p className="dark:text-white pb-3">{t('registerPasskey.messageInteract')}</p>
										<Button
											id="cancel-in-progress-prf-loginsignup"
											onClick={onCancel}
											additionalClassName='w-full'
										>
											{t('common.cancel')}
										</Button>
									</>
								)
						)
				)
				: (
					<>
						{!isLogin && (
							<>
								<FormInputRow label={t('loginSignup.choosePasskeyUsername')} name="name" IconComponent={User}>
									<FormInputField
										ariaLabel="Passkey name"
										name="name"
										onChange={(event) => setName(event.target.value)}
										placeholder={t('loginSignup.enterPasskeyName')}
										type="text"
										value={name}
										required
									/>
									<div className={`flex flex-row flex-nowrap text-c-lm-gray-500 text-sm italic ${nameByteLimitReached ? 'text-c-lm-red' : ''} ${nameByteLimitApproaching ? 'h-auto mt-1' : 'h-0 mt-0'} transition-all`}>
										<div
<<<<<<< HEAD
											className={`text-c-lm-red dark:text-c-dm-red flex-grow ${nameByteLimitReached ? 'opacity-100' : 'opacity-0 select-none'} transition-opacity`}
=======
											className={`text-red-500 grow ${nameByteLimitReached ? 'opacity-100' : 'opacity-0 select-none'} transition-opacity`}
>>>>>>> d8ed98c2
											aria-hidden={!nameByteLimitReached}
										>
											{t('loginSignup.reachedLengthLimit')}
										</div>
										<div
											className={`text-right ${nameByteLimitApproaching ? 'opacity-100' : 'opacity-0 select-none'} transition-opacity`}
											aria-hidden={!nameByteLimitApproaching}
										>
											{nameByteLength + `/64`}
										</div>
									</div>
								</FormInputRow>
							</>)}

						{isLoginCache && (
							<ul className="overflow-y-auto overflow-x-hidden max-h-28 px-2 custom-scrollbar flex flex-col gap-2">
								{cachedUsers.filter(cachedUser => cachedUser?.prfKeys?.length > 0).map((cachedUser, index) => (
									<li
										key={cachedUser.userHandleB64u}
										className="w-full flex flex-row gap-2"
									>
										<div className="flex flex-1 min-w-0">
											<Button
												id={`login-cached-user-${index}-loginsignup`}
												onClick={() => onLoginCachedUser(cachedUser)}
												variant="primary"
												disabled={isSubmitting}
												additionalClassName="w-full"
												ariaLabel={t('loginSignup.loginAsUser', { name: cachedUser.displayName })}
												title={t('loginSignup.loginAsUser', { name: cachedUser.displayName })}
											>
												<UserLock size={20} className="inline text-xl mr-2 shrink-0" />
												<span className="truncate">
													{isSubmitting
														? t('loginSignup.submitting')
														: cachedUser.displayName
													}
												</span>
											</Button>
										</div>
										<div>
											<Button
												id={`forget-cached-user-${index}-loginsignup`}
												onClick={() => onForgetCachedUser(cachedUser)}
												variant="delete"
												size="xl"
												square={true}
												textSize="md"
												disabled={isSubmitting}
												ariaLabel={t('loginSignup.forgetCachedUser', { name: cachedUser.displayName })}
												title={t('loginSignup.forgetCachedUser', { name: cachedUser.displayName })}
											>
												<Trash2 size={20} className="text-xl" />
											</Button>
										</div>
									</li>
								))}
							</ul>
						)}

						{!isLoginCache && !isLogin && (
							<label className="block text-c-dm-gray-800 dark:text-c-lm-gray-200 text-sm font-bold mb-2" htmlFor={name}>
								{t('loginSignup.choosePasskeyPlatform')}
							</label>
						)}

						{!isLoginCache && (
							[
								{ hint: "client-device", btnLabel: t('common.platformPasskey'), Icon: UserLock, variant: coerce<Variant>("primary"), helpText: "Fastest option, recommended" },
								{ hint: "security-key", btnLabel: t('common.externalPasskey'), Icon: Key, variant: coerce<Variant>("outline"), helpText: "Use a USB or hardware security key" },
								{ hint: "hybrid", btnLabel: t('common.hybridPasskey'), Icon: Smartphone, variant: coerce<Variant>("outline"), helpText: "Scan QR or link mobile device" },
							].map(({ Icon, hint, btnLabel, variant, helpText }) => (
								<div key={hint} className='mt-2 relative w-full flex flex-col justify-center'>
									<Button
										id={`${isSubmitting ? 'submitting' : isLogin ? 'loginPasskey' : 'loginSignup.signUpPasskey'}-${hint}-submit-loginsignup`}
										type="submit"
										variant={variant}
										size="lg"
										textSize="md"
										additionalClassName={`
											w-full flex flex-col items-center justify-center relative
										`}
										title={!isLogin && !isOnline && t("common.offlineTitle")}
										value={hint}
									>
										<div className="flex flex-row items-center justify-center w-full">
											<Icon size={20} className="inline text-xl mr-2 shrink-0" />

											{isSubmitting
												? t('loginSignup.submitting')
												: btnLabel
											}
										</div>

										{screenType !== 'desktop' && (
											<span className="mt-2 text-xs">
												{helpText}
											</span>
										)}
									</Button>

									{screenType === 'desktop' && (
										<div className="absolute -right-7 flex items-center ml-2 group">
											<CircleQuestionMark className={`w-4 h-4 text-c-lm-gray-800 dark:text-c-dm-gray-200 cursor-pointer`} aria-hidden="true" />

<<<<<<< HEAD
											<div className="absolute left-1/2 -translate-x-1/2 mt-2 z-10 hidden group-hover:flex group-focus-within:flex px-3 py-2 rounded bg-c-lm-gray-800 text-c-lm-gray-100 text-xs whitespace-nowrap shadow-lg bottom-6">
=======
											<div className="absolute left-1/2 -translate-x-1/2 mt-2 z-10 hidden group-hover:flex group-focus-within:flex px-3 py-2 rounded-sm bg-gray-800 text-white text-xs whitespace-nowrap shadow-lg bottom-6">
>>>>>>> d8ed98c2
												{helpText}
											</div>
										</div>
									)}
								</div>
							))
						)}

						{error && <div className="text-c-lm-red dark:text-c-dm-red pt-2">{error}</div>}
					</>
				)
			}
		</form>
	);
};

const Auth = () => {
	const { isOnline, updateOnlineStatus } = useContext(StatusContext);
	const { api, isLoggedIn, keystore } = useContext(SessionContext);
	const { t } = useTranslation();
	const location = useLocation();

	const from = location.search || '/';

	const [error, setError] = useState<React.ReactNode>('');
	const [webauthnError, setWebauthnError] = useState<React.ReactNode>('');
	const [isLogin, setIsLogin] = useState(true);
	const [isSubmitting, setIsSubmitting] = useState(false);

	const navigate = useNavigate();

	const { getCachedUsers } = keystore;
	const [isLoginCache, setIsLoginCache] = useState(getCachedUsers().length > 0);

	useEffect(() => {
		setIsLoginCache(getCachedUsers().length > 0);
	}, [getCachedUsers, setIsLoginCache]);

	useEffect(() => {
		if (isLoggedIn) {
			navigate(`/${window.location.search}`, { replace: true });
		}
	}, [isLoggedIn, navigate]);

	const handleFormChange = () => setError('');

	const handleFormSubmit = async (event: React.FormEvent<HTMLFormElement>, { username, password, confirmPassword }: UsernamePasswordFormData) => {
		event.preventDefault();

		if (username === '' || password === '') {
			setError(t('loginSignup.fillInFieldsError'));
			return;
		}

		if (!isLogin && password !== confirmPassword) {
			setError(t('loginSignup.passwordsNotMatchError'));
			return;
		}

		// Validate password criteria
		if (!isLogin) {
			const validations = [
				{ ok: password.length >= 8, text: t('loginSignup.passwordLength') },
				{ ok: /[A-Z]/.test(password), text: t('loginSignup.capitalLetter') },
				{ ok: /[0-9]/.test(password), text: t('loginSignup.number') },
				{ ok: /[^A-Za-z0-9]/.test(password), text: t('loginSignup.specialCharacter') },
			];

			if (!validations.every(({ ok }) => ok)) {
				setError(
					<>
						<p className="text-c-lm-red dark:text-c-dm-red font-bold">{t('loginSignup.weakPasswordError')}</p>
						{validations.map(({ ok, text }) => <PasswordCriterionMessage key={text} ok={ok} text={text} />)}
					</>
				);
				return;
			}
		}

		setIsSubmitting(true);

		if (isLogin) {
			const result = await api.login(username, password, keystore);
			if (result.ok) {
				navigate(from, { replace: true });
			} else {
				setError(t('loginSignup.incorrectCredentialsError'));
			}

		} else {
			const result = await api.signup(username, password, keystore);
			if (result.ok) {
				navigate(from, { replace: true });
			} else {
				setError(t('loginSignup.usernameExistsError'));
			}
		}

		setIsSubmitting(false);
	};

	const toggleForm = () => {
		if (isOnline || !isLogin) {
			setIsLogin(!isLogin);
			setError('');
			checkForUpdates();
			updateOnlineStatus();
		};
	}

	const useOtherAccount = () => {
		setIsLoginCache(false);
		setError('');
		setWebauthnError('');
		checkForUpdates();
		updateOnlineStatus();
	}

	return (
		<LoginLayout heading={
			<Trans
				i18nKey="loginSignup.welcomeMessage"
				components={{
					highlight: <span className="text-primary dark:text-brand-400" />
				}}
			/>
		}>
			<div className="relative p-8 sm:px-12 space-y-4 md:space-y-6 lg:space-y-8 bg-white rounded-lg dark:bg-c-dm-gray-900 border border-c-lm-gray-400 dark:border-c-dm-gray-600">
				<h1 className="pt-4 text-xl font-bold leading-tight tracking-tight text-gray-900 md:text-2xl text-center dark:text-white">
					{isLoginCache ? t('loginSignup.loginCache') : isLogin ? t('loginSignup.loginTitle') : t('loginSignup.signUp')}
				</h1>

<<<<<<< HEAD
				<div className='absolute text-c-lm-gray-900 dark:text-white top-0 left-5'>
					<ConnectionStatusIcon backgroundColor='light' />
				</div>

				<div className='absolute top-0 right-3'>
					<LanguageSelector className='min-w-12 text-sm text-c-lm-gray-900 dark:text-white cursor-pointer bg-white dark:bg-c-dm-gray-900 appearance-none' />
=======
				<div className='absolute text-gray-500 dark:text-white top-5 left-5'>
					<ConnectionStatusIcon backgroundColor='light' />
				</div>

				<div className='absolute top-5 right-3'>
					<LanguageSelector className='min-w-12 text-sm text-primary dark:text-white cursor-pointer bg-white dark:bg-gray-800 appearance-none' />
>>>>>>> d8ed98c2
				</div>

				{isOnline === false && (
					<p className="text-sm font-light text-c-lm-gray-900 dark:text-gray-200 italic mb-2">
						<Info size={14} className="text-md inline-block text-c-lm-gray-900 mr-2" />
						{t('loginSignup.messageOffline')}
					</p>
				)}

				{!isLoginCache && config.LOGIN_WITH_PASSWORD ?
					<>
						{error && <div className="text-c-lm-red dark:text-c-dm-red">{error}</div>}
						<UsernamePasswordForm
							choosePassword={!isLogin}
							disabled={isSubmitting}
							onChange={handleFormChange}
							onSubmit={handleFormSubmit}
							submitButtonContent={isSubmitting ? t('loginSignup.submitting') : isLogin ? t('loginSignup.login') : t('loginSignup.signUp')}
						/>
						<SeparatorLine>{t('loginSignup.or')}</SeparatorLine>
					</>
					:
					<></>
				}

				<WebauthnSignupLogin
					isLogin={isLogin}
					isSubmitting={isSubmitting}
					setIsSubmitting={setIsSubmitting}
					isLoginCache={isLoginCache}
					error={webauthnError}
					setError={setWebauthnError}
				/>

				{!isLoginCache ? (
					<p className="text-sm font-light text-c-lm-gray-900 dark:text-gray-200 text-center">
						{isLogin ? t('loginSignup.newHereQuestion') : t('loginSignup.alreadyHaveAccountQuestion')}
						<Button
							id={`${isLogin ? 'signUp' : 'loginSignup.login'}-switch-loginsignup`}
							variant="link"
							onClick={toggleForm}
							disabled={!isOnline}
							title={!isOnline && t('common.offlineTitle')}
						>
							{isLogin ? t('loginSignup.signUp') : t('loginSignup.login')}
						</Button>
					</p>
				) : (
					<p className="text-sm font-light text-c-lm-gray-900 dark:text-gray-200 cursor-pointer">
						<Button
							id="useOtherAccount-switch-loginsignup"
							variant="link"
							onClick={useOtherAccount}
						>
							{t('loginSignup.useOtherAccount')}
						</Button>
					</p>
				)}

			</div>
		</LoginLayout>
	);
};

export default Auth;<|MERGE_RESOLUTION|>--- conflicted
+++ resolved
@@ -72,11 +72,7 @@
 	return (
 		<div className="relative">
 			<input
-<<<<<<< HEAD
 				className="w-full px-3 py-2 bg-c-lm-gray-200 dark:bg-c-dm-gray-800 border border-c-lm-gray-400 dark:border-c-dm-gray-600 dark:text-white rounded-lg dark:inputDarkModeOverride"
-=======
-				className="border border-gray-300 dark:border-gray-500 rounded-lg focus:outline-hidden focus:ring-blue-500 focus:border-blue-500 text-gray-700 dark:bg-transparent dark:text-white dark:inputDarkModeOverride w-full py-1.5 pl-10 pr-3"
->>>>>>> d8ed98c2
 				type={show ? 'text' : type}
 				name={name}
 				placeholder={placeholder}
@@ -492,11 +488,7 @@
 									/>
 									<div className={`flex flex-row flex-nowrap text-c-lm-gray-500 text-sm italic ${nameByteLimitReached ? 'text-c-lm-red' : ''} ${nameByteLimitApproaching ? 'h-auto mt-1' : 'h-0 mt-0'} transition-all`}>
 										<div
-<<<<<<< HEAD
-											className={`text-c-lm-red dark:text-c-dm-red flex-grow ${nameByteLimitReached ? 'opacity-100' : 'opacity-0 select-none'} transition-opacity`}
-=======
-											className={`text-red-500 grow ${nameByteLimitReached ? 'opacity-100' : 'opacity-0 select-none'} transition-opacity`}
->>>>>>> d8ed98c2
+											className={`text-c-lm-red dark:text-c-dm-red grow ${nameByteLimitReached ? 'opacity-100' : 'opacity-0 select-none'} transition-opacity`}
 											aria-hidden={!nameByteLimitReached}
 										>
 											{t('loginSignup.reachedLengthLimit')}
@@ -602,11 +594,7 @@
 										<div className="absolute -right-7 flex items-center ml-2 group">
 											<CircleQuestionMark className={`w-4 h-4 text-c-lm-gray-800 dark:text-c-dm-gray-200 cursor-pointer`} aria-hidden="true" />
 
-<<<<<<< HEAD
 											<div className="absolute left-1/2 -translate-x-1/2 mt-2 z-10 hidden group-hover:flex group-focus-within:flex px-3 py-2 rounded bg-c-lm-gray-800 text-c-lm-gray-100 text-xs whitespace-nowrap shadow-lg bottom-6">
-=======
-											<div className="absolute left-1/2 -translate-x-1/2 mt-2 z-10 hidden group-hover:flex group-focus-within:flex px-3 py-2 rounded-sm bg-gray-800 text-white text-xs whitespace-nowrap shadow-lg bottom-6">
->>>>>>> d8ed98c2
 												{helpText}
 											</div>
 										</div>
@@ -739,21 +727,12 @@
 					{isLoginCache ? t('loginSignup.loginCache') : isLogin ? t('loginSignup.loginTitle') : t('loginSignup.signUp')}
 				</h1>
 
-<<<<<<< HEAD
 				<div className='absolute text-c-lm-gray-900 dark:text-white top-0 left-5'>
 					<ConnectionStatusIcon backgroundColor='light' />
 				</div>
 
 				<div className='absolute top-0 right-3'>
 					<LanguageSelector className='min-w-12 text-sm text-c-lm-gray-900 dark:text-white cursor-pointer bg-white dark:bg-c-dm-gray-900 appearance-none' />
-=======
-				<div className='absolute text-gray-500 dark:text-white top-5 left-5'>
-					<ConnectionStatusIcon backgroundColor='light' />
-				</div>
-
-				<div className='absolute top-5 right-3'>
-					<LanguageSelector className='min-w-12 text-sm text-primary dark:text-white cursor-pointer bg-white dark:bg-gray-800 appearance-none' />
->>>>>>> d8ed98c2
 				</div>
 
 				{isOnline === false && (
