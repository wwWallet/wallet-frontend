// CredentialDetail.js

import React, { useState, useEffect } from 'react';
import { Link, useParams } from 'react-router-dom';

import { AiOutlineCloseCircle } from 'react-icons/ai';
import { BiRightArrowAlt } from 'react-icons/bi';

import { useApi } from '../../api';
import Layout from '../../components/Layout';
import CredentialInfo from '../../components/Credentials/CredentialInfo';
import CredentialJson from '../../components/Credentials/CredentialJson';
import { fetchCredentialData } from '../../components/Credentials/ApiFetchCredential';
import CredentialDelete from '../../components/Credentials/CredentialDelete';

const CredentialDetail = () => {
	const api = useApi();
	const { id } = useParams();
	const [credential, setCredentials] = useState(null);
	const [isImageModalOpen, setImageModalOpen] = useState(false);

	useEffect(() => {
		const getData = async () => {
<<<<<<< HEAD
			const newCredential = await fetchCredentialData(id);
=======
			const newCredential = await fetchCredentialData(api, id);
			console.log(newCredential.json);
>>>>>>> d54d0651
			setCredentials(newCredential);
		};
		getData();
	}, [api, id]);

	return (
		<Layout>
			<div className=" sm:px-6">
				<div className="flex flex-col sm:flex-row sm:items-center">
					<div className="flex items-center">
						<Link to="/">
    					<h1 className="text-2xl mb-2 font-bold text-gray-500">Credentials</h1>
				  	</Link>
						<BiRightArrowAlt className="text-2xl mb-2 text-custom-blue" />
					</div>
					{credential && (
						<h1 className="text-2xl mb-2 font-bold text-custom-blue">{credential.type.replace(/([A-Z])/g, ' $1')}</h1>
					)}
				</div>
				<hr className="mb-2 border-t border-custom-blue/80" />
				<p className="italic text-gray-700">View all the information about the chosen credential.</p>

				<div className="flex flex-col lg:flex-row lg:mt-5 mt-0">
					{/* Block 1: credential */}
					<div className='lg:w-1/2'>
						{credential && credential.src ? (
						// Open the modal when the credential is clicked
						<div className="relative rounded-xl xl:w-4/5 pt-5 md:w-full sm:w-full overflow-hidden transition-shadow shadow-md hover:shadow-lg cursor-pointer w-full" onClick={() => setImageModalOpen(true)}>
							<img src={credential.src} alt={credential.alt} className="w-full object-cover rounded-xl" />

						</div>
						) : (
							<p>No credential available</p>
						)}
					</div>

					{/* Block 2: Information List */}
					{credential && <CredentialInfo credential={credential} />} {/* Use the CredentialInfo component */}
				</div>

				<CredentialDelete credential={credential}/>

				<div className="flex flex-col lg:flex-row mt-4">
					<div className="lg:w-1/2">
						<CredentialJson credential={credential} />		
					</div>
				</div>
			</div>

			{/* Modal for Fullscreen credential */}
			{isImageModalOpen && (
				<div className="fixed inset-0 z-50 flex items-center justify-center bg-black bg-opacity-75">
					<div className="relative">
						<img src={credential.src} alt={credential.src} className="max-w-full max-h-full rounded-xl" />
					</div>
					<button
							className="absolute top-20 md:top-4 sm:top-4 right-4 text-white text-2xl z-10"
							onClick={() => setImageModalOpen(false)}
					>
							<AiOutlineCloseCircle size={40} />
					</button>
				</div>
			)}
		</Layout>
	);
};

export default CredentialDetail;<|MERGE_RESOLUTION|>--- conflicted
+++ resolved
@@ -21,12 +21,9 @@
 
 	useEffect(() => {
 		const getData = async () => {
-<<<<<<< HEAD
-			const newCredential = await fetchCredentialData(id);
-=======
+
 			const newCredential = await fetchCredentialData(api, id);
 			console.log(newCredential.json);
->>>>>>> d54d0651
 			setCredentials(newCredential);
 		};
 		getData();
