import React, { useState, useEffect, useRef } from 'react';
import { useNavigate } from 'react-router-dom';
import { useTranslation } from 'react-i18next';

import { BsPlusCircle } from 'react-icons/bs';
import { BiLeftArrow, BiRightArrow } from 'react-icons/bi';

import Slider from 'react-slick';
import "slick-carousel/slick/slick.css";
import "slick-carousel/slick/slick-theme.css";

import addImage from '../../assets/images/cred.png';

import { useApi } from '../../api';
import CredentialInfo from '../../components/Credentials/CredentialInfo';
import CredentialJson from '../../components/Credentials/CredentialJson';
import CredentialDeleteButton from '../../components/Credentials/CredentialDeleteButton';
import QRCodeScanner from '../../components/QRCodeScanner/QRCodeScanner';
import FullscreenPopup from '../../components/Popups/FullscreenImg';
import DeletePopup from '../../components/Popups/DeletePopup';
import { CredentialImage } from '../../components/Credentials/CredentialImage';
import QRButton from '../../components/Buttons/QRButton';
import { extractCredentialFriendlyName } from "../../functions/extractCredentialFriendlyName";

const Home = () => {
	const api = useApi();
	const [vcEntityList, setVcEntityList] = useState([]);
	const [isSmallScreen, setIsSmallScreen] = useState(window.innerWidth < 768);
	const [currentSlide, setCurrentSlide] = useState(1);
	const [showFullscreenImgPopup, setShowFullscreenImgPopup] = useState(false);
	const [selectedVcEntity, setSelectedVcEntity] = useState(null);
	const [showDeletePopup, setShowDeletePopup] = useState(false);
	const [loading, setLoading] = useState(false);

	const navigate = useNavigate();
	const sliderRef = useRef();
	const { t } = useTranslation();

	const settings = {
		dots: false,
		arrows: false,
		infinite: false,
		speed: 500,
		slidesToShow: 1,
		slidesToScroll: 1,
		afterChange: (current) => {
			setCurrentSlide(current + 1);
		},
		centerMode: true,
		centerPadding: '10px',
		style: { margin: '0 10px' },
	};

	useEffect(() => {
		const handleResize = () => {
			setIsSmallScreen(window.innerWidth < 768);
		};

		window.addEventListener('resize', handleResize);

		return () => {
			window.removeEventListener('resize', handleResize);
		};
	}, []);

	useEffect(() => {
		const getData = async () => {
			const response = await api.get('/storage/vc');
			const vcEntityList = await Promise.all(response.data.vc_list.map(async vcEntity => {
				const name = await extractCredentialFriendlyName(vcEntity.credential);
				return { ...vcEntity, friendlyName: name };
			}));
			vcEntityList.sort((vcA, vcB) => vcB.issuanceDate - vcA.issuanceDate);
			setVcEntityList(vcEntityList);
		};
		getData();
	}, [api]);

	const handleAddCredential = () => {
		navigate('/add');
	};

	const handleImageClick = (vcEntity) => {
		navigate(`/credential/${vcEntity.credentialIdentifier}`);
	};

	// QR Code part
	const [isQRScannerOpen, setQRScannerOpen] = useState(false);

	const openQRScanner = () => {
		setQRScannerOpen(true);
	};

	const closeQRScanner = () => {
		setQRScannerOpen(false);
	};

	const handleSureDelete = async () => {
		setLoading(true);
		try {
			await api.del(`/storage/vc/${selectedVcEntity.credentialIdentifier}`);
		} catch (error) {
			console.error('Failed to delete data', error);
		}
		setLoading(false);
		setShowDeletePopup(false);
		window.location.href = '/';
	};

	return (
		<>
			<div className="sm:px-6 w-full">
				<div className="flex justify-between items-center">
<<<<<<< HEAD
					<h1 className="text-2xl font-bold text-custom-blue">{t('common.navItemCredentials')}</h1>

					{isSmallScreen && (
						<button
							className="step-2 px-2 py-2 mb-2 text-white bg-custom-blue hover:bg-custom-blue-hover focus:ring-4 focus:outline-none focus:ring-custom-blue font-medium rounded-lg text-sm px-4 py-2 text-center dark:bg-custom-blue-hover dark:hover:bg-custom-blue-hover dark:focus:ring-custom-blue-hover"
							onClick={openQRScanner} // Open the QR code scanner modal
						>
							<div className="flex items-center">
								<BsQrCodeScan size={20} className="text-white" />
							</div>
						</button>
					)}

=======
					<h1 className="text-2xl mb-2 font-bold text-primary dark:text-white">{t('common.navItemCredentials')}</h1>
					<QRButton openQRScanner={openQRScanner} isSmallScreen={isSmallScreen} />
>>>>>>> 39a1eb98
				</div>
				<hr className="mb-2 border-t border-primary/80 dark:border-white/80" />
				<p className="italic pd-2 text-gray-700 dark:text-gray-300">{t('pageCredentials.description')}</p>
				<div className='my-4'>
					{isSmallScreen ? (
						<>

							{vcEntityList.length === 0 ? (
								<button
									className="relative rounded-xl overflow-hidden transition-shadow shadow-md hover:shadow-lg cursor-pointer"
									onClick={handleAddCredential}
								>
									<img
										src={addImage}
<<<<<<< HEAD
										alt="add new credential"
										className="step-1 w-full h-auto object-cover rounded-xl opacity-100 hover:opacity-120"
=======
										className="w-full h-auto object-cover rounded-xl opacity-100 hover:opacity-120"
>>>>>>> 39a1eb98
									/>
									<div className="absolute inset-0 flex flex-col items-center justify-center text-center">
										<BsPlusCircle size={60} className="text-white mb-2 mt-4" />
										<span className="text-white font-semibold">{t('pageCredentials.addCardTitle')}</span>
									</div>
								</button>
							) : (
								<>
									<Slider ref={sliderRef} {...settings}>
										{vcEntityList && vcEntityList.map((vcEntity, index) => (
											<>
												<React.Fragment key={vcEntity.id}>
													{(currentSlide === index + 1 ? 'button' : 'div')
														.split()
														.map(Tag => (
															<>
																<Tag
																	className="relative rounded-xl xl:w-4/5 md:w-full	sm:w-full overflow-hidden transition-shadow shadow-md hover:shadow-lg cursor-pointer w-full mb-2" onClick={() => { setShowFullscreenImgPopup(true); setSelectedVcEntity(vcEntity); }}
																	aria-label={`${vcEntity.friendlyName}`}
																	title={t('pageCredentials.credentialFullScreenTitle', { friendlyName: vcEntity.friendlyName })}
																>
																	<CredentialImage credential={vcEntity.credential} className={"w-full h-full object-cover rounded-xl"} />
																</Tag>
																<div className="flex items-center justify-end">
																	<span className="mr-4 dark:text-white">{currentSlide} of {vcEntityList.length}</span>
																	<Tag
																		onClick={() => sliderRef.current.slickPrev()}
																		aria-label={currentSlide === 1 ? t('pageCredentials.slideButtonAriaLabelDisable', { direction: t('pageCredentials.slidePrevious') }) : t('pageCredentials.slideButtonAriaLabelEnable', { direction: t('pageCredentials.slidePrevious') })}
																		title={currentSlide === 1 ? t('pageCredentials.slideButtonTitleDisable', { direction: t('pageCredentials.slidePrevious') }) : t('pageCredentials.slideButtonTitleEnable', { direction: t('pageCredentials.slidePrevious') })}
																		disabled={currentSlide === 1}
																		className={`${currentSlide === 1 ? 'opacity-50 cursor-not-allowed dark:text-gray-400' : 'text-primary dark:text-white hover:text-primary-hover dark:hover:text-gray-300'}`}
																	>
																		<BiLeftArrow size={22} />
																	</Tag>
																	<Tag
																		onClick={() => sliderRef.current.slickNext()}
																		aria-label={currentSlide === vcEntityList.length ? t('pageCredentials.slideButtonAriaLabelDisable', { direction: t('pageCredentials.slideNext') }) : t('pageCredentials.slideButtonAriaLabelEnable', { direction: t('pageCredentials.slideNext') })}
																		title={currentSlide === vcEntityList.length ? t('pageCredentials.slideButtonTitleDisable', { direction: t('pageCredentials.slideNext') }) : t('pageCredentials.slideButtonTitleEnable', { direction: t('pageCredentials.slideNext') })}
																		disabled={currentSlide === vcEntityList.length}
																		className={`${currentSlide === vcEntityList.length ? 'opacity-50 cursor-not-allowed dark:text-gray-400' : 'text-primary dark:text-white hover:text-primary-hover dark:hover:text-gray-300'}`}
																	>
																		<BiRightArrow size={22} />
																	</Tag>
																</div>
															</>
														))}

												</React.Fragment>

												<div className={`transition-all ease-in-out duration-500 ${(currentSlide === index + 1) ? 'max-h-auto opacity-100' : 'max-h-0 opacity-0'}`}>
													<CredentialInfo credential={vcEntity.credential} />
													<CredentialDeleteButton onDelete={() => { setShowDeletePopup(true); setSelectedVcEntity(vcEntity); }} />
													<CredentialJson credential={vcEntity.credential} />
												</div>

											</>
										))}
									</Slider>
								</>
							)}
						</>
					) : (
						<div className="grid grid-cols-1 sm:grid-cols-1 md:grid-cols-2 lg:grid-cols-3 gap-20">
							{vcEntityList.map((vcEntity) => (
								<button
									key={vcEntity.id}
									className="relative rounded-xl overflow-hidden transition-shadow shadow-md hover:shadow-lg cursor-pointer"
									onClick={() => handleImageClick(vcEntity)}
									aria-label={`${vcEntity.friendlyName}`}
									title={t('pageCredentials.credentialDetailsTitle', { friendlyName: vcEntity.friendlyName })}
								>
									<CredentialImage credential={vcEntity.credential} className={"w-full h-full object-cover rounded-xl"} />
								</button>
							))}

							<button
								className="relative rounded-xl overflow-hidden transition-shadow shadow-md hover:shadow-lg cursor-pointer"
								onClick={handleAddCredential}
							>
								<img
									src={addImage}
<<<<<<< HEAD
									alt="add new credential"
									className="step-1 w-full h-auto rounded-xl opacity-100 hover:opacity-120"
=======
									className="w-full h-auto rounded-xl opacity-100 hover:opacity-120"
>>>>>>> 39a1eb98
								/>
								<div className="absolute inset-0 flex flex-col items-center justify-center text-center">
									<BsPlusCircle size={60} className="text-white mb-2 mt-4" />
									<span className="text-white font-semibold">{t('pageCredentials.addCardTitle')}</span>
								</div>
							</button>
						</div>
					)}
				</div>
			</div>
			{/* Modal for Fullscreen credential */}
			{showFullscreenImgPopup && (
				<FullscreenPopup
					isOpen={showFullscreenImgPopup}
					onClose={() => setShowFullscreenImgPopup(false)}
					content={
						<CredentialImage credential={selectedVcEntity.credential} className={"max-w-full max-h-full rounded-xl"} showRibbon={false} />
					}
				/>
			)}

			{/* QR Code Scanner Modal */}
			{isQRScannerOpen && (
				<QRCodeScanner
					onClose={closeQRScanner}
				/>
			)}

			{/* Delete Credential Modal */}
			{showDeletePopup && selectedVcEntity && (
				<DeletePopup
					isOpen={showDeletePopup}
					onConfirm={handleSureDelete}
					onCancel={() => setShowDeletePopup(false)}
					message={
						<span>
							{t('pageCredentials.deletePopup.messagePart1')}{' '} <strong> {selectedVcEntity.credentialIdentifier}</strong> {t('pageCredentials.deletePopup.messagePart2')}
							<br /> {t('pageCredentials.deletePopup.messagePart3')}{' '} <strong>{t('pageCredentials.deletePopup.messagePart4')}</strong>
						</span>
					}
					loading={loading}
				/>
			)}
		</>
	);
};

export default Home;<|MERGE_RESOLUTION|>--- conflicted
+++ resolved
@@ -111,24 +111,8 @@
 		<>
 			<div className="sm:px-6 w-full">
 				<div className="flex justify-between items-center">
-<<<<<<< HEAD
-					<h1 className="text-2xl font-bold text-custom-blue">{t('common.navItemCredentials')}</h1>
-
-					{isSmallScreen && (
-						<button
-							className="step-2 px-2 py-2 mb-2 text-white bg-custom-blue hover:bg-custom-blue-hover focus:ring-4 focus:outline-none focus:ring-custom-blue font-medium rounded-lg text-sm px-4 py-2 text-center dark:bg-custom-blue-hover dark:hover:bg-custom-blue-hover dark:focus:ring-custom-blue-hover"
-							onClick={openQRScanner} // Open the QR code scanner modal
-						>
-							<div className="flex items-center">
-								<BsQrCodeScan size={20} className="text-white" />
-							</div>
-						</button>
-					)}
-
-=======
 					<h1 className="text-2xl mb-2 font-bold text-primary dark:text-white">{t('common.navItemCredentials')}</h1>
 					<QRButton openQRScanner={openQRScanner} isSmallScreen={isSmallScreen} />
->>>>>>> 39a1eb98
 				</div>
 				<hr className="mb-2 border-t border-primary/80 dark:border-white/80" />
 				<p className="italic pd-2 text-gray-700 dark:text-gray-300">{t('pageCredentials.description')}</p>
@@ -138,17 +122,12 @@
 
 							{vcEntityList.length === 0 ? (
 								<button
-									className="relative rounded-xl overflow-hidden transition-shadow shadow-md hover:shadow-lg cursor-pointer"
+									className="step-1 relative rounded-xl overflow-hidden transition-shadow shadow-md hover:shadow-lg cursor-pointer"
 									onClick={handleAddCredential}
 								>
 									<img
 										src={addImage}
-<<<<<<< HEAD
-										alt="add new credential"
-										className="step-1 w-full h-auto object-cover rounded-xl opacity-100 hover:opacity-120"
-=======
 										className="w-full h-auto object-cover rounded-xl opacity-100 hover:opacity-120"
->>>>>>> 39a1eb98
 									/>
 									<div className="absolute inset-0 flex flex-col items-center justify-center text-center">
 										<BsPlusCircle size={60} className="text-white mb-2 mt-4" />
@@ -225,17 +204,12 @@
 							))}
 
 							<button
-								className="relative rounded-xl overflow-hidden transition-shadow shadow-md hover:shadow-lg cursor-pointer"
+								className="step-1 relative rounded-xl overflow-hidden transition-shadow shadow-md hover:shadow-lg cursor-pointer"
 								onClick={handleAddCredential}
 							>
 								<img
 									src={addImage}
-<<<<<<< HEAD
-									alt="add new credential"
-									className="step-1 w-full h-auto rounded-xl opacity-100 hover:opacity-120"
-=======
 									className="w-full h-auto rounded-xl opacity-100 hover:opacity-120"
->>>>>>> 39a1eb98
 								/>
 								<div className="absolute inset-0 flex flex-col items-center justify-center text-center">
 									<BsPlusCircle size={60} className="text-white mb-2 mt-4" />
