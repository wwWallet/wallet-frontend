--- conflicted
+++ resolved
@@ -103,38 +103,11 @@
 										))}
 										<AddCredentialCard onClick={handleAddCredential} />
 									</div>
-<<<<<<< HEAD
 								)}
 							</>
 						)}
 					</div>
 				)}
-=======
-								</>
-							) : (
-								<div className="grid grid-cols-1 sm:grid-cols-1 md:grid-cols-2 md:gap-5 lg:gap-10 lg:grid-cols-2 xl:grid-cols-3">
-									{vcEntityListInstances && vcEntityList.map((vcEntity) => (
-										<button
-											key={vcEntity.id}
-											className={`relative rounded-xl transition-shadow shadow-md hover:shadow-lg cursor-pointer ${latestCredentials.has(vcEntity.id) ? 'highlight-border fade-in' : ''}`}
-											onClick={() => handleImageClick(vcEntity)}
-											aria-label={`${vcEntity.friendlyName}`}
-											title={t('pageCredentials.credentialDetailsTitle', { friendlyName: vcEntity.friendlyName })}
-										>
-												<CredentialImage
-													vcEntityInstances={vcEntityListInstances?.filter((vc) => vc.credentialIdentifier === vcEntity.credentialIdentifier)}
-													credential={vcEntity.credential}
-													className={`w-full h-full object-cover rounded-xl ${latestCredentials.has(vcEntity.id) ? 'highlight-filter' : ''}`}
-												/>
-										</button>
-									))}
-									<AddCredentialCard onClick={handleAddCredential} />
-								</div>
-							)}
-						</>
-					)}
-				</div>
->>>>>>> e39812ab
 			</div>
 		</>
 	);
