// External libraries
import React, { useState, useContext, useEffect, useCallback } from 'react';
import { useParams, useNavigate } from 'react-router-dom';
import { useTranslation, Trans } from 'react-i18next';
import { BsQrCode, BsCheckCircle } from "react-icons/bs";
import QRCode from "react-qr-code";

// Contexts
import SessionContext from '@/context/SessionContext';
import CredentialsContext from '@/context/CredentialsContext';

// Hooks
import useFetchPresentations from '../../hooks/useFetchPresentations';
import useScreenType from '../../hooks/useScreenType';
import { useVcEntity } from '../../hooks/useVcEntity';

// Components
import CredentialTabs from '../../components/Credentials/CredentialTabs';
import CredentialInfo from '../../components/Credentials/CredentialInfo';
import CredentialJson from '../../components/Credentials/CredentialJson';
import HistoryList from '../../components/History/HistoryList';
import CredentialDeleteButton from '../../components/Credentials/CredentialDeleteButton';
import DeletePopup from '../../components/Popups/DeletePopup';
import Button from '../../components/Buttons/Button';
import CredentialLayout from '../../components/Credentials/CredentialLayout';
import PopupLayout from '../../components/Popups/PopupLayout';
import CredentialImage from '../../components/Credentials/CredentialImage';


import { useMdocAppCommunication } from '@/lib/services/MdocAppCommunication';


const Credential = () => {
	const { batchId } = useParams();
	const { api, keystore } = useContext(SessionContext);
	const history = useFetchPresentations(api, batchId, null);
	const [showDeletePopup, setShowDeletePopup] = useState(false);
	const [loading, setLoading] = useState(false);
	const screenType = useScreenType();
	const [activeTab, setActiveTab] = useState(0);
	const { generateEngagementQR, startClient, getMdocRequest, sendMdocResponse, terminateSession } = useMdocAppCommunication();
	const [showMdocQR, setShowMdocQR] = useState(false);
	const [mdocQRStatus, setMdocQRStatus] = useState(0); // 0 init; 1 loading; 2 finished;
	const [shareWithQr, setShareWithQr] = useState(false);
	const [mdocQRContent, setMdocQRContent] = useState("");
	const [shareWithQrFilter, setShareWithQrFilter] = useState([]);
	const navigate = useNavigate();
	const { t } = useTranslation();

	const { vcEntityList, fetchVcData } = useContext(CredentialsContext);
	const vcEntity = useVcEntity(fetchVcData, vcEntityList, batchId);

	const handleSureDelete = async () => {
		setLoading(true);
		const [, newPrivateData, keystoreCommit] = await keystore.deleteCredentialsByBatchId(parseInt(batchId));
		await api.updatePrivateData(newPrivateData);
		await keystoreCommit();

		setLoading(false);
		setShowDeletePopup(false);
		window.location.href = '/';
	};

	const generateQR = async () => {
		setMdocQRStatus(0);
		setMdocQRContent(await generateEngagementQR(vcEntity));
		setShowMdocQR(true);
		const client = await startClient();
		if (!client) {
			setMdocQRStatus(-1);
		} else {
			setMdocQRStatus(1);
		}
	};

	const handleMdocRequest = useCallback(async () => {
		const fields = await getMdocRequest();
		setShareWithQrFilter(fields);
		setMdocQRStatus(2);
	}, [getMdocRequest]);

	const handleMdocResponse = useCallback(async () => {
		await sendMdocResponse();
		setMdocQRStatus(4);
	}, [sendMdocResponse]);

	const consentToShare = () => {
		setMdocQRStatus(3);
	}

	const cancelShare = () => {
		setMdocQRStatus(0);
		setShowMdocQR(false);
		terminateSession();
	}

	useEffect(() => {
		if (mdocQRStatus === 1) {
			// Got client
			handleMdocRequest();
		} else if (mdocQRStatus === 3) {
			// Got consent
			handleMdocResponse();
		}
	}, [mdocQRStatus, handleMdocRequest, handleMdocResponse]);

	useEffect(() => {
		async function shareEligible(vcEntity) {
			if (!window.nativeWrapper) {
				setShareWithQr(false);
				return;
			}
			if (vcEntity.format == "mso_mdoc") {
				setShareWithQr(true);
			} else {
				setShareWithQr(false);
			}
		}

		if (vcEntity) {
			shareEligible(vcEntity);
		}
	}, [vcEntity]);

	const infoTabs = [
		{ label: t('pageCredentials.datasetTitle'), component: <CredentialJson parsedCredential={vcEntity?.parsedCredential} /> },
		{
			label: t('pageCredentials.presentationsTitle'), component:
				<>
					{history.length === 0 ? (
						<p className="text-gray-700 dark:text-white">
							{t('pageHistory.noFound')}
						</p>
					) : (
						<HistoryList history={history} />
					)}
				</>
		}
	];

	return (
		<CredentialLayout title={t('pageCredentials.credentialTitle')} displayCredentialInfo={vcEntity && <CredentialInfo parsedCredential={vcEntity.parsedCredential} />}>
			<>
				<div className="w-full pt-2 px-2">
					{screenType !== 'mobile' ? (
						<>
							<CredentialTabs tabs={infoTabs} activeTab={activeTab} onTabChange={setActiveTab} />
							<div className='py-2'>
								{infoTabs[activeTab].component}
							</div>
						</>
					) : (
						<>
							<Button
								id="navigate-credential-history"
								variant="primary"
								onClick={() => navigate(`/credential/${batchId}/history`)}
								additionalClassName='w-full my-2'
							>
								{t('pageCredentials.presentationsTitle')}
							</Button>
							<Button
								id="navigate-credential-details"
								variant="primary"
								onClick={() => navigate(`/credential/${batchId}/details`)}
								additionalClassName='w-full my-2'
							>
								{t('pageCredentials.datasetTitle')}
							</Button>
						</>
					)}
				</div>
				<div className='px-2 w-full'>
				{shareWithQr && (<Button variant='primary' additionalClassName='w-full my-2' onClick={generateQR}>{<span className='px-1'><BsQrCode/></span>}{t('qrShareMdoc.shareUsingQR')}</Button>)}
					<PopupLayout fullScreen={true} isOpen={showMdocQR}>
					<div className="flex items-start justify-between mb-2">
						<h2 className="text-lg font-bold mb-2 text-primary dark:text-white">
							{t('qrShareMdoc.shareUsingQR')}
						</h2>
						</div>
						<hr className="mb-2 border-t border-primary/80 dark:border-white/80" />
						<span>
								{mdocQRStatus === -1 && <span className="text-gray-700 italic dark:text-white text-sm mt-2 mb-4">{t('qrShareMdoc.enablePermissions')}</span>}
								{mdocQRStatus === 0 && <div className='flex items-center justify-center'><QRCode value={mdocQRContent} /></div>}
								{(mdocQRStatus === 1 || mdocQRStatus === 3) && <span className="text-gray-700 italic dark:text-white text-sm mt-2 mb-4">{t('qrShareMdoc.communicating')}</span>}
								{mdocQRStatus === 2 && <span className='pb-16'>
									<p className="text-gray-700 dark:text-white text-sm mt-2 mb-4">
										{t('qrShareMdoc.nearbyVerifierRequested')}{' '}
										<strong>
											{
												shareWithQrFilter.map(key => key.split("_").map(word => `${word[0].toUpperCase()}${word.slice(1)}`).join(" ")).join(", ")
											}
										</strong>
									</p>
									<CredentialImage
										vcEntity={vcEntity}
<<<<<<< HEAD
										vcEntityInstances={vcEntity.instances}
										key={vcEntity.batchId}
=======
										key={vcEntity.credentialIdentifier}
>>>>>>> d70048d4
										parsedCredential={vcEntity.parsedCredential}
										className="w-full object-cover rounded-xl"
									/>
									<div className={`flex flex-wrap justify-center flex flex-row justify-center items-center mb-2 pb-[20px] ${screenType === 'desktop' && 'overflow-y-auto items-center custom-scrollbar max-h-[20vh]'} ${screenType === 'tablet' && 'px-24'}`}>
										{vcEntity && <CredentialInfo mainClassName={"text-xs w-full"} parsedCredential={vcEntity.parsedCredential}/>}
									</div>
									<div className={`flex justify-between pt-4 z-10 ${screenType !== 'desktop' && 'fixed bottom-0 left-0 right-0 bg-white dark:bg-gray-800 flex px-6 pb-6 flex shadow-2xl rounded-t-lg w-auto'}`}>
										<Button variant='cancel' onClick={cancelShare}>{t('common.cancel')}</Button>
										<Button variant='primary' onClick={consentToShare}>{t('qrShareMdoc.send')}</Button>
									</div>
									</span>}
								{mdocQRStatus === 4 && <span className='flex items-center justify-center mt-10'><BsCheckCircle color='green' size={100}/></span>}
								{![1,2].includes(mdocQRStatus) &&
									<div className={`flex justify-end pt-4 z-10 ${screenType !== 'desktop' && 'fixed bottom-0 left-0 right-0 bg-white dark:bg-gray-800 flex px-6 pb-6 flex shadow-2xl rounded-t-lg w-auto'}`}>
										<Button variant='primary' onClick={() => setShowMdocQR(false)}>{t('messagePopup.close')}</Button>
								</div>}
						</span>
					</PopupLayout>
				</div>
				<div className='px-2 w-full'>
					<CredentialDeleteButton onDelete={() => { setShowDeletePopup(true); }} />
				</div>

				{/* Delete Credential Popup */}
				{showDeletePopup && vcEntity && (
					<DeletePopup
						isOpen={showDeletePopup}
						onConfirm={handleSureDelete}
						onClose={() => setShowDeletePopup(false)}
						message={
							<Trans
								i18nKey="pageCredentials.deletePopupMessage"
								values={{ credentialName: vcEntity.parsedCredential.metadata.credential.name }}
								components={{ strong: <strong />, br: <br /> }}
							/>
						}
						loading={loading}
					/>
				)}
			</>
		</CredentialLayout>
	);
};

export default Credential;<|MERGE_RESOLUTION|>--- conflicted
+++ resolved
@@ -194,12 +194,8 @@
 									</p>
 									<CredentialImage
 										vcEntity={vcEntity}
-<<<<<<< HEAD
 										vcEntityInstances={vcEntity.instances}
 										key={vcEntity.batchId}
-=======
-										key={vcEntity.credentialIdentifier}
->>>>>>> d70048d4
 										parsedCredential={vcEntity.parsedCredential}
 										className="w-full object-cover rounded-xl"
 									/>
