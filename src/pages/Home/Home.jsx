--- conflicted
+++ resolved
@@ -37,11 +37,7 @@
 	const handleImageClick = (vcEntity) => {
 		navigate(`/credential/${vcEntity.batchId}`);
 	};
-<<<<<<< HEAD
-console.log('vcEntityList',vcEntityList)
-=======
 
->>>>>>> 27ed4bc2
 	return (
 		<>
 			<div className="sm:px-6 w-full">
@@ -64,11 +60,7 @@
 												items={vcEntityList}
 												renderSlideContent={(vcEntity, index) => (
 													<CredentialSlideCard
-<<<<<<< HEAD
 														key={vcEntity.batchId}
-=======
-														key={vcEntity.id}
->>>>>>> 27ed4bc2
 														vcEntity={vcEntity}
 														isActive={currentSlide === index + 1}
 														latestCredentials={latestCredentials}
@@ -93,11 +85,7 @@
 									<div className="grid grid-cols-1 sm:grid-cols-1 md:grid-cols-2 md:gap-5 lg:gap-10 lg:grid-cols-2 xl:grid-cols-3">
 										{vcEntityList && vcEntityList.map((vcEntity) => (
 											<CredentialGridCard
-<<<<<<< HEAD
 												key={vcEntity.batchId}
-=======
-												key={vcEntity.id}
->>>>>>> 27ed4bc2
 												vcEntity={vcEntity}
 												latestCredentials={latestCredentials}
 												onClick={handleImageClick}
