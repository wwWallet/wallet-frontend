--- conflicted
+++ resolved
@@ -31,16 +31,6 @@
 				const cachedData = await getItem(path, path);
 				if (cachedData) return cachedData;
 			}
-<<<<<<< HEAD
-			return { client_id: "CLIENT123" };
-		}
-		catch (err) {
-			console.log("Could not get client_id for issuer " + credentialIssuerIdentifier + " Details:");
-			console.error(err);
-			return { client_id: "CLIENT123" };
-		}
-=======
->>>>>>> da8242f1
 
 			// Fetch from network if online
 			try {
@@ -67,12 +57,13 @@
 				if (issuer) {
 					return { client_id: issuer.clientId };
 				}
-				return null;
+
+				return { client_id: "CLIENT123" };
 			}
 			catch (err) {
 				console.log("Could not get client_id for issuer " + credentialIssuerIdentifier + " Details:");
 				console.error(err);
-				return null;
+				return { client_id: "CLIENT123" };
 			}
 		},
 		[api]
