import { useContext, useCallback, useMemo, useState, useRef, useEffect } from "react";
import SessionContext from "@/context/SessionContext";
import { WalletStateCredentialIssuanceSession } from "@/services/WalletStateOperations";
import { WalletStateUtils } from "@/services/WalletStateUtils";
import { IOpenID4VCIClientStateRepository } from "../interfaces/IOpenID4VCIClientStateRepository";
<<<<<<< HEAD
import { OPENID4VCI_TRANSACTION_ID_LIFETIME_IN_SECONDS } from "@/config";
=======
import { last } from "@/util";
>>>>>>> 28677ac5

export function useOpenID4VCIClientStateRepository(): IOpenID4VCIClientStateRepository {

	const { api, isLoggedIn, keystore } = useContext(SessionContext);

	const { getCalculatedWalletState, saveCredentialIssuanceSessions } = keystore;
	// key: sessionId
	const sessions = useRef<Map<number, WalletStateCredentialIssuanceSession>>(null);

	const loadSessions = useCallback(() => {
		const S = getCalculatedWalletState();
		if (!S) {
			return;
		}
		if (sessions.current === null || sessions.current.size === 0) {
			sessions.current = new Map<number, WalletStateCredentialIssuanceSession>();
			S.credentialIssuanceSessions.map((session) => {
				sessions.current.set(session.sessionId, session);
			});
		}
	}, [getCalculatedWalletState]);

	const commitStateChanges = useCallback(async (): Promise<void> => {
		const S = getCalculatedWalletState();
		if (!S) {
			return;
		}
		const [{ }, newPrivateData, keystoreCommit] = await saveCredentialIssuanceSessions(Array.from(sessions.current.values()));
		await api.updatePrivateData(newPrivateData);
		await keystoreCommit();
		console.log("CHANGES WRITTEN")
	}, [getCalculatedWalletState, saveCredentialIssuanceSessions, api]);

	const getRememberIssuerAge = useCallback(async (): Promise<number | null> => {
		if (!getCalculatedWalletState) {
			return null;
		}
		const S = getCalculatedWalletState();
		if (!S) {
			return null;
		}
		return parseInt(S.settings['openidRefreshTokenMaxAgeInSeconds']);
	}, [getCalculatedWalletState]);

	const getByCredentialIssuerIdentifierAndCredentialConfigurationId = useCallback(async (
		credentialIssuer: string,
		credentialConfigurationId: string
	): Promise<WalletStateCredentialIssuanceSession | null> => {
		loadSessions();
		const r = Array.from(sessions.current.values()).filter((S) => S.credentialConfigurationId === credentialConfigurationId && S.credentialIssuerIdentifier === credentialIssuer);
<<<<<<< HEAD
		const res = r[r.length - 1];
=======
		const res = last(r);
>>>>>>> 28677ac5
		return res ? res : null;
	},
		[]
	);

	const getByState = useCallback(
		async (state: string): Promise<WalletStateCredentialIssuanceSession | null> => {
			loadSessions();
			const r = Array.from(sessions.current.values()).filter((S) => S.state === state);
<<<<<<< HEAD
			const res = r[r.length - 1];
=======
			const res = last(r);
>>>>>>> 28677ac5
			return res ? res : null;
		},
		[loadSessions]
	);

	const cleanupExpired = useCallback(async (): Promise<void> => {
		loadSessions();
		const rememberIssuerForSeconds = await getRememberIssuerAge();
		console.log("Rememeber issuer for seconds = ", rememberIssuerForSeconds)

		if (rememberIssuerForSeconds == null) {
			return;
		}
		for (const res of Array.from(sessions.current.values())) {
			console.log("Res i: ", res);
			if (res.created &&
				typeof res.created === 'number' &&
				Math.floor(Date.now() / 1000) > res.created + rememberIssuerForSeconds) {
				console.log("Removed session id = ", res.sessionId)
				sessions.current.delete(res.sessionId);
			}
		}
		const now = Math.floor(new Date().getTime() / 1000);
		for (const [k, v] of sessions.current) {
			if (now - v.created > OPENID4VCI_TRANSACTION_ID_LIFETIME_IN_SECONDS) {
				sessions.current.delete(k);
			}
		}
	}, [getRememberIssuerAge, loadSessions]);

	const create = useCallback(
		async (state: WalletStateCredentialIssuanceSession): Promise<void> => {
			loadSessions();
			const existingState = await getByCredentialIssuerIdentifierAndCredentialConfigurationId(
				state.credentialIssuerIdentifier,
				state.credentialConfigurationId
			);

			if (existingState) {
				sessions.current.delete(existingState.sessionId);
			}
			const sessionId = WalletStateUtils.getRandomUint32();
			sessions.current.set(sessionId, { ...state });
		},
		[loadSessions]
	);

	const updateState = useCallback(
		async (newState: WalletStateCredentialIssuanceSession): Promise<void> => {
			loadSessions();
			const fetched = await getByState(newState.state);
			if (!fetched) {
				return;
			}
			sessions.current.set(fetched.sessionId, newState);
		},
		[getByState, loadSessions]
	);

	const getAllStatesWithNonEmptyTransactionId = useCallback(
		async (): Promise<WalletStateCredentialIssuanceSession[]> => {
			loadSessions();
			const pendingTransactions = Array.from(sessions.current.values())
				.filter((session: WalletStateCredentialIssuanceSession) =>
					session.credentialEndpoint && session.credentialEndpoint.transactionId != undefined && typeof session.credentialEndpoint.transactionId === 'string'
				);
			return pendingTransactions;
		}
		, [loadSessions]);

	return useMemo(() => {
		return {
			getByCredentialIssuerIdentifierAndCredentialConfigurationId,
			getByState,
			cleanupExpired,
			create,
			updateState,
			commitStateChanges,
			getAllStatesWithNonEmptyTransactionId,
		}
	}, [
		getByCredentialIssuerIdentifierAndCredentialConfigurationId,
		getByState,
		cleanupExpired,
		create,
		updateState,
		commitStateChanges,
		getAllStatesWithNonEmptyTransactionId,
	]);
}<|MERGE_RESOLUTION|>--- conflicted
+++ resolved
@@ -3,11 +3,8 @@
 import { WalletStateCredentialIssuanceSession } from "@/services/WalletStateOperations";
 import { WalletStateUtils } from "@/services/WalletStateUtils";
 import { IOpenID4VCIClientStateRepository } from "../interfaces/IOpenID4VCIClientStateRepository";
-<<<<<<< HEAD
 import { OPENID4VCI_TRANSACTION_ID_LIFETIME_IN_SECONDS } from "@/config";
-=======
 import { last } from "@/util";
->>>>>>> 28677ac5
 
 export function useOpenID4VCIClientStateRepository(): IOpenID4VCIClientStateRepository {
 
@@ -58,11 +55,7 @@
 	): Promise<WalletStateCredentialIssuanceSession | null> => {
 		loadSessions();
 		const r = Array.from(sessions.current.values()).filter((S) => S.credentialConfigurationId === credentialConfigurationId && S.credentialIssuerIdentifier === credentialIssuer);
-<<<<<<< HEAD
-		const res = r[r.length - 1];
-=======
 		const res = last(r);
->>>>>>> 28677ac5
 		return res ? res : null;
 	},
 		[]
@@ -72,11 +65,7 @@
 		async (state: string): Promise<WalletStateCredentialIssuanceSession | null> => {
 			loadSessions();
 			const r = Array.from(sessions.current.values()).filter((S) => S.state === state);
-<<<<<<< HEAD
-			const res = r[r.length - 1];
-=======
 			const res = last(r);
->>>>>>> 28677ac5
 			return res ? res : null;
 		},
 		[loadSessions]
