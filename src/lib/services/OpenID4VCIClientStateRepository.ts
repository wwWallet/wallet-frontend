--- conflicted
+++ resolved
@@ -6,17 +6,15 @@
 import { OPENID4VCI_TRANSACTION_ID_LIFETIME_IN_SECONDS } from "@/config";
 import { last } from "@/util";
 
+type WalletStateCredentialIssuanceSession = CurrentSchema.WalletStateCredentialIssuanceSession;
+
 export function useOpenID4VCIClientStateRepository(): IOpenID4VCIClientStateRepository {
 
 	const { api, keystore } = useContext(SessionContext);
 
 	const { getCalculatedWalletState, saveCredentialIssuanceSessions } = keystore;
 	// key: sessionId
-<<<<<<< HEAD
-	const sessions = useRef(new Map<number, CurrentSchema.WalletStateCredentialIssuanceSession>());
-=======
 	const sessions = useRef<Map<number, WalletStateCredentialIssuanceSession>>(null);
->>>>>>> 72cb1f5d
 
 	const getRememberIssuerAge = useCallback(async (): Promise<number | null> => {
 		if (!getCalculatedWalletState) {
@@ -97,15 +95,11 @@
 	const getByCredentialIssuerIdentifierAndCredentialConfigurationId = useCallback(async (
 		credentialIssuer: string,
 		credentialConfigurationId: string
-<<<<<<< HEAD
-	): Promise<CurrentSchema.WalletStateCredentialIssuanceSession | null> => {
-=======
 	): Promise<WalletStateCredentialIssuanceSession | null> => {
 		loadSessions();
 		if (!sessions.current) {
 			return;
 		}
->>>>>>> 72cb1f5d
 		const r = Array.from(sessions.current.values()).filter((S) => S.credentialConfigurationId === credentialConfigurationId && S.credentialIssuerIdentifier === credentialIssuer);
 		const res = last(r);
 		return res ? res : null;
@@ -114,15 +108,11 @@
 	);
 
 	const getByState = useCallback(
-<<<<<<< HEAD
-		async (state: string): Promise<CurrentSchema.WalletStateCredentialIssuanceSession | null> => {
-=======
 		async (state: string): Promise<WalletStateCredentialIssuanceSession | null> => {
 			loadSessions();
 			if (!sessions.current) {
 				return null;
 			}
->>>>>>> 72cb1f5d
 			const r = Array.from(sessions.current.values()).filter((S) => S.state === state);
 			const res = last(r);
 			return res ? res : null;
@@ -133,15 +123,11 @@
 
 
 	const create = useCallback(
-<<<<<<< HEAD
-		async (state: CurrentSchema.WalletStateCredentialIssuanceSession): Promise<void> => {
-=======
 		async (state: WalletStateCredentialIssuanceSession): Promise<void> => {
 			loadSessions();
 			if (!sessions.current) {
 				return;
 			}
->>>>>>> 72cb1f5d
 			const existingState = await getByCredentialIssuerIdentifierAndCredentialConfigurationId(
 				state.credentialIssuerIdentifier,
 				state.credentialConfigurationId
@@ -157,15 +143,11 @@
 	);
 
 	const updateState = useCallback(
-<<<<<<< HEAD
-		async (newState: CurrentSchema.WalletStateCredentialIssuanceSession): Promise<void> => {
-=======
 		async (newState: WalletStateCredentialIssuanceSession): Promise<void> => {
 			loadSessions();
 			if (!sessions.current) {
 				return;
 			}
->>>>>>> 72cb1f5d
 			const fetched = await getByState(newState.state);
 			if (!fetched) {
 				return;
