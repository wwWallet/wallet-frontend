import { HandleAuthorizationRequestError, IOpenID4VP } from "../../interfaces/IOpenID4VP";
import { Verify } from "../../utils/Verify";
import { HasherAlgorithm, HasherAndAlgorithm, SdJwt } from "@sd-jwt/core";
import { VerifiableCredentialFormat } from "../../schemas/vc";
import { generateRandomIdentifier } from "../../utils/generateRandomIdentifier";
import { base64url, EncryptJWT, importJWK, importX509, jwtVerify } from "jose";
import { OpenID4VPRelyingPartyState, ResponseMode, ResponseModeSchema } from "../../types/OpenID4VPRelyingPartyState";
import { useOpenID4VPRelyingPartyStateRepository } from "../OpenID4VPRelyingPartyStateRepository";
import { extractSAN, getPublicKeyFromB64Cert } from "../../utils/pki";
import axios from "axios";
import { BACKEND_URL, OPENID4VP_SAN_DNS_CHECK_SSL_CERTS, OPENID4VP_SAN_DNS_CHECK } from "../../../config";
import { useCredentialBatchHelper } from "../CredentialBatchHelper";
import { toBase64 } from "../../../util";
import { useHttpProxy } from "../HttpProxy/HttpProxy";
<<<<<<< HEAD
import { useContext } from "react";
=======
import { useCallback, useContext, useMemo } from "react";
>>>>>>> da8242f1
import SessionContext from "../../../context/SessionContext";
import CredentialParserContext from "../../../context/CredentialParserContext";

export function useOpenID4VP({ showCredentialSelectionPopup }: { showCredentialSelectionPopup: (conformantCredentialsMap: any, verifierDomainName: string) => Promise<Map<string, string>> }): IOpenID4VP {

	console.log('useOpenID4VP');
	const openID4VPRelyingPartyStateRepository = useOpenID4VPRelyingPartyStateRepository();
	const httpProxy = useHttpProxy();
	const { credentialParserRegistry } = useContext(CredentialParserContext);
	const credentialBatchHelper = useCredentialBatchHelper();
	const { keystore, api } = useContext(SessionContext);

	const storeVerifiablePresentation = useCallback(
		async (presentation: string, presentationSubmission: any, identifiersOfIncludedCredentials: string[], audience: string) => {
			await api.post('/storage/vp', {
				presentationIdentifier: generateRandomIdentifier(32),
				presentation,
				presentationSubmission,
				includedVerifiableCredentialIdentifiers: identifiersOfIncludedCredentials,
				audience,
				issuanceDate: new Date().toISOString(),
			});
		},
		[api]
	);

	const getAllStoredVerifiableCredentials = useCallback(async () => {
		const fetchAllCredentials = await api.get("/storage/vc");
		return { verifiableCredentials: fetchAllCredentials.data.vc_list };
	},
		[api]
	);

	const promptForCredentialSelection = useCallback(
		async (conformantCredentialsMap: any, verifierDomainName: string): Promise<Map<string, string>> => {
			return showCredentialSelectionPopup(conformantCredentialsMap, verifierDomainName);
		},
		[showCredentialSelectionPopup]
	);

	const handleAuthorizationRequest = useCallback(
		async (url: string): Promise<{ conformantCredentialsMap: Map<string, any>; verifierDomainName: string } | { err: HandleAuthorizationRequestError }> => {
			const authorizationRequest = new URL(url);
			let client_id = authorizationRequest.searchParams.get('client_id');
			let response_uri = authorizationRequest.searchParams.get('response_uri');
			let nonce = authorizationRequest.searchParams.get('nonce');
			let state = authorizationRequest.searchParams.get('state') as string;
			let presentation_definition = authorizationRequest.searchParams.get('presentation_definition') ? JSON.parse(authorizationRequest.searchParams.get('presentation_definition')) : null;
			let presentation_definition_uri = authorizationRequest.searchParams.get('presentation_definition_uri');
			let client_metadata = authorizationRequest.searchParams.get('client_metadata') ? JSON.parse(authorizationRequest.searchParams.get('client_metadata')) : null;
			let response_mode = authorizationRequest.searchParams.get('response_mode') ? JSON.parse(authorizationRequest.searchParams.get('response_mode')) : null;
			if (presentation_definition_uri) {
				const presentationDefinitionFetch = await httpProxy.get(presentation_definition_uri, {});
				presentation_definition = presentationDefinitionFetch.data;
			}

			const request_uri = authorizationRequest.searchParams.get('request_uri');


			if (request_uri) {
				const requestUriResponse = await httpProxy.get(request_uri, {});
				const requestObject = requestUriResponse.data; // jwt
				const [header, payload] = requestObject.split('.');
				const parsedHeader = JSON.parse(new TextDecoder().decode(base64url.decode(header)));

				const publicKey = await importX509(getPublicKeyFromB64Cert(parsedHeader.x5c[0]), parsedHeader.alg);
				const verificationResult = await jwtVerify(requestObject, publicKey).catch(() => null);
				if (verificationResult == null) {
					console.log("Signature verification of request_uri failed");
					return { err: HandleAuthorizationRequestError.NONTRUSTED_VERIFIER }
				}
				const p = JSON.parse(new TextDecoder().decode(base64url.decode(payload)));
				client_id = p.client_id;
				presentation_definition = p.presentation_definition;
				response_uri = p.response_uri ?? p.redirect_uri;
				client_metadata = p.client_metadata;
				if (p.response_mode) {
					response_mode = p.response_mode;
				}

				state = p.state;
				nonce = p.nonce;
				if (!response_uri.startsWith("http")) {
					response_uri = `https://${response_uri}`;
				}

				if (new URL(request_uri).hostname !== new URL(response_uri).hostname) {
					console.log("Hostname of request_uri is different from response_uri")
					return { err: HandleAuthorizationRequestError.NONTRUSTED_VERIFIER }
				}
				const altNames = await extractSAN('-----BEGIN CERTIFICATE-----\n' + parsedHeader.x5c[0] + '\n-----END CERTIFICATE-----');

				if (OPENID4VP_SAN_DNS_CHECK && (!altNames || altNames.length === 0)) {
					console.log("No SAN found");
					return { err: HandleAuthorizationRequestError.NONTRUSTED_VERIFIER }
				}

				if (OPENID4VP_SAN_DNS_CHECK && !altNames.includes(new URL(response_uri).hostname)) {
					console.log("altnames = ", altNames)
					console.log("request_uri uri hostname = ", new URL(request_uri).hostname)
					console.log("Hostname of request_uri is not included in the SAN list")
					return { err: HandleAuthorizationRequestError.NONTRUSTED_VERIFIER }
				}

				if (OPENID4VP_SAN_DNS_CHECK_SSL_CERTS) { // get x5c from SSL
					const response = await axios.post(`${BACKEND_URL}/helper/get-cert`, {
						url: request_uri
					}, {
						timeout: 2500,
						headers: {
							Authorization: 'Bearer ' + JSON.parse(sessionStorage.getItem('appToken'))
						}
					}).catch(() => null);
					if (response === null) {
						throw new Error("Could not get SSL certificate for " + new URL(request_uri).hostname);
					}
					const { x5c } = response.data;
					if (x5c[0] !== parsedHeader.x5c[0]) {
						throw new Error("x509 SAN DNS: Invalid signer certificate");
					}
				}
			}


			const lastUsedNonce = sessionStorage.getItem('last_used_nonce');
			if (lastUsedNonce && nonce === lastUsedNonce) {
				return { err: HandleAuthorizationRequestError.OLD_STATE }
			}

			if (!presentation_definition) {
				return { err: HandleAuthorizationRequestError.MISSING_PRESENTATION_DEFINITION };
			}

			const { error } = ResponseModeSchema.safeParse(response_mode);
			if (error) {
				return { err: HandleAuthorizationRequestError.INVALID_RESPONSE_MODE };
			}

			const vcList = await getAllStoredVerifiableCredentials().then((res) => res.verifiableCredentials);

			await openID4VPRelyingPartyStateRepository.store(new OpenID4VPRelyingPartyState(
				presentation_definition,
				nonce,
				response_uri,
				client_id,
				state,
				client_metadata,
				response_mode,
			));

			const mapping = new Map<string, { credentials: string[], requestedFields: string[] }>();
			for (const descriptor of presentation_definition.input_descriptors) {
				const conformingVcList = [];
				for (const vc of vcList) {
					try {

						if (vc.format === VerifiableCredentialFormat.SD_JWT_VC && (descriptor.format === undefined || VerifiableCredentialFormat.SD_JWT_VC in descriptor.format)) {
							const result = await credentialParserRegistry.parse(vc.credential);
							if ('error' in result) {
								throw new Error('Could not parse credential');
							}
							if (Verify.verifyVcJwtWithDescriptor(descriptor, result.beautifiedForm)) {
								conformingVcList.push(vc.credentialIdentifier);
								continue;
							}
						}
					}
					catch (err) {
						console.log("Failed to match a descriptor")
						console.log(err)
					}

				}
				if (conformingVcList.length === 0) {
					return { err: HandleAuthorizationRequestError.INSUFFICIENT_CREDENTIALS };
				}
				const requestedFieldNames = descriptor.constraints.fields
					.map((field) => {
						if (field.name) {
							return field.name;
						}
						return field.path[0];
					})
				mapping.set(descriptor.id, { credentials: [...conformingVcList], requestedFields: requestedFieldNames });
			}
			const verifierDomainName = client_id.includes("http") ? new URL(client_id).hostname : client_id;
			if (mapping.size === 0) {
				console.log("Credentials don't satisfy any descriptor")
				throw new Error("Credentials don't satisfy any descriptor");
			}

			return { conformantCredentialsMap: mapping, verifierDomainName: verifierDomainName };
		},
		[httpProxy, credentialParserRegistry, getAllStoredVerifiableCredentials, openID4VPRelyingPartyStateRepository]
	);

	const sendAuthorizationResponse = useCallback(
		async (selectionMap: Map<string, string>): Promise<{ url?: string } | { presentation_during_issuance_session: string }> => {
			const S = await openID4VPRelyingPartyStateRepository.retrieve();
			console.log("send AuthorizationResponse: S = ", S)
			console.log("send AuthorizationResponse: Sess = ", sessionStorage.getItem('last_used_nonce'));
			if (S?.nonce === "" || (sessionStorage.getItem('last_used_nonce') && S.nonce === sessionStorage.getItem('last_used_nonce'))) {
				return {};
			}
			else {
				sessionStorage.setItem('last_used_nonce', S.nonce);
			}
			async function hashSHA256(input) {
				// Step 1: Encode the input string as a Uint8Array
				const encoder = new TextEncoder();
				const data = encoder.encode(input);

				// Step 2: Hash the data using SHA-256
				const hashBuffer = await crypto.subtle.digest('SHA-256', data);
				return new Uint8Array(hashBuffer);
			}

			const hasherAndAlgorithm: HasherAndAlgorithm = {
				hasher: async (input: string) => hashSHA256(input),
				algorithm: HasherAlgorithm.Sha256
			}

			/**
			*
			* @param paths example: [ '$.credentialSubject.image', '$.credentialSubject.grade', '$.credentialSubject.val.x' ]
			* @returns example: { credentialSubject: { image: true, grade: true, val: { x: true } } }
			*/
			const generatePresentationFrameForPaths = (paths) => {
				let result = {};

				paths.forEach((path: string) => {
					if (path.includes("[")) {
						// Use the matchAll method to get all matches
						let matches = [...path.matchAll(/\['(.*?)'\]/g)];

						// Initialize an empty object to build the result
						let current = result;

						// Iterate over each match and build the nested object
						for (let i = 0; i < matches.length; i++) {
							let key = matches[i][1];

							// If this is the last key, set its value to true
							if (i === matches.length - 1) {
								current[key] = true;
							} else {
								// Otherwise, create a new nested object if it doesn't exist
								current[key] = current[key] || {};
								current = current[key];
							}
						}
					}
					else {
						let keys = path.replace(/^\$\./, '').split('.');
						// Initialize an empty object to build the result
						let current = result;

						// Iterate over each key and build the nested object
						for (let i = 0; i < keys.length; i++) {
							let key = keys[i];

							// If this is the last key, set its value to true
							if (i === keys.length - 1) {
								current[key] = true;
							} else {
								// Otherwise, create a new nested object if it doesn't exist
								current[key] = current[key] || {};
								current = current[key];
							}
						}
					}
				});
				return result;
			};


			const presentationDefinition = S.presentation_definition;
			const response_uri = S.response_uri;
			const client_id = S.client_id;
			const nonce = S.nonce;

			let { verifiableCredentials } = await getAllStoredVerifiableCredentials();
			const allSelectedCredentialIdentifiers = Array.from(selectionMap.values());

			// returns the credentials with the minimum usages for each credential identifier
			const credentialsFilteredByUsage = await Promise.all(allSelectedCredentialIdentifiers.map(async (credentialIdentifier) => {
				const result = await credentialBatchHelper.getLeastUsedCredential(credentialIdentifier, verifiableCredentials)
				return result.credential;
			}));

			const filteredVCEntities = credentialsFilteredByUsage
				.filter((vc) =>
					allSelectedCredentialIdentifiers.includes(vc.credentialIdentifier),
				);

			let selectedVCs = [];
			let generatedVPs = [];
			let originalVCs = [];
			const descriptorMap = [];
			let i = 0;
			for (const [descriptor_id, credentialIdentifier] of selectionMap) {
				const vcEntity = filteredVCEntities.filter((vc) => vc.credentialIdentifier === credentialIdentifier)[0];
				if (vcEntity.format === VerifiableCredentialFormat.SD_JWT_VC) {
					const descriptor = presentationDefinition.input_descriptors.filter((desc) => desc.id === descriptor_id)[0];
					const allPaths = descriptor.constraints.fields
						.map((field) => field.path)
						.reduce((accumulator, currentValue) => [...accumulator, ...currentValue]);
					let presentationFrame = generatePresentationFrameForPaths(allPaths);
					const sdJwt = SdJwt.fromCompact<Record<string, unknown>, any>(
						vcEntity.credential
					).withHasher(hasherAndAlgorithm);
					const presentation = await sdJwt.present(presentationFrame);
					const { vpjwt } = await keystore.signJwtPresentation(nonce, client_id, [presentation]);
					selectedVCs.push(presentation);
					generatedVPs.push(vpjwt);
					if (selectionMap.size > 1) {
						descriptorMap.push({
							id: descriptor_id,
							format: VerifiableCredentialFormat.SD_JWT_VC,
							path: `$[${i++}]`
						});
					}
					else {
						descriptorMap.push({
							id: descriptor_id,
							format: VerifiableCredentialFormat.SD_JWT_VC,
							path: `$`
						});
					}

					originalVCs.push(vcEntity);
				}
			}

			const presentationSubmission = {
				id: generateRandomIdentifier(8),
				definition_id: S.presentation_definition.id,
				descriptor_map: descriptorMap,
			};

			const formData = new URLSearchParams();

			if (S.response_mode === ResponseMode.DIRECT_POST_JWT && S.client_metadata.authorization_encrypted_response_alg && S.client_metadata.jwks.keys.length > 0) {
				const rp_eph_pub_jwk = S.client_metadata.jwks.keys[0];
				const rp_eph_pub = await importJWK(rp_eph_pub_jwk, S.client_metadata.authorization_encrypted_response_alg);
				const jwe = await new EncryptJWT({
					vp_token: generatedVPs.length === 1 ? generatedVPs[0] : generatedVPs,
					presentation_submission: presentationSubmission,
					state: S.state ?? undefined
				})
					.setProtectedHeader({ alg: S.client_metadata.authorization_encrypted_response_alg, enc: S.client_metadata.authorization_encrypted_response_enc, kid: rp_eph_pub_jwk.kid })
					.encrypt(rp_eph_pub);

				formData.append('response', jwe);
				console.log("JWE = ", jwe)
			}
			else {
				formData.append('vp_token', generatedVPs.length === 1 ? generatedVPs[0] : JSON.stringify(generatedVPs));
				formData.append('presentation_submission', JSON.stringify(presentationSubmission));
				if (S.state) {
					formData.append('state', S.state);
				}
			}


			const credentialIdentifiers = originalVCs.map((vc) => vc.credentialIdentifier);

			const presentations = "b64:" + toBase64(new TextEncoder().encode(generatedVPs.length === 1 ? generatedVPs[0] : JSON.stringify(generatedVPs)));
			const storePresentationPromise = storeVerifiablePresentation(presentations, presentationSubmission, credentialIdentifiers, client_id);
			const updateCredentialPromise = filteredVCEntities.map(async (cred) => credentialBatchHelper.useCredential(cred))

			const updateRepositoryPromise = openID4VPRelyingPartyStateRepository.store(S);

			await Promise.all([storePresentationPromise, ...updateCredentialPromise, updateRepositoryPromise]);

			const res = await httpProxy.post(response_uri, formData.toString(), {
				'Content-Type': 'application/x-www-form-urlencoded',
			});

			console.log("Direct post response = ", JSON.stringify(res.data));

			if (res.data.presentation_during_issuance_session) {
				return { presentation_during_issuance_session: res.data.presentation_during_issuance_session }
			}
			if (res.data.redirect_uri) {
				return { url: res.data.redirect_uri };
			}
		},
		[httpProxy, keystore, openID4VPRelyingPartyStateRepository, credentialBatchHelper, getAllStoredVerifiableCredentials, storeVerifiablePresentation]
	);

	return useMemo(() => {
		return {
			promptForCredentialSelection,
			handleAuthorizationRequest,
			sendAuthorizationResponse,
		}
	}, [
		promptForCredentialSelection,
		handleAuthorizationRequest,
		sendAuthorizationResponse,
	]);
}<|MERGE_RESOLUTION|>--- conflicted
+++ resolved
@@ -12,11 +12,7 @@
 import { useCredentialBatchHelper } from "../CredentialBatchHelper";
 import { toBase64 } from "../../../util";
 import { useHttpProxy } from "../HttpProxy/HttpProxy";
-<<<<<<< HEAD
-import { useContext } from "react";
-=======
 import { useCallback, useContext, useMemo } from "react";
->>>>>>> da8242f1
 import SessionContext from "../../../context/SessionContext";
 import CredentialParserContext from "../../../context/CredentialParserContext";
 
