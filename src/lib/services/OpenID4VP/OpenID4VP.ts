import { HandleAuthorizationRequestError, IOpenID4VP } from "../../interfaces/IOpenID4VP";
import { Verify } from "../../utils/Verify";
import { SDJwt } from "@sd-jwt/core";
import { VerifiableCredentialFormat } from "wallet-common/dist/types";
import { generateRandomIdentifier } from "../../utils/generateRandomIdentifier";
import { base64url, EncryptJWT, importJWK, importX509, jwtVerify } from "jose";
import { OpenID4VPRelyingPartyState, ResponseMode, ResponseModeSchema } from "../../types/OpenID4VPRelyingPartyState";
import { useOpenID4VPRelyingPartyStateRepository } from "../OpenID4VPRelyingPartyStateRepository";
import { extractSAN, getPublicKeyFromB64Cert } from "../../utils/pki";
import axios from "axios";
import { BACKEND_URL, OPENID4VP_SAN_DNS_CHECK_SSL_CERTS, OPENID4VP_SAN_DNS_CHECK } from "../../../config";
import { useCredentialBatchHelper } from "../CredentialBatchHelper";
import { toBase64 } from "../../../util";
import { useHttpProxy } from "../HttpProxy/HttpProxy";
import { useCallback, useContext, useMemo } from "react";
import SessionContext from "@/context/SessionContext";
import CredentialsContext from "@/context/CredentialsContext";
import { cborDecode, cborEncode } from "@auth0/mdl/lib/cbor";
import { parse } from "@auth0/mdl";
import {DcqlQuery, DcqlPresentationResult} from 'dcql';
import { JSONPath } from "jsonpath-plus";
import { useTranslation } from 'react-i18next';
import { parseTransactionData } from "./TransactionData/parseTransactionData";
import { ExampleTypeSdJwtVcTransactionDataResponse } from "./TransactionData/ExampleTypeSdJwtVcTransactionDataResponse";

export function useOpenID4VP({ showCredentialSelectionPopup, showStatusPopup, showTransactionDataConsentPopup }: { showCredentialSelectionPopup: (conformantCredentialsMap: any, verifierDomainName: string, verifierPurpose: string) => Promise<Map<string, string>>, showStatusPopup: (message: { title: string, description: string }, type: 'error' | 'success') => Promise<void>, showTransactionDataConsentPopup: (options: Record<string, unknown>) => Promise<boolean> }): IOpenID4VP {

	console.log('useOpenID4VP');
	const openID4VPRelyingPartyStateRepository = useOpenID4VPRelyingPartyStateRepository();
	const httpProxy = useHttpProxy();
	const { parseCredential } = useContext(CredentialsContext);
	const credentialBatchHelper = useCredentialBatchHelper();
	const { keystore, api } = useContext(SessionContext);
	const { t } = useTranslation();
	const { post, get } = api;

	const retrieveKeys = async (S: OpenID4VPRelyingPartyState) => {
		if (S.client_metadata.jwks) {
			const rp_eph_pub_jwk = S.client_metadata.jwks.keys.filter(k => k.use === 'enc')[0];
			if (!rp_eph_pub_jwk) {
				throw new Error("Could not find Relying Party public key for encryption");
			}
			return { rp_eph_pub_jwk };
		}
		if (S.client_metadata.jwks_uri) {
			const response = await axios.get(S.client_metadata.jwks_uri).catch(() => null);
			if (response && 'keys' in response.data) {
				const rp_eph_pub_jwk = response.data.keys.filter((k) => k.use === 'enc')[0];
				if (!rp_eph_pub_jwk) {
					throw new Error("Could not find Relying Party public key for encryption");
				}
				return { rp_eph_pub_jwk };
			}
		}
		throw new Error("Could not find Relying Party public key for encryption");
	};

	const storeVerifiablePresentation = useCallback(
		async (presentation: string, presentationSubmission: any, identifiersOfIncludedCredentials: string[], audience: string) => {
			await post('/storage/vp', {
				presentationIdentifier: generateRandomIdentifier(32),
				presentation,
				presentationSubmission,
				includedVerifiableCredentialIdentifiers: identifiersOfIncludedCredentials,
				audience,
				issuanceDate: new Date().toISOString(),
			});
		},
		[post]
	);

	const getAllStoredVerifiableCredentials = useCallback(async () => {
		const fetchAllCredentials = await get("/storage/vc");
		return { verifiableCredentials: fetchAllCredentials.data.vc_list };
	},
		[get]
	);

	const promptForCredentialSelection = useCallback(
		async (conformantCredentialsMap: any, verifierDomainName: string, verifierPurpose: string): Promise<Map<string, string>> => {
			return showCredentialSelectionPopup(conformantCredentialsMap, verifierDomainName, verifierPurpose);
		},
		[showCredentialSelectionPopup]
	);

	function parseAuthorizationParams(url: string) {
		const authorizationRequest = new URL(url);
		const searchParams = authorizationRequest.searchParams;

		return {
			client_id: searchParams.get('client_id'),
			response_uri: searchParams.get('response_uri'),
			nonce: searchParams.get('nonce'),
			state: searchParams.get('state') as string,
			presentation_definition: searchParams.get('presentation_definition')
				? JSON.parse(searchParams.get('presentation_definition'))
				: null,
			presentation_definition_uri: searchParams.get('presentation_definition_uri'),
			client_metadata: searchParams.get('client_metadata')
				? JSON.parse(searchParams.get('client_metadata'))
				: null,
			response_mode: searchParams.get('response_mode')
				? JSON.parse(searchParams.get('response_mode'))
				: null,
			transaction_data: searchParams.get('transaction_data')
				? JSON.parse(searchParams.get('transaction_data'))
				: null,
			request_uri: searchParams.get('request_uri'),
			dcql_query: searchParams.get('dcql_query')
				? JSON.parse(searchParams.get('dcql_query'))
				: null
		};
	}

	async function resolvePresentationDefinition(presentation_definition_uri: string, httpProxy: any) {
		const result = await httpProxy.get(presentation_definition_uri, {});
		return result.data;
	}

	async function handleRequestUri(request_uri: string, httpProxy: any): Promise<any> {
		const requestUriResponse = await httpProxy.get(request_uri, {});
		const jwt = requestUriResponse.data;
		const [header, payload] = jwt.split('.');
		const parsedHeader = JSON.parse(new TextDecoder().decode(base64url.decode(header)));

		const publicKey = await importX509(getPublicKeyFromB64Cert(parsedHeader.x5c[0]), parsedHeader.alg);
		const verificationResult = await jwtVerify(jwt, publicKey).catch(() => null);
		if (verificationResult == null) {
			console.log("Signature verification of request_uri failed");
			return { error: HandleAuthorizationRequestError.NONTRUSTED_VERIFIER };
		}
		const decodedPayload = JSON.parse(new TextDecoder().decode(base64url.decode(payload)));
		return { payload: decodedPayload, parsedHeader };
	}

	async function matchCredentialsToDefinition(
		vcList: any[],
		presentation_definition: any,
		parseCredential: any,
		t: any
	) {
		const mapping = new Map<string, { credentials: string[]; requestedFields: string[] }>();
		let descriptorPurpose;

		for (const descriptor of presentation_definition.input_descriptors) {
			const conformingVcList = [];
			descriptorPurpose = descriptor.purpose || t('selectCredentialPopup.purposeNotSpecified');

			for (const vc of vcList) {
				try {
					if (
						(vc.format === VerifiableCredentialFormat.SD_JWT_VC || vc.format === VerifiableCredentialFormat.SD_JWT_VC) &&
						(descriptor.format === undefined || VerifiableCredentialFormat.SD_JWT_VC in descriptor.format ||
							VerifiableCredentialFormat.SD_JWT_DC in descriptor.format)
					) {
						const result = await parseCredential(vc.credential);
						if ('error' in result) continue;
						if (Verify.verifyVcJwtWithDescriptor(descriptor, result.signedClaims)) {
							conformingVcList.push(vc.credentialIdentifier);
							continue;
						}
					}

					if (vc.format === VerifiableCredentialFormat.MSO_MDOC && VerifiableCredentialFormat.MSO_MDOC in descriptor.format) {
						const credentialBytes = base64url.decode(vc.credential);
						const issuerSigned = cborDecode(credentialBytes);
						console.log('issuerSigned: ', issuerSigned)

<<<<<<< HEAD
						const m = {
							version: '1.0',
							documents: [
								new Map([
									['docType', descriptor.id],
									['issuerSigned', issuerSigned],
								]),
							],
							status: 0,
						};
						const encoded = cborEncode(m);
						const mdoc = parse(encoded);
						const [document] = mdoc.documents;
						const ns = document.getIssuerNameSpace(document.issuerSignedNameSpaces[0]);
						const json = { [descriptor.id]: ns };

						const fieldsWithValue = descriptor.constraints.fields.map((field) => {
							const values = field.path.map((possiblePath) => JSONPath({ path: possiblePath, json: json })[0]);
							const val = values.find((v) => v !== undefined && v !== null);
							return { field, val };
						});

						if (fieldsWithValue.some((fwv) => fwv.val === undefined)) continue;
=======
			if (request_uri) {
				const requestUriResponse = await httpProxy.get(request_uri, {});
				const requestObject = requestUriResponse.data as string; // jwt
				const [header, payload] = requestObject.split('.');
				const parsedHeader = JSON.parse(new TextDecoder().decode(base64url.decode(header)));
				if (parsedHeader.typ !== "oauth-authz-req+jwt") {
					return { error: HandleAuthorizationRequestError.INVALID_TYP };
				}
				const publicKey = await importX509(getPublicKeyFromB64Cert(parsedHeader.x5c[0]), parsedHeader.alg);
				const verificationResult = await jwtVerify(requestObject, publicKey).catch(() => null);
				if (verificationResult == null) {
					console.log("Signature verification of request_uri failed");
					return { error: HandleAuthorizationRequestError.NONTRUSTED_VERIFIER }
				}
				const p = JSON.parse(new TextDecoder().decode(base64url.decode(payload)));
				client_id = p.client_id;
				presentation_definition = p.presentation_definition;
				response_uri = p.response_uri ?? p.redirect_uri;
				client_metadata = p.client_metadata;
				if (p.response_mode) {
					response_mode = p.response_mode;
				}
				if (p.transaction_data) {
					console.log("Received transaction data");
					console.log('Transaction data = ', p.transaction_data)
					transaction_data = p.transaction_data;
					const result = parseTransactionData(transaction_data, presentation_definition);
					if (result === "invalid_transaction_data") {
						return { error: HandleAuthorizationRequestError.INVALID_TRANSACTION_DATA };
					}
				}
				state = p.state;
				nonce = p.nonce;
				if (!response_uri.startsWith("http")) {
					response_uri = `https://${response_uri}`;
				}
>>>>>>> ef62e52b

						conformingVcList.push(vc.credentialIdentifier);
					}
				} catch (err) {
					console.error("Descriptor matching error", err);
				}
			}

			if (conformingVcList.length === 0) {
				return { error: HandleAuthorizationRequestError.INSUFFICIENT_CREDENTIALS };
			}

			const requestedFieldDetails = descriptor.constraints.fields.map((field) => ({
				name: field.name || field.path[0],
				purpose: field.purpose || descriptorPurpose,
			}));
			mapping.set(descriptor.id, { credentials: conformingVcList, requestedFields: requestedFieldDetails });
		}

		return { mapping, descriptorPurpose };
	}

	async function matchCredentialsToDCQL(vcList: Array<{ credentialIdentifier: string; credential: string; format: string }>, dcqlJson: any, t: any): Promise<
		| { mapping: Map<string, { credentials: string[]; requestedFields: { name: string; purpose: string }[] }>; descriptorPurpose: string }
		| { error: HandleAuthorizationRequestError }
	> {

		const descriptorPurpose =
			dcqlJson.credential_sets?.[0]?.purpose ||
			t('selectCredentialPopup.purposeNotSpecified');

		console.log('dcqlJson: ', dcqlJson)
		const mapping = new Map<string, { credentials: string[]; requestedFields: { name: string; purpose: string }[] }>();

		for (const credReq of dcqlJson.credentials) {
			const mini = { credential_sets: dcqlJson.credential_sets, credentials: [credReq] };
			const parsed = DcqlQuery.parse(mini);
			console.log('parsed DCQL descriptor:', parsed);
			DcqlQuery.validate(parsed);

			const conforming: string[] = [];

			for (const vc of vcList) {
				if (vc.format !== credReq.format) continue;

				let shaped: any = { credential_format: vc.format };

				try {
					if (vc.format === VerifiableCredentialFormat.MSO_MDOC) {
						const credentialBytes = base64url.decode(vc.credential);
						const issuerSigned = cborDecode(credentialBytes);

						const envelope = {
							version: "1.0",
							documents: [new Map([
								["docType", credReq.meta!.doctype_value!],
								["issuerSigned", issuerSigned],
							])],
							status: 0,
						};
						const encodedEnvelope = cborEncode(envelope);
						const mdoc = parse(encodedEnvelope);
						const [document] = mdoc.documents;

						const nsName = document.issuerSignedNameSpaces[0];
						const nsObject = document.getIssuerNameSpace(nsName);

						shaped = {
							credential_format: vc.format,
							doctype: credReq.meta!.doctype_value!,
							namespaces: {
								[nsName]: nsObject
							}
						};
					} else {
						const { signedClaims, error } = await parseCredential(vc.credential);
						if (error) throw error;
						shaped.vct = signedClaims.vct;
						shaped.claims = {};
						for (const claim of credReq.claims) {
							for (const p of claim.path) {
								console.log('claim of requested claims: ', claim)
								console.log('path of claim: ',  p)
								const v = p.split('.').reduce((o, k) => o?.[k], signedClaims);
								console.log('v: ', v)
								if (v !== undefined) {
									shaped.claims[p] = v;
									console.log('v !== undefined, shaped.claims[p]', shaped.claims[p])
									break;
								}
							}
						}

					}

					const result = await DcqlQuery.query(parsed, [shaped]);
					console.log('RESULT:', result);

					const match = result.credential_matches[credReq.id];
					if (match?.success) {
						conforming.push(vc.credentialIdentifier);
					}
					console.log('shaped VC for DCQL:', shaped);
					console.log('match:', match);
				} catch (e) {
					console.error('DCQL eval error for this VC:', e);
				}
			}

			if (conforming.length === 0) {
				return { error: HandleAuthorizationRequestError.INSUFFICIENT_CREDENTIALS };
			}

			mapping.set(credReq.id, {
				credentials: conforming,
				requestedFields: credReq.claims.map((cl) => ({
					name: cl.id ? cl.id : cl.path,
					purpose: descriptorPurpose,
				})),
			});
		}

		return { mapping, descriptorPurpose };
	}

	async function verifyHostnameAndCerts(request_uri: string, response_uri: string, parsedHeader: any) {
		if (new URL(request_uri).hostname !== new URL(response_uri).hostname) {
			throw new Error("NONTRUSTED_VERIFIER: Hostname mismatch");
		}

		const altNames = await extractSAN('-----BEGIN CERTIFICATE-----\n' + parsedHeader.x5c[0] + '\n-----END CERTIFICATE-----');

		if (OPENID4VP_SAN_DNS_CHECK && (!altNames || altNames.length === 0)) {
			throw new Error("NONTRUSTED_VERIFIER: SAN not found");
		}

<<<<<<< HEAD
		if (OPENID4VP_SAN_DNS_CHECK && !altNames.includes(new URL(response_uri).hostname)) {
			throw new Error("NONTRUSTED_VERIFIER: Hostname not in SAN");
		}
=======
						if ((vc.format === VerifiableCredentialFormat.DC_SDJWT && (descriptor.format === undefined || VerifiableCredentialFormat.DC_SDJWT in descriptor.format)) ||
								(vc.format === VerifiableCredentialFormat.VC_SDJWT && (descriptor.format === undefined || VerifiableCredentialFormat.VC_SDJWT in descriptor.format))) {
							const result = await parseCredential(vc.credential);
							if ('error' in result) {
								throw new Error('Could not parse credential');
							}
							if (Verify.verifyVcJwtWithDescriptor(descriptor, result.signedClaims)) {
								conformingVcList.push(vc.credentialIdentifier);
								continue;
							}
						}
>>>>>>> ef62e52b

		if (OPENID4VP_SAN_DNS_CHECK_SSL_CERTS) {
			const response = await axios.post(`${BACKEND_URL}/helper/get-cert`, {
				url: request_uri
			}, {
				timeout: 2500,
				headers: {
					Authorization: 'Bearer ' + JSON.parse(sessionStorage.getItem('appToken')!)
				}
			}).catch(() => null);

			if (!response) {
				throw new Error("Could not get SSL certificate for " + new URL(request_uri).hostname);
			}
			const { x5c } = response.data;
			if (x5c[0] !== parsedHeader.x5c[0]) {
				throw new Error("x509 SAN DNS: Invalid signer certificate");
			}
		}
	}


	/**
		*
		* @param paths example: [ '$.credentialSubject.image', '$.credentialSubject.grade', '$.credentialSubject.val.x' ]
		* @returns example: { credentialSubject: { image: true, grade: true, val: { x: true } } }
		*/
	function generatePresentationFrameForPaths(paths) {
		let result = {};
		paths.forEach(path => {
			if (path.includes("[")) {
				// Use the matchAll method to get all matches
				let matches = [...path.matchAll(/\['(.*?)'\]/g)];

				// Initialize an empty object to build the result
				let current = result;

				// Iterate over each match and build the nested object
				for (let i = 0; i < matches.length; i++) {
					let key = matches[i][1];
					// If this is the last key, set its value to true
					if (i === matches.length - 1) {
						current[key] = true;
					} else {
						// Otherwise, create a new nested object if it doesn't exist
						current[key] = current[key] || {};
						current = current[key];
					}
				}
			} else {
				let keys = path.replace(/^\$\./, '').split('.');
				// Initialize an empty object to build the result
				let current = result;
				// Iterate over each key and build the nested object
				for (let i = 0; i < keys.length; i++) {
					let key = keys[i];

					// If this is the last key, set its value to true
					if (i === keys.length - 1) {
						current[key] = true;
					} else {
						// Otherwise, create a new nested object if it doesn't exist
						current[key] = current[key] || {};
						current = current[key];
					}
				}
			}
		});
		return result;
	}

	async function handlePresentationExchangeFlow(S, selectionMap, verifiableCredentials) {
		const presentationDefinition = S.presentation_definition;
		const response_uri = S.response_uri;
		const client_id = S.client_id;
		const nonce = S.nonce;
		const transaction_data = S.transaction_data;
		let apu = undefined;
		let apv = undefined;

		const allSelectedCredentialIdentifiers = Array.from(selectionMap.values());

		// returns the credentials with the minimum usages for each credential identifier
		const credentialsFilteredByUsage = await Promise.all(allSelectedCredentialIdentifiers.map(async (credentialIdentifier) => {
			const result = await credentialBatchHelper.getLeastUsedCredential(credentialIdentifier, verifiableCredentials);
			return result.credential;
		}));
		console.log("Sig count: ", credentialsFilteredByUsage[0].sigCount)


		const filteredVCEntities = credentialsFilteredByUsage.filter((vc) =>
			allSelectedCredentialIdentifiers.includes(vc.credentialIdentifier)
		);

		let selectedVCs = [];
		let generatedVPs = [];
		let originalVCs = [];
		const descriptorMap = [];

		let i = 0;

		for (const [descriptor_id, credentialIdentifier] of selectionMap) {
			const vcEntity = filteredVCEntities.find(vc => vc.credentialIdentifier === credentialIdentifier);
			console.log('vcEntity: ', vcEntity)
			if (vcEntity.format === VerifiableCredentialFormat.SD_JWT_VC || vcEntity.format === 'dc+sd-jwt') {
				const descriptor = presentationDefinition.input_descriptors.find(desc => desc.id === descriptor_id);
				const allPaths = descriptor.constraints.fields
					.map(field => field.path)
					.reduce((accumulator, currentValue) => [...accumulator, ...currentValue]);
				let presentationFrame = generatePresentationFrameForPaths(allPaths);

				const hasher = (data, alg) => {
					const encoded = typeof data === 'string' ? new TextEncoder().encode(data) : new Uint8Array(data);
					return crypto.subtle.digest(alg, encoded).then(v => new Uint8Array(v));
				};

				const sdJwt = await SDJwt.fromEncode(vcEntity.credential, hasher);
				const presentation = (vcEntity.credential.split("~").length - 1) > 1 ?
					await sdJwt.present(presentationFrame, hasher) : vcEntity.credential;

				let transactionDataResponseParams;
				if (transaction_data) {
					const [res, err] = await ExampleTypeSdJwtVcTransactionDataResponse(presentationDefinition, descriptor_id)
						.generateTransactionDataResponseParameters(transaction_data);
					if (err) {
						throw err;
					}
					transactionDataResponseParams = { ...res };
				}

				const { vpjwt } = await keystore.signJwtPresentation(nonce, client_id, [presentation], transactionDataResponseParams);
				selectedVCs.push(presentation);
				generatedVPs.push(vpjwt);

				if (selectionMap.size > 1) {
					descriptorMap.push({
						id: descriptor_id,
						format: VerifiableCredentialFormat.SD_JWT_VC,
						path: `$[${i++}]`
					});
				}
				else {
					descriptorMap.push({
						id: descriptor_id,
						format: VerifiableCredentialFormat.SD_JWT_VC,
						path: `$`
					});
				}

				originalVCs.push(vcEntity);

			} else if (vcEntity.format === VerifiableCredentialFormat.MSO_MDOC) {
				console.log("Response uri = ", response_uri);

				const descriptor = presentationDefinition.input_descriptors.filter((desc) => desc.id === descriptor_id)[0];
				const credentialBytes = base64url.decode(vcEntity.credential);
				const issuerSigned = cborDecode(credentialBytes);

				// According to ISO 23220-4: The value of input descriptor id should be the doctype
				const m = {
					version: '1.0',
					documents: [new Map([
						['docType', descriptor.id],
						['issuerSigned', issuerSigned]
					])],
					status: 0
				};
				const encoded = cborEncode(m);
				const mdoc = parse(encoded);

				const mdocGeneratedNonce = generateRandomIdentifier(8); // mdoc generated nonce
				apu = mdocGeneratedNonce; // no need to base64url encode. jose library handles it
				apv = nonce;  // no need to base64url encode. jose library handles it

				const { deviceResponseMDoc } = await keystore.generateDeviceResponse(mdoc, presentationDefinition, mdocGeneratedNonce, nonce, client_id, response_uri);
				function uint8ArrayToHexString(uint8Array) {
					// @ts-ignore
					return Array.from(uint8Array, byte => byte.toString(16).padStart(2, '0')).join('');
				}
				console.log("Device response in hex format = ", uint8ArrayToHexString(deviceResponseMDoc.encode()));
				const encodedDeviceResponse = base64url.encode(deviceResponseMDoc.encode());
				console.log("B64U Encoded device response = ", encodedDeviceResponse);
				selectedVCs.push(encodedDeviceResponse);
				generatedVPs.push(encodedDeviceResponse);
				descriptorMap.push({
					id: descriptor_id,
					format: VerifiableCredentialFormat.MSO_MDOC,
					path: `$`
				});
				originalVCs.push(vcEntity);
			}
		}

		const presentationSubmission = {
			id: generateRandomIdentifier(8),
			definition_id: S.presentation_definition.id,
			descriptor_map: descriptorMap,
		};

		const formData = new URLSearchParams();

		if (S.response_mode === ResponseMode.DIRECT_POST_JWT && S.client_metadata.authorization_encrypted_response_alg) {
			const { rp_eph_pub_jwk } = await retrieveKeys(S);
			const rp_eph_pub = await importJWK(rp_eph_pub_jwk, S.client_metadata.authorization_encrypted_response_alg);
			const jwe = await new EncryptJWT({
				vp_token: generatedVPs.length === 1 ? generatedVPs[0] : generatedVPs,
				presentation_submission: presentationSubmission,
				state: S.state ?? undefined
			})
				.setKeyManagementParameters({ apu: new TextEncoder().encode(apu), apv: new TextEncoder().encode(apv) })
				.setProtectedHeader({
					alg: S.client_metadata.authorization_encrypted_response_alg,
					enc: S.client_metadata.authorization_encrypted_response_enc,
					kid: rp_eph_pub_jwk.kid
				})
				.encrypt(rp_eph_pub);

			formData.append('response', jwe);
		} else {
			formData.append('vp_token', generatedVPs.length === 1 ? generatedVPs[0] : JSON.stringify(generatedVPs));
			formData.append('presentation_submission', JSON.stringify(presentationSubmission));
			if (S.state) formData.append('state', S.state);
		}

		const credentialIdentifiers = originalVCs.map(vc => vc.credentialIdentifier);

		return { formData, credentialIdentifiers, generatedVPs, presentationSubmission, filteredVCEntities };
	}

	function convertDcqlToPresentationDefinition(dcql_query) {
		const id = crypto.randomUUID(); // or any other unique ID generator
		const input_descriptors = dcql_query.credentials.map(cred => {
			const format = {};
			if (cred.format === "mso_mdoc") {
				format.mso_mdoc = {
					alg: ["ES256", "ES384", "EdDSA"]
				};
			}
			const fields = cred.claims.map(claim => ({
				path: [`$['${cred.meta?.doctype_value}']['${claim.id}']`],
				intent_to_retain: claim.intent_to_retain || false
			}));
			return {
				id: cred.meta?.doctype_value || cred.id,
				format,
				constraints: {
					limit_disclosure: "required",
					fields
				}
			};
		});

		return {
			id,
			name: `DCQL-converted Presentation Definition`,
			purpose: dcql_query.credential_sets?.[0]?.purpose || "No purpose defined",
			input_descriptors
		};
	}

	async function handleDCQLFlow(S, selectionMap, verifiableCredentials) {
		console.log("S: ", S)
		const { dcql_query, client_id, nonce, response_uri } = S;
		console.log('dcql_query: ', dcql_query)
		let apu = undefined;
		let apv = undefined;
		let selectedVCs = [];
		let generatedVPs = [];
		let originalVCs = [];

		const allIds = Array.from(selectionMap.values());
		const filtered = verifiableCredentials.filter(vc =>
			allIds.includes(vc.credentialIdentifier)
		);

		for (const [dcqlId, credId] of selectionMap.entries()) {
			const vcEntity = filtered.find(v => v.credentialIdentifier === credId);
			if (!vcEntity) continue;
			console.log('dcqlId: ', dcqlId);

			if (
				vcEntity.format === VerifiableCredentialFormat.SD_JWT_VC ||
				vcEntity.format === 'dc+sd-jwt'
			) {
				const descriptor = dcql_query.credentials.find(c => c.id === dcqlId);
				if (!descriptor) {
					throw new Error(`No DCQL descriptor for id ${dcqlId}`);
				}

				// Flatten all the claim paths into a simple array of strings
				// e.g. [['first_name'], ['address','street']] → ['first_name','address.street']
				const paths = descriptor.claims
					.flatMap(cl => cl.path.map(p =>
						// join with '.' so our frame builder can split it back
						typeof p === 'string' ? p : p.join('.')
					));

				const frame = generatePresentationFrameForPaths(paths);
				console.log('FRAME: ', frame);
				const hasher = (data, alg) => {
					const bytes = typeof data === 'string' ? new TextEncoder().encode(data) : data;
					return crypto.subtle.digest(alg, bytes)
						.then(buf => new Uint8Array(buf));
				};

				const sdJwt = await SDJwt.fromEncode(vcEntity.credential, hasher);
				const presentation = (vcEntity.credential.split("~").length - 1) > 1 ?
					await sdJwt.present(frame, hasher) : vcEntity.credential;
				console.log('presentation: ', presentation);

				// TODO handle transaction data

				const { signedClaims, error } = await parseCredential(vcEntity.credential);

				const shaped = {
					credential_format: 'dc+sd-jwt' as const,
					vct: signedClaims.vct,
					claims: Object.fromEntries(
						Object.entries(signedClaims).filter(([k, v]) =>
							descriptor.claims.some(cl => cl.path.includes(k))
						)
					)
				};

				const presResult = DcqlPresentationResult.fromDcqlPresentation(
					{ [dcqlId]: shaped },
					{ dcqlQuery: dcql_query }
				);
				if (!presResult.valid_matches[dcqlId]?.success) {
					console.error('Client‐side DCQL validation failed', presResult);
					throw new Error(`Presentation for '${dcqlId}' did not satisfy DCQL`);
				}

				selectedVCs.push(presentation);
				generatedVPs.push(presentation);
				originalVCs.push(vcEntity);

			} else if (vcEntity.format === VerifiableCredentialFormat.MSO_MDOC) {
				const credentialBytes = base64url.decode(vcEntity.credential);
				const issuerSignedPayload = cborDecode(credentialBytes);
				const descriptor = dcql_query.credentials.find(c => c.id === dcqlId);
				if (!descriptor) {
					throw new Error(`No DCQL descriptor for id ${dcqlId}`);
				}

				// Retrieve docType from the descriptor's metadata
				const docTypeFromDescriptor = descriptor.meta?.doctype_value;
				if (!docTypeFromDescriptor) {
					throw new Error(`DCQL descriptor for '${dcqlId}' is missing meta.doctype_value for MSO_MDOC`);
				}

<<<<<<< HEAD
				const mdocStructure = {
					version: '1.0',
					documents: [new Map([
						['docType', docTypeFromDescriptor],
						['issuerSigned', issuerSignedPayload]
					])],
					status: 0
				};
				const encoded = cborEncode(mdocStructure);
				console.log('Attempting to parse MSO_MDOC with docType:', docTypeFromDescriptor);
				const mdoc = parse(encoded);
				console.log('MSO_MDOC parsed successfully for DCQL flow.');
				const mdocGeneratedNonce = generateRandomIdentifier(8);
				const apu = mdocGeneratedNonce;
				const apv = nonce;

				// Convert dcql_query to presentation_definition
				const presentationDefinition = convertDcqlToPresentationDefinition(dcql_query);

				const { deviceResponseMDoc } = await keystore.generateDeviceResponse(mdoc, presentationDefinition, apu, apv, client_id, response_uri);
				function uint8ArrayToHexString(uint8Array) {
					// @ts-ignore
					return Array.from(uint8Array, byte => byte.toString(16).padStart(2, '0')).join('');
				}
				console.log("Device response in hex format = ", uint8ArrayToHexString(deviceResponseMDoc.encode()));
				const encodedDeviceResponse = base64url.encode(deviceResponseMDoc.encode());

				selectedVCs.push(encodedDeviceResponse);
				generatedVPs.push(encodedDeviceResponse);
				originalVCs.push(vcEntity);
			}
		}

		const vpTokenObject: Record<string, string> = {};
		for (let i = 0; i < generatedVPs.length; i++) {
			const dcqlId = Array.from(selectionMap.keys())[i];
			console.log('dcqlId: ', dcqlId)
			vpTokenObject[dcqlId as string] = generatedVPs[i];
		}

		console.log('vpTokenObject: ', vpTokenObject)
		const presentationSubmission = {
			id: generateRandomIdentifier(8),
			descriptor_map: Object.entries(vpTokenObject).map(
				([id], idx) => ({ id, path: `$[${idx}]` })
			)
		};
		console.log('vpTokenObject: ', vpTokenObject)
		console.log('presentationSubmission: ', presentationSubmission)
		const formData = new URLSearchParams();

		if (S.response_mode === ResponseMode.DIRECT_POST_JWT && S.client_metadata.authorization_encrypted_response_alg) {
			const { rp_eph_pub_jwk } = await retrieveKeys(S);
			const rp_eph_pub = await importJWK(rp_eph_pub_jwk, S.client_metadata.authorization_encrypted_response_alg);

			const jwe = await new EncryptJWT({
				vp_token: vpTokenObject,
				state: S.state ?? undefined
			})
				.setKeyManagementParameters({ apu: new TextEncoder().encode(apu), apv: new TextEncoder().encode(apv) })
				.setProtectedHeader({
					alg: S.client_metadata.authorization_encrypted_response_alg,
					enc: S.client_metadata.authorization_encrypted_response_enc,
					kid: rp_eph_pub_jwk.kid
				})
				.encrypt(rp_eph_pub);

			formData.append('response', jwe);
		} else {
			formData.append('vp_token', JSON.stringify(vpTokenObject));
			formData.append('presentation_submission', JSON.stringify(presentationSubmission));
			if (S.state) formData.append('state', S.state);
		}
=======
			let selectedVCs = [];
			let generatedVPs = [];
			let originalVCs = [];
			const descriptorMap = [];
			let i = 0;
			for (const [descriptor_id, credentialIdentifier] of selectionMap) {
				const vcEntity = filteredVCEntities.filter((vc) => vc.credentialIdentifier === credentialIdentifier)[0];
				if (vcEntity.format === VerifiableCredentialFormat.DC_SDJWT || vcEntity.format === VerifiableCredentialFormat.VC_SDJWT) {
					const descriptor = presentationDefinition.input_descriptors.filter((desc) => desc.id === descriptor_id)[0];
					const allPaths = descriptor.constraints.fields
						.map((field) => field.path)
						.reduce((accumulator, currentValue) => [...accumulator, ...currentValue]);
					let presentationFrame = generatePresentationFrameForPaths(allPaths);
					const sdJwt = await SDJwt.fromEncode(vcEntity.credential, hasher);
					const presentation = (vcEntity.credential.split("~").length - 1) > 1 ? await sdJwt.present(presentationFrame, hasher) : vcEntity.credential;
					let transactionDataResponseParams = undefined;
					if (transaction_data) {
						const [res, err] = await ExampleTypeSdJwtVcTransactionDataResponse(presentationDefinition, descriptor_id)
							.generateTransactionDataResponseParameters(transaction_data);
						if (err) {
							throw err;
						}
						transactionDataResponseParams = { ...res };
					}

					const { vpjwt } = await keystore.signJwtPresentation(nonce, client_id, [presentation], transactionDataResponseParams);
					selectedVCs.push(presentation);
					generatedVPs.push(vpjwt);
					if (selectionMap.size > 1) {
						descriptorMap.push({
							id: descriptor_id,
							format: vcEntity.format,
							path: `$[${i++}]`
						});
					}
					else {
						descriptorMap.push({
							id: descriptor_id,
							format: vcEntity.format,
							path: `$`
						});
					}
>>>>>>> ef62e52b

		const credentialIdentifiers = originalVCs.map(vc => vc.credentialIdentifier);
		return { formData, credentialIdentifiers, generatedVPs, presentationSubmission, filteredVCEntities: originalVCs };
	}


	const handleAuthorizationRequest = useCallback(async (url: string) => {
		let {
			client_id,
			response_uri,
			nonce,
			state,
			presentation_definition,
			presentation_definition_uri,
			client_metadata,
			response_mode,
			transaction_data,
			request_uri,
			dcql_query
		} = parseAuthorizationParams(url);

		if (presentation_definition_uri && !presentation_definition) {
			presentation_definition = await resolvePresentationDefinition(presentation_definition_uri, httpProxy);
		}

		if (request_uri) {
			try {
				const result = await handleRequestUri(request_uri, httpProxy);
				if ('error' in result) {
					return result;
				}
				const { payload, parsedHeader } = result;
				client_id = payload.client_id;
				presentation_definition = payload.presentation_definition;
				dcql_query = payload.dcql_query ?? dcql_query;
				response_uri = payload.response_uri ?? payload.redirect_uri;
				if (response_uri && !response_uri.startsWith("http")) {
					response_uri = `https://${response_uri}`;
				}
				client_metadata = payload.client_metadata;
				response_mode = payload.response_mode ?? response_mode;
				if (payload.transaction_data) {
					console.log("Received transaction data");
					console.log('Transaction data = ', payload.transaction_data)
					transaction_data = payload.transaction_data;
					const result = parseTransactionData(transaction_data, presentation_definition);
					if (result === "invalid_transaction_data") {
						return { error: HandleAuthorizationRequestError.INVALID_TRANSACTION_DATA };
					}
				}
				state = payload.state;
				nonce = payload.nonce;

				await verifyHostnameAndCerts(request_uri, response_uri, parsedHeader);
			} catch (e) {
				console.error("Failed to handle request_uri", e);
				return { error: HandleAuthorizationRequestError.NONTRUSTED_VERIFIER };
			}
		}

		if (sessionStorage.getItem('last_used_nonce') === nonce) {
			return { error: HandleAuthorizationRequestError.OLD_STATE };
		}

		if (!presentation_definition && !dcql_query) {
			return { error: HandleAuthorizationRequestError.MISSING_PRESENTATION_DEFINITION };
		}

		const { error } = ResponseModeSchema.safeParse(response_mode);
		if (error) {
			return { error: HandleAuthorizationRequestError.INVALID_RESPONSE_MODE };
		}

		const { verifiableCredentials } = await getAllStoredVerifiableCredentials();
		const vcList = verifiableCredentials.filter(vc => vc.instanceId === 0);

		await openID4VPRelyingPartyStateRepository.store(
			new OpenID4VPRelyingPartyState(
				presentation_definition,
				nonce,
				response_uri,
				client_id,
				state,
				client_metadata,
				response_mode,
				transaction_data,
				dcql_query
			)
		);

		let matchResult;
		if (presentation_definition) {
			matchResult = await matchCredentialsToDefinition(vcList, presentation_definition, parseCredential, t);
		} else if (dcql_query) {
			matchResult = await matchCredentialsToDCQL(vcList, dcql_query, t);
		}
		if ('error' in matchResult) {
			return { error: matchResult.error };
		}

		const { mapping, descriptorPurpose } = matchResult;
		const verifierDomainName = client_id.includes("http") ? new URL(client_id).hostname : client_id;

		if (mapping.size === 0) {
			console.error("No matching credentials for descriptors");
			throw new Error("Credentials don't satisfy any descriptor");
		}

		return {
			conformantCredentialsMap: mapping,
			verifierDomainName,
			verifierPurpose: descriptorPurpose,
		};
	}, [httpProxy, parseCredential, getAllStoredVerifiableCredentials, openID4VPRelyingPartyStateRepository]);

	const sendAuthorizationResponse = useCallback(async (selectionMap) => {
		const S = await openID4VPRelyingPartyStateRepository.retrieve();

		if (!S || S.nonce === "" || S.nonce === sessionStorage.getItem("last_used_nonce")) {
			return {};
		}
		sessionStorage.setItem("last_used_nonce", S.nonce);

		const { verifiableCredentials } = await getAllStoredVerifiableCredentials();

		let formData, credentialIdentifiers, generatedVPs, presentationSubmission, filteredVCEntities;

		if (S.presentation_definition) {
			({ formData, credentialIdentifiers, generatedVPs, presentationSubmission, filteredVCEntities } =
				await handlePresentationExchangeFlow(S, selectionMap, verifiableCredentials));
		}
		else {
			({ formData, credentialIdentifiers, generatedVPs, presentationSubmission, filteredVCEntities } =
				await handleDCQLFlow(S, selectionMap, verifiableCredentials));
		}

		const presentations = "b64:" + toBase64(new TextEncoder().encode(
			generatedVPs.length === 1 ? generatedVPs[0] : JSON.stringify(generatedVPs)
		));

		const storePresentationPromise = storeVerifiablePresentation(presentations, presentationSubmission, credentialIdentifiers, S.client_id);
		const updateCredentialPromise = filteredVCEntities.map((cred) => credentialBatchHelper.useCredential(cred))
		const updateRepositoryPromise = openID4VPRelyingPartyStateRepository.store(S);

		await Promise.all([storePresentationPromise, ...updateCredentialPromise, updateRepositoryPromise]);

		try {
			const res = await httpProxy.post(S.response_uri, formData.toString(), {
				'Content-Type': 'application/x-www-form-urlencoded'
			});
			const responseData = res.data as { presentation_during_issuance_session?: string, redirect_uri?: string };
			console.log("Direct post response = ", JSON.stringify(res.data));
			if (responseData.presentation_during_issuance_session) {
				return { presentation_during_issuance_session: responseData.presentation_during_issuance_session };
			}
			if (responseData.redirect_uri) {
				return { url: responseData.redirect_uri };
			}
			showStatusPopup({
				title: "Verification succeeded",
				description: "The verification process has been completed",
			}, 'success');
		} catch (err) {
			console.error(err);
			showStatusPopup({
				title: "Error in verification",
				description: "The verification process was not completed successfully",
			}, 'error');
			return {};
		}
	}, [httpProxy, openID4VPRelyingPartyStateRepository, credentialBatchHelper, getAllStoredVerifiableCredentials, storeVerifiablePresentation, showStatusPopup]);

	return useMemo(() => {
		return {
			promptForCredentialSelection,
			handleAuthorizationRequest,
			sendAuthorizationResponse,
		}
	}, [
		promptForCredentialSelection,
		handleAuthorizationRequest,
		sendAuthorizationResponse,
	]);
}<|MERGE_RESOLUTION|>--- conflicted
+++ resolved
@@ -17,7 +17,7 @@
 import CredentialsContext from "@/context/CredentialsContext";
 import { cborDecode, cborEncode } from "@auth0/mdl/lib/cbor";
 import { parse } from "@auth0/mdl";
-import {DcqlQuery, DcqlPresentationResult} from 'dcql';
+import { DcqlQuery, DcqlPresentationResult } from 'dcql';
 import { JSONPath } from "jsonpath-plus";
 import { useTranslation } from 'react-i18next';
 import { parseTransactionData } from "./TransactionData/parseTransactionData";
@@ -123,6 +123,9 @@
 		const [header, payload] = jwt.split('.');
 		const parsedHeader = JSON.parse(new TextDecoder().decode(base64url.decode(header)));
 
+		if (parsedHeader.typ !== "oauth-authz-req+jwt") {
+			return { error: HandleAuthorizationRequestError.INVALID_TYP };
+		}
 		const publicKey = await importX509(getPublicKeyFromB64Cert(parsedHeader.x5c[0]), parsedHeader.alg);
 		const verificationResult = await jwtVerify(jwt, publicKey).catch(() => null);
 		if (verificationResult == null) {
@@ -148,11 +151,8 @@
 
 			for (const vc of vcList) {
 				try {
-					if (
-						(vc.format === VerifiableCredentialFormat.SD_JWT_VC || vc.format === VerifiableCredentialFormat.SD_JWT_VC) &&
-						(descriptor.format === undefined || VerifiableCredentialFormat.SD_JWT_VC in descriptor.format ||
-							VerifiableCredentialFormat.SD_JWT_DC in descriptor.format)
-					) {
+					if ((vc.format === VerifiableCredentialFormat.DC_SDJWT && (descriptor.format === undefined || VerifiableCredentialFormat.DC_SDJWT in descriptor.format)) ||
+						(vc.format === VerifiableCredentialFormat.VC_SDJWT && (descriptor.format === undefined || VerifiableCredentialFormat.VC_SDJWT in descriptor.format))) {
 						const result = await parseCredential(vc.credential);
 						if ('error' in result) continue;
 						if (Verify.verifyVcJwtWithDescriptor(descriptor, result.signedClaims)) {
@@ -166,7 +166,6 @@
 						const issuerSigned = cborDecode(credentialBytes);
 						console.log('issuerSigned: ', issuerSigned)
 
-<<<<<<< HEAD
 						const m = {
 							version: '1.0',
 							documents: [
@@ -190,44 +189,6 @@
 						});
 
 						if (fieldsWithValue.some((fwv) => fwv.val === undefined)) continue;
-=======
-			if (request_uri) {
-				const requestUriResponse = await httpProxy.get(request_uri, {});
-				const requestObject = requestUriResponse.data as string; // jwt
-				const [header, payload] = requestObject.split('.');
-				const parsedHeader = JSON.parse(new TextDecoder().decode(base64url.decode(header)));
-				if (parsedHeader.typ !== "oauth-authz-req+jwt") {
-					return { error: HandleAuthorizationRequestError.INVALID_TYP };
-				}
-				const publicKey = await importX509(getPublicKeyFromB64Cert(parsedHeader.x5c[0]), parsedHeader.alg);
-				const verificationResult = await jwtVerify(requestObject, publicKey).catch(() => null);
-				if (verificationResult == null) {
-					console.log("Signature verification of request_uri failed");
-					return { error: HandleAuthorizationRequestError.NONTRUSTED_VERIFIER }
-				}
-				const p = JSON.parse(new TextDecoder().decode(base64url.decode(payload)));
-				client_id = p.client_id;
-				presentation_definition = p.presentation_definition;
-				response_uri = p.response_uri ?? p.redirect_uri;
-				client_metadata = p.client_metadata;
-				if (p.response_mode) {
-					response_mode = p.response_mode;
-				}
-				if (p.transaction_data) {
-					console.log("Received transaction data");
-					console.log('Transaction data = ', p.transaction_data)
-					transaction_data = p.transaction_data;
-					const result = parseTransactionData(transaction_data, presentation_definition);
-					if (result === "invalid_transaction_data") {
-						return { error: HandleAuthorizationRequestError.INVALID_TRANSACTION_DATA };
-					}
-				}
-				state = p.state;
-				nonce = p.nonce;
-				if (!response_uri.startsWith("http")) {
-					response_uri = `https://${response_uri}`;
-				}
->>>>>>> ef62e52b
 
 						conformingVcList.push(vc.credentialIdentifier);
 					}
@@ -310,7 +271,7 @@
 						for (const claim of credReq.claims) {
 							for (const p of claim.path) {
 								console.log('claim of requested claims: ', claim)
-								console.log('path of claim: ',  p)
+								console.log('path of claim: ', p)
 								const v = p.split('.').reduce((o, k) => o?.[k], signedClaims);
 								console.log('v: ', v)
 								if (v !== undefined) {
@@ -364,23 +325,9 @@
 			throw new Error("NONTRUSTED_VERIFIER: SAN not found");
 		}
 
-<<<<<<< HEAD
 		if (OPENID4VP_SAN_DNS_CHECK && !altNames.includes(new URL(response_uri).hostname)) {
 			throw new Error("NONTRUSTED_VERIFIER: Hostname not in SAN");
 		}
-=======
-						if ((vc.format === VerifiableCredentialFormat.DC_SDJWT && (descriptor.format === undefined || VerifiableCredentialFormat.DC_SDJWT in descriptor.format)) ||
-								(vc.format === VerifiableCredentialFormat.VC_SDJWT && (descriptor.format === undefined || VerifiableCredentialFormat.VC_SDJWT in descriptor.format))) {
-							const result = await parseCredential(vc.credential);
-							if ('error' in result) {
-								throw new Error('Could not parse credential');
-							}
-							if (Verify.verifyVcJwtWithDescriptor(descriptor, result.signedClaims)) {
-								conformingVcList.push(vc.credentialIdentifier);
-								continue;
-							}
-						}
->>>>>>> ef62e52b
 
 		if (OPENID4VP_SAN_DNS_CHECK_SSL_CERTS) {
 			const response = await axios.post(`${BACKEND_URL}/helper/get-cert`, {
@@ -485,7 +432,7 @@
 		for (const [descriptor_id, credentialIdentifier] of selectionMap) {
 			const vcEntity = filteredVCEntities.find(vc => vc.credentialIdentifier === credentialIdentifier);
 			console.log('vcEntity: ', vcEntity)
-			if (vcEntity.format === VerifiableCredentialFormat.SD_JWT_VC || vcEntity.format === 'dc+sd-jwt') {
+			if (vcEntity.format === VerifiableCredentialFormat.DC_SDJWT || vcEntity.format === VerifiableCredentialFormat.VC_SDJWT) {
 				const descriptor = presentationDefinition.input_descriptors.find(desc => desc.id === descriptor_id);
 				const allPaths = descriptor.constraints.fields
 					.map(field => field.path)
@@ -518,14 +465,14 @@
 				if (selectionMap.size > 1) {
 					descriptorMap.push({
 						id: descriptor_id,
-						format: VerifiableCredentialFormat.SD_JWT_VC,
+						format: vcEntity.format,
 						path: `$[${i++}]`
 					});
 				}
 				else {
 					descriptorMap.push({
 						id: descriptor_id,
-						format: VerifiableCredentialFormat.SD_JWT_VC,
+						format: vcEntity.format,
 						path: `$`
 					});
 				}
@@ -696,7 +643,7 @@
 				const { signedClaims, error } = await parseCredential(vcEntity.credential);
 
 				const shaped = {
-					credential_format: 'dc+sd-jwt' as const,
+					credential_format: signedClaims.format,
 					vct: signedClaims.vct,
 					claims: Object.fromEntries(
 						Object.entries(signedClaims).filter(([k, v]) =>
@@ -714,8 +661,14 @@
 					throw new Error(`Presentation for '${dcqlId}' did not satisfy DCQL`);
 				}
 
+				const { vpjwt } = await keystore.signJwtPresentation(
+					S.nonce,
+					S.client_id,
+					[presentation]
+				);
+
 				selectedVCs.push(presentation);
-				generatedVPs.push(presentation);
+				generatedVPs.push(vpjwt);
 				originalVCs.push(vcEntity);
 
 			} else if (vcEntity.format === VerifiableCredentialFormat.MSO_MDOC) {
@@ -732,7 +685,6 @@
 					throw new Error(`DCQL descriptor for '${dcqlId}' is missing meta.doctype_value for MSO_MDOC`);
 				}
 
-<<<<<<< HEAD
 				const mdocStructure = {
 					version: '1.0',
 					documents: [new Map([
@@ -806,50 +758,6 @@
 			formData.append('presentation_submission', JSON.stringify(presentationSubmission));
 			if (S.state) formData.append('state', S.state);
 		}
-=======
-			let selectedVCs = [];
-			let generatedVPs = [];
-			let originalVCs = [];
-			const descriptorMap = [];
-			let i = 0;
-			for (const [descriptor_id, credentialIdentifier] of selectionMap) {
-				const vcEntity = filteredVCEntities.filter((vc) => vc.credentialIdentifier === credentialIdentifier)[0];
-				if (vcEntity.format === VerifiableCredentialFormat.DC_SDJWT || vcEntity.format === VerifiableCredentialFormat.VC_SDJWT) {
-					const descriptor = presentationDefinition.input_descriptors.filter((desc) => desc.id === descriptor_id)[0];
-					const allPaths = descriptor.constraints.fields
-						.map((field) => field.path)
-						.reduce((accumulator, currentValue) => [...accumulator, ...currentValue]);
-					let presentationFrame = generatePresentationFrameForPaths(allPaths);
-					const sdJwt = await SDJwt.fromEncode(vcEntity.credential, hasher);
-					const presentation = (vcEntity.credential.split("~").length - 1) > 1 ? await sdJwt.present(presentationFrame, hasher) : vcEntity.credential;
-					let transactionDataResponseParams = undefined;
-					if (transaction_data) {
-						const [res, err] = await ExampleTypeSdJwtVcTransactionDataResponse(presentationDefinition, descriptor_id)
-							.generateTransactionDataResponseParameters(transaction_data);
-						if (err) {
-							throw err;
-						}
-						transactionDataResponseParams = { ...res };
-					}
-
-					const { vpjwt } = await keystore.signJwtPresentation(nonce, client_id, [presentation], transactionDataResponseParams);
-					selectedVCs.push(presentation);
-					generatedVPs.push(vpjwt);
-					if (selectionMap.size > 1) {
-						descriptorMap.push({
-							id: descriptor_id,
-							format: vcEntity.format,
-							path: `$[${i++}]`
-						});
-					}
-					else {
-						descriptorMap.push({
-							id: descriptor_id,
-							format: vcEntity.format,
-							path: `$`
-						});
-					}
->>>>>>> ef62e52b
 
 		const credentialIdentifiers = originalVCs.map(vc => vc.credentialIdentifier);
 		return { formData, credentialIdentifiers, generatedVPs, presentationSubmission, filteredVCEntities: originalVCs };
@@ -1032,5 +940,4 @@
 		promptForCredentialSelection,
 		handleAuthorizationRequest,
 		sendAuthorizationResponse,
-	]);
-}+	]);