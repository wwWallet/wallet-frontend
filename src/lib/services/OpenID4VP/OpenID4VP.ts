--- conflicted
+++ resolved
@@ -87,7 +87,6 @@
 		const authorizationRequest = new URL(url);
 		const searchParams = authorizationRequest.searchParams;
 
-<<<<<<< HEAD
 		return {
 			client_id: searchParams.get('client_id'),
 			response_uri: searchParams.get('response_uri'),
@@ -160,42 +159,6 @@
 							conformingVcList.push(vc.credentialIdentifier);
 							continue;
 						}
-=======
-			if (request_uri) {
-				const requestUriResponse = await httpProxy.get(request_uri, {});
-				const requestObject = requestUriResponse.data as string; // jwt
-				const [header, payload] = requestObject.split('.');
-				const parsedHeader = JSON.parse(new TextDecoder().decode(base64url.decode(header)));
-				if (parsedHeader.typ !== "oauth-authz-req+jwt") {
-					return { error: HandleAuthorizationRequestError.INVALID_TYP };
-				}
-				const publicKey = await importX509(getPublicKeyFromB64Cert(parsedHeader.x5c[0]), parsedHeader.alg);
-				const verificationResult = await jwtVerify(requestObject, publicKey).catch(() => null);
-				if (verificationResult == null) {
-					console.log("Signature verification of request_uri failed");
-					return { error: HandleAuthorizationRequestError.NONTRUSTED_VERIFIER }
-				}
-				const p = JSON.parse(new TextDecoder().decode(base64url.decode(payload)));
-				client_id = p.client_id;
-				if (p.presentation_definition) {
-					presentation_definition = p.presentation_definition;
-				} else if (p.presentation_definition_uri) {
-					const presentationDefinitionFetch = await httpProxy.get(p.presentation_definition_uri, {});
-					presentation_definition = presentationDefinitionFetch.data;
-				}
-				response_uri = p.response_uri ?? p.redirect_uri;
-				client_metadata = p.client_metadata;
-				if (p.response_mode) {
-					response_mode = p.response_mode;
-				}
-				if (p.transaction_data) {
-					console.log("Received transaction data");
-					console.log('Transaction data = ', p.transaction_data)
-					transaction_data = p.transaction_data;
-					const result = parseTransactionData(transaction_data, presentation_definition);
-					if (result === "invalid_transaction_data") {
-						return { error: HandleAuthorizationRequestError.INVALID_TRANSACTION_DATA };
->>>>>>> d1e0bf32
 					}
 
 					if (vc.format === VerifiableCredentialFormat.MSO_MDOC && VerifiableCredentialFormat.MSO_MDOC in descriptor.format) {
@@ -825,6 +788,12 @@
 				const { payload, parsedHeader } = result;
 				client_id = payload.client_id;
 				presentation_definition = payload.presentation_definition;
+				if (payload.presentation_definition) {
+					presentation_definition = payload.presentation_definition;
+				} else if (payload.presentation_definition_uri) {
+					const presentationDefinitionFetch = await httpProxy.get(payload.presentation_definition_uri, {});
+					presentation_definition = presentationDefinitionFetch.data;
+				}
 				dcql_query = payload.dcql_query ?? dcql_query;
 				response_uri = payload.response_uri ?? payload.redirect_uri;
 				if (response_uri && !response_uri.startsWith("http")) {
