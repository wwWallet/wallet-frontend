import { HandleAuthorizationRequestError, IOpenID4VP } from "../../interfaces/IOpenID4VP";
import { Verify } from "../../utils/Verify";
import { SDJwt } from "@sd-jwt/core";
import { VerifiableCredentialFormat } from "wallet-common/dist/types";
import { generateRandomIdentifier } from "../../utils/generateRandomIdentifier";
import { base64url, EncryptJWT, importJWK, importX509, jwtVerify } from "jose";
import { OpenID4VPRelyingPartyState, ResponseMode, ResponseModeSchema } from "../../types/OpenID4VPRelyingPartyState";
import { useOpenID4VPRelyingPartyStateRepository } from "../OpenID4VPRelyingPartyStateRepository";
import { extractSAN, getPublicKeyFromB64Cert } from "../../utils/pki";
import axios from "axios";
import { BACKEND_URL, OPENID4VP_SAN_DNS_CHECK_SSL_CERTS, OPENID4VP_SAN_DNS_CHECK } from "../../../config";
import { toBase64 } from "../../../util";
import { useHttpProxy } from "../HttpProxy/HttpProxy";
import { useCallback, useContext, useMemo } from "react";
import SessionContext from "@/context/SessionContext";
import CredentialsContext from "@/context/CredentialsContext";
import { cborDecode, cborEncode } from "@auth0/mdl/lib/cbor";
import { parse } from "@auth0/mdl";
import { DcqlQuery, DcqlPresentationResult } from 'dcql';
import { JSONPath } from "jsonpath-plus";
import { useTranslation } from 'react-i18next';
import { parseTransactionData } from "./TransactionData/parseTransactionData";
import { ExampleTypeSdJwtVcTransactionDataResponse } from "./TransactionData/ExampleTypeSdJwtVcTransactionDataResponse";
import { ExtendedVcEntity } from "@/context/CredentialsContext";
import { getLeastUsedCredentialInstance } from "../CredentialBatchHelper";
import { WalletStateUtils } from "@/services/WalletStateUtils";

export function useOpenID4VP({ showCredentialSelectionPopup, showStatusPopup, showTransactionDataConsentPopup }: { showCredentialSelectionPopup: (conformantCredentialsMap: any, verifierDomainName: string, verifierPurpose: string) => Promise<Map<string, number>>, showStatusPopup: (message: { title: string, description: string }, type: 'error' | 'success') => Promise<void>, showTransactionDataConsentPopup: (options: Record<string, unknown>) => Promise<boolean> }): IOpenID4VP {

	console.log('useOpenID4VP');
	const openID4VPRelyingPartyStateRepository = useOpenID4VPRelyingPartyStateRepository();
	const httpProxy = useHttpProxy();
	const { parseCredential } = useContext(CredentialsContext);
	const { keystore, api } = useContext(SessionContext);

	const { t } = useTranslation();
	const { post } = api;

	const retrieveKeys = async (S: OpenID4VPRelyingPartyState) => {
		if (S.client_metadata.jwks) {
			const rp_eph_pub_jwk = S.client_metadata.jwks.keys.filter(k => k.use === 'enc')[0];
			if (!rp_eph_pub_jwk) {
				throw new Error("Could not find Relying Party public key for encryption");
			}
			return { rp_eph_pub_jwk };
		}
		if (S.client_metadata.jwks_uri) {
			const response = await axios.get(S.client_metadata.jwks_uri).catch(() => null);
			if (response && 'keys' in response.data) {
				const rp_eph_pub_jwk = response.data.keys.filter((k) => k.use === 'enc')[0];
				if (!rp_eph_pub_jwk) {
					throw new Error("Could not find Relying Party public key for encryption");
				}
				return { rp_eph_pub_jwk };
			}
		}
		throw new Error("Could not find Relying Party public key for encryption");
	};

	const storeVerifiablePresentation = useCallback(
		async (presentation: string, presentationSubmission: any, identifiersOfIncludedCredentials: string[], audience: string) => {
			await post('/storage/vp', {
				presentationIdentifier: generateRandomIdentifier(32),
				presentation,
				presentationSubmission,
				includedVerifiableCredentialIdentifiers: identifiersOfIncludedCredentials,
				audience,
				issuanceDate: new Date().toISOString(),
			});
		},
		[post]
	);


	const promptForCredentialSelection = useCallback(
		async (conformantCredentialsMap: any, verifierDomainName: string, verifierPurpose: string): Promise<Map<string, number>> => {
			return showCredentialSelectionPopup(conformantCredentialsMap, verifierDomainName, verifierPurpose);
		},
		[showCredentialSelectionPopup]
	);

	function parseAuthorizationParams(url: string) {
		const authorizationRequest = new URL(url);
		const searchParams = authorizationRequest.searchParams;

		return {
			client_id: searchParams.get('client_id'),
			response_uri: searchParams.get('response_uri'),
			nonce: searchParams.get('nonce'),
			state: searchParams.get('state') as string,
			presentation_definition: searchParams.get('presentation_definition')
				? JSON.parse(searchParams.get('presentation_definition'))
				: null,
			presentation_definition_uri: searchParams.get('presentation_definition_uri'),
			client_metadata: searchParams.get('client_metadata')
				? JSON.parse(searchParams.get('client_metadata'))
				: null,
			response_mode: searchParams.get('response_mode')
				? JSON.parse(searchParams.get('response_mode'))
				: null,
			transaction_data: searchParams.get('transaction_data')
				? JSON.parse(searchParams.get('transaction_data'))
				: null,
			request_uri: searchParams.get('request_uri'),
			dcql_query: searchParams.get('dcql_query')
				? JSON.parse(searchParams.get('dcql_query'))
				: null
		};
	}

	async function resolvePresentationDefinition(presentation_definition_uri: string, httpProxy: any) {
		const result = await httpProxy.get(presentation_definition_uri, {});
		return result.data;
	}

	async function handleRequestUri(request_uri: string, httpProxy: any): Promise<any> {
		const requestUriResponse = await httpProxy.get(request_uri, {});
		const jwt = requestUriResponse.data;
		const [header, payload] = jwt.split('.');
		const parsedHeader = JSON.parse(new TextDecoder().decode(base64url.decode(header)));

		if (parsedHeader.typ !== "oauth-authz-req+jwt") {
			return { error: HandleAuthorizationRequestError.INVALID_TYP };
		}
		const publicKey = await importX509(getPublicKeyFromB64Cert(parsedHeader.x5c[0]), parsedHeader.alg);
		const verificationResult = await jwtVerify(jwt, publicKey).catch(() => null);
		if (verificationResult == null) {
			console.log("Signature verification of request_uri failed");
			return { error: HandleAuthorizationRequestError.NONTRUSTED_VERIFIER };
		}
		const decodedPayload = JSON.parse(new TextDecoder().decode(base64url.decode(payload)));
		return { payload: decodedPayload, parsedHeader };
	}

	async function matchCredentialsToDefinition(
		vcList: ExtendedVcEntity[],
		presentation_definition: any,
		parseCredential: any,
		t: any
	) {
		const mapping = new Map<string, { credentials: string[]; requestedFields: string[] }>();
		let descriptorPurpose;

		for (const descriptor of presentation_definition.input_descriptors) {
			const conformingVcList = [];
			descriptorPurpose = descriptor.purpose || t('selectCredentialPopup.purposeNotSpecified');

			for (const vc of vcList) {
				try {
					if ((vc.format === VerifiableCredentialFormat.DC_SDJWT && (descriptor.format === undefined || VerifiableCredentialFormat.DC_SDJWT in descriptor.format)) ||
						(vc.format === VerifiableCredentialFormat.VC_SDJWT && (descriptor.format === undefined || VerifiableCredentialFormat.VC_SDJWT in descriptor.format))) {
						const result = await parseCredential(vc.data);
						if ('error' in result) continue;
						if (Verify.verifyVcJwtWithDescriptor(descriptor, result.signedClaims)) {
							conformingVcList.push(vc.batchId);
							continue;
						}
					}

					if (vc.format === VerifiableCredentialFormat.MSO_MDOC && VerifiableCredentialFormat.MSO_MDOC in descriptor.format) {
						const credentialBytes = base64url.decode(vc.data);
						const issuerSigned = cborDecode(credentialBytes);
						console.log('issuerSigned: ', issuerSigned)

						const m = {
							version: '1.0',
							documents: [
								new Map([
									['docType', descriptor.id],
									['issuerSigned', issuerSigned],
								]),
							],
							status: 0,
						};
						const encoded = cborEncode(m);
						const mdoc = parse(encoded);
						const [document] = mdoc.documents;
						const ns = document.getIssuerNameSpace(document.issuerSignedNameSpaces[0]);
						const json = { [descriptor.id]: ns };

						const fieldsWithValue = descriptor.constraints.fields.map((field) => {
							const values = field.path.map((possiblePath) => JSONPath({ path: possiblePath, json: json })[0]);
							const val = values.find((v) => v !== undefined && v !== null);
							return { field, val };
						});

						if (fieldsWithValue.some((fwv) => fwv.val === undefined)) continue;

						conformingVcList.push(vc.batchId);
					}
				} catch (err) {
					console.error("Descriptor matching error", err);
				}
			}

			if (conformingVcList.length === 0) {
				return { error: HandleAuthorizationRequestError.INSUFFICIENT_CREDENTIALS };
			}

			const requestedFieldDetails = descriptor.constraints.fields.map((field) => ({
				name: field.name || field.path[0],
				purpose: field.purpose || descriptorPurpose,
				path: field.path[0]
			}));
			mapping.set(descriptor.id, { credentials: conformingVcList, requestedFields: requestedFieldDetails });
		}

		return { mapping, descriptorPurpose };
	}

	async function matchCredentialsToDCQL(vcList: ExtendedVcEntity[], dcqlJson: any, t: any): Promise<
		| { mapping: Map<string, { credentials: number[]; requestedFields: { name: string; purpose: string }[] }>; descriptorPurpose: string }
		| { error: HandleAuthorizationRequestError }
	> {

		const descriptorPurpose = dcqlJson.credential_sets?.[0]?.purpose || t('selectCredentialPopup.purposeNotSpecified');

<<<<<<< HEAD
		const mapping = new Map<string, { credentials: number[]; requestedFields: { name: string; purpose: string }[] }>();
=======
		// shape all credentials in the wallet
		const shapedCredentials: any[] = [];
		for (const vc of vcList) {
			let shaped: any = { credential_format: vc.format };
			try {
				if (vc.format === VerifiableCredentialFormat.MSO_MDOC) {
					const credentialBytes = base64url.decode(vc.credential);
					const issuerSigned = cborDecode(credentialBytes);
					const [header, _, payload, sig] = issuerSigned.get('issuerAuth') as Array<Uint8Array>;
					const decodedIssuerAuthPayload = cborDecode(payload);
					const docType = decodedIssuerAuthPayload.data.get('docType');
					const envelope = {
						version: "1.0",
						documents: [new Map([
							["docType", docType],
							["issuerSigned", issuerSigned],
						])],
						status: 0,
					};
					const mdoc = parse(cborEncode(envelope));
					const [document] = mdoc.documents;

					const nsName = document.issuerSignedNameSpaces[0];
					const nsObject = document.getIssuerNameSpace(nsName);

					shaped = {
						credential_format: vc.format,
						doctype: docType,
						namespaces: {
							[nsName]: nsObject
						},
						credentialIdentifier: vc.credentialIdentifier,
						cryptographic_holder_binding: true
					};
				} else {
					// --- SD-JWT shaping ---
					const { signedClaims, error } = await parseCredential(vc.credential);
					if (error) throw error;
					shaped.vct = signedClaims.vct;
					shaped.claims = signedClaims;
					shaped.cryptographic_holder_binding = true;
					shaped.credentialIdentifier = vc.credentialIdentifier;
				}
				shapedCredentials.push(shaped);
			} catch (e) {
				console.error('DCQL shaping error for this VC:', e);
			}
		}
>>>>>>> e9cd8dc8

		const parsedQuery = DcqlQuery.parse(dcqlJson);
		DcqlQuery.validate(parsedQuery);
		const result = await DcqlQuery.query(parsedQuery, shapedCredentials);

<<<<<<< HEAD
			const conforming: number[] = [];

			for (const vc of vcList) {
				if (vc.format !== credReq.format) continue;

				let shaped: any = { credential_format: vc.format };

				try {
					if (vc.format === VerifiableCredentialFormat.MSO_MDOC) {
						const credentialBytes = base64url.decode(vc.data);
						const issuerSigned = cborDecode(credentialBytes);

						const docType = credReq.meta?.doctype_value!;
						const envelope = {
							version: "1.0",
							documents: [new Map([
								["docType", docType],
								["issuerSigned", issuerSigned],
							])],
							status: 0,
						};
						const mdoc = parse(cborEncode(envelope));
						const [document] = mdoc.documents;

						const nsName = document.issuerSignedNameSpaces[0];
						const nsObject = document.getIssuerNameSpace(nsName);

						shaped = {
							credential_format: vc.format,
							doctype: docType,
							namespaces: {
								[nsName]: nsObject
							}
						};
					} else {
						const { signedClaims, error } = await parseCredential(vc.data);
						if (error) throw error;
						shaped.vct = signedClaims.vct;
						if (!credReq.claims || credReq.claims.length === 0) {
							// No claims specified in dcql_query, include all signed claims
							shaped.claims = signedClaims;
						} else {
							// include only requested claims
							shaped.claims = {};
							for (const claim of credReq.claims) {
								for (const p of claim.path) {
									const v = p.split('.').reduce((o, k) => o?.[k], signedClaims);
									if (v !== undefined) {
										shaped.claims[p] = v;
										break;
									}
								}
							}
						}
					}
					const result = await DcqlQuery.query(parsed, [shaped]);

					const match = result.credential_matches[credReq.id];
					if (match?.success) {
						conforming.push(vc.batchId);
=======
		// Build the mapping for each credential query
		const mapping = new Map<string, { credentials: string[]; requestedFields: { name: string; purpose: string }[] }>();
		for (const credReq of dcqlJson.credentials) {
			const match = result.credential_matches[credReq.id];
			const conforming: string[] = [];
			if (match?.success && match.valid_credentials) {
				for (const vcMatch of match.valid_credentials) {
					// Use input_credential_index to get the shaped credential
					const shaped = shapedCredentials[vcMatch.input_credential_index];
					if (shaped?.credentialIdentifier) {
						conforming.push(shaped.credentialIdentifier);
>>>>>>> e9cd8dc8
					}
				}
			}
			mapping.set(credReq.id, {
				credentials: conforming,
				requestedFields: !credReq.claims || credReq.claims.length === 0
					? [{ name: t('selectCredentialPopup.allClaimsRequested'), purpose: descriptorPurpose, path: [null] }]
					: credReq.claims.map(cl => ({
						name: cl.id || cl.path.join('.'),
						purpose: descriptorPurpose,
						path: cl.path
					}))
			});
		}

		const allConforming = Array.from(mapping.values()).flatMap(m => m.credentials);
		if (allConforming.length === 0) {
			return { error: HandleAuthorizationRequestError.INSUFFICIENT_CREDENTIALS };
		}
		return { mapping, descriptorPurpose };
	}

	async function verifyHostnameAndCerts(request_uri: string, response_uri: string, parsedHeader: any) {
		if (new URL(request_uri).hostname !== new URL(response_uri).hostname) {
			throw new Error("NONTRUSTED_VERIFIER: Hostname mismatch");
		}

		const altNames = await extractSAN('-----BEGIN CERTIFICATE-----\n' + parsedHeader.x5c[0] + '\n-----END CERTIFICATE-----');

		if (OPENID4VP_SAN_DNS_CHECK && (!altNames || altNames.length === 0)) {
			throw new Error("NONTRUSTED_VERIFIER: SAN not found");
		}

		if (OPENID4VP_SAN_DNS_CHECK && !altNames.includes(new URL(response_uri).hostname)) {
			throw new Error("NONTRUSTED_VERIFIER: Hostname not in SAN");
		}

		if (OPENID4VP_SAN_DNS_CHECK_SSL_CERTS) {
			const response = await axios.post(`${BACKEND_URL}/helper/get-cert`, {
				url: request_uri
			}, {
				timeout: 2500,
				headers: {
					Authorization: 'Bearer ' + JSON.parse(sessionStorage.getItem('appToken')!)
				}
			}).catch(() => null);

			if (!response) {
				throw new Error("Could not get SSL certificate for " + new URL(request_uri).hostname);
			}
			const { x5c } = response.data;
			if (x5c[0] !== parsedHeader.x5c[0]) {
				throw new Error("x509 SAN DNS: Invalid signer certificate");
			}
		}
	}


	/**
		*
		* @param paths example: [ '$.credentialSubject.image', '$.credentialSubject.grade', '$.credentialSubject.val.x' ]
		* @returns example: { credentialSubject: { image: true, grade: true, val: { x: true } } }
		*/
	function generatePresentationFrameForPEXPaths(paths) {
		let result = {};
		paths.forEach(path => {
			if (path.includes("[")) {
				// Use the matchAll method to get all matches
				let matches = [...path.matchAll(/\['(.*?)'\]/g)];

				// grab any dot-keys before the first bracket
				let prefix = path.replace(/\['.*$/, '').replace(/^\$\./, '');
				let current = result;
				if (prefix) {
					prefix.split('.').forEach(key => {
						current[key] = current[key] || {};
						current = current[key];
					});
				}
				// Iterate over each match and build the nested object
				for (let i = 0; i < matches.length; i++) {
					let key = matches[i][1];
					// If this is the last key, set its value to true
					if (i === matches.length - 1) {
						current[key] = true;
					} else {
						// Otherwise, create a new nested object if it doesn't exist
						current[key] = current[key] || {};
						current = current[key];
					}
				}
			} else {
				let keys = path.replace(/^\$\./, '').split('.');
				// Initialize an empty object to build the result
				let current = result;
				// Iterate over each key and build the nested object
				for (let i = 0; i < keys.length; i++) {
					let key = keys[i];

					// If this is the last key, set its value to true
					if (i === keys.length - 1) {
						current[key] = true;
					} else {
						// Otherwise, create a new nested object if it doesn't exist
						current[key] = current[key] || {};
						current = current[key];
					}
				}
			}
		});
		return result;
	}

	async function handlePresentationExchangeFlow(S, selectionMap: Map<string, number>, vcEntityList: ExtendedVcEntity[]) {
		const presentationDefinition = S.presentation_definition;
		const response_uri = S.response_uri;
		const client_id = S.client_id;
		const nonce = S.nonce;
		const transaction_data = S.transaction_data;
		let apu = undefined;
		let apv = undefined;

		const allSelectedCredentialBatchIds = Array.from(selectionMap.values());

		const credentialsFilteredByUsage = await Promise.all(allSelectedCredentialBatchIds.map(async (batchId) =>
			getLeastUsedCredentialInstance(batchId, vcEntityList)
		));
		console.log("Sig count: ", credentialsFilteredByUsage[0].sigCount)


		const filteredVCEntities = credentialsFilteredByUsage.filter((vc) =>
			allSelectedCredentialBatchIds.includes(vc.batchId)
		);

		let selectedVCs = [];
		let generatedVPs = [];
		let originalVCs: ExtendedVcEntity[] = [];
		const descriptorMap = [];

		let i = 0;

		for (const [descriptor_id, batchId] of selectionMap) {
			const vcEntity = filteredVCEntities.find(vc => vc.batchId === batchId);
			console.log('vcEntity: ', vcEntity)
			if (vcEntity.format === VerifiableCredentialFormat.DC_SDJWT || vcEntity.format === VerifiableCredentialFormat.VC_SDJWT) {
				const descriptor = presentationDefinition.input_descriptors.find(desc => desc.id === descriptor_id);
				const allPaths = descriptor.constraints.fields
					.map(field => field.path)
					.reduce((accumulator, currentValue) => [...accumulator, ...currentValue]);
				let presentationFrame = generatePresentationFrameForPEXPaths(allPaths);

				const hasher = (data, alg) => {
					const encoded = typeof data === 'string' ? new TextEncoder().encode(data) : new Uint8Array(data);
					return crypto.subtle.digest(alg, encoded).then(v => new Uint8Array(v));
				};

				const sdJwt = await SDJwt.fromEncode(vcEntity.data, hasher);
				const presentation = (vcEntity.data.split("~").length - 1) > 1 ?
					await sdJwt.present(presentationFrame, hasher) : vcEntity.data;

				let transactionDataResponseParams;
				if (transaction_data) {
					const [res, err] = await ExampleTypeSdJwtVcTransactionDataResponse({ descriptor_id: descriptor_id, presentation_definition: presentationDefinition })
						.generateTransactionDataResponseParameters(transaction_data);
					if (err) {
						throw err;
					}
					transactionDataResponseParams = { ...res };
				}

				const { vpjwt } = await keystore.signJwtPresentation(nonce, client_id, [presentation], transactionDataResponseParams);
				selectedVCs.push(presentation);
				generatedVPs.push(vpjwt);

				if (selectionMap.size > 1) {
					descriptorMap.push({
						id: descriptor_id,
						format: vcEntity.format,
						path: `$[${i++}]`
					});
				}
				else {
					descriptorMap.push({
						id: descriptor_id,
						format: vcEntity.format,
						path: `$`
					});
				}

				originalVCs.push(vcEntity);

			} else if (vcEntity.format === VerifiableCredentialFormat.MSO_MDOC) {
				console.log("Response uri = ", response_uri);

				const descriptor = presentationDefinition.input_descriptors.filter((desc) => desc.id === descriptor_id)[0];
				const credentialBytes = base64url.decode(vcEntity.data);
				const issuerSigned = cborDecode(credentialBytes);

				// According to ISO 23220-4: The value of input descriptor id should be the doctype
				const m = {
					version: '1.0',
					documents: [new Map([
						['docType', descriptor.id],
						['issuerSigned', issuerSigned]
					])],
					status: 0
				};
				const encoded = cborEncode(m);
				const mdoc = parse(encoded);

				const mdocGeneratedNonce = generateRandomIdentifier(8);
				apu = mdocGeneratedNonce;
				apv = nonce;

				const { deviceResponseMDoc } = await keystore.generateDeviceResponse(mdoc, presentationDefinition, mdocGeneratedNonce, nonce, client_id, response_uri);
				function uint8ArrayToHexString(uint8Array) {
					// @ts-ignore
					return Array.from(uint8Array, byte => byte.toString(16).padStart(2, '0')).join('');
				}
				console.log("Device response in hex format = ", uint8ArrayToHexString(deviceResponseMDoc.encode()));
				const encodedDeviceResponse = base64url.encode(deviceResponseMDoc.encode());
				console.log("B64U Encoded device response = ", encodedDeviceResponse);
				selectedVCs.push(encodedDeviceResponse);
				generatedVPs.push(encodedDeviceResponse);
				descriptorMap.push({
					id: descriptor_id,
					format: VerifiableCredentialFormat.MSO_MDOC,
					path: `$`
				});
				originalVCs.push(vcEntity);
			}
		}

		const presentationSubmission = {
			id: generateRandomIdentifier(8),
			definition_id: S.presentation_definition.id,
			descriptor_map: descriptorMap,
		};

		const formData = new URLSearchParams();

		if (S.response_mode === ResponseMode.DIRECT_POST_JWT && S.client_metadata.authorization_encrypted_response_alg) {
			const { rp_eph_pub_jwk } = await retrieveKeys(S);
			const rp_eph_pub = await importJWK(rp_eph_pub_jwk, S.client_metadata.authorization_encrypted_response_alg);
			const jwe = await new EncryptJWT({
				vp_token: generatedVPs.length === 1 ? generatedVPs[0] : generatedVPs,
				presentation_submission: presentationSubmission,
				state: S.state ?? undefined
			})
				.setKeyManagementParameters({ apu: new TextEncoder().encode(apu), apv: new TextEncoder().encode(apv) })
				.setProtectedHeader({
					alg: S.client_metadata.authorization_encrypted_response_alg,
					enc: S.client_metadata.authorization_encrypted_response_enc,
					kid: rp_eph_pub_jwk.kid
				})
				.encrypt(rp_eph_pub);

			formData.append('response', jwe);
		} else {
			formData.append('vp_token', generatedVPs.length === 1 ? generatedVPs[0] : JSON.stringify(generatedVPs));
			formData.append('presentation_submission', JSON.stringify(presentationSubmission));
			if (S.state) formData.append('state', S.state);
		}

		const credentialIdentifiers = originalVCs.map(vc => vc.batchId);

		return { formData, credentialIdentifiers, generatedVPs, presentationSubmission, filteredVCEntities };
	}

	function convertDcqlToPresentationDefinition(dcql_query) {
		const pdId = crypto.randomUUID();
		const input_descriptors = dcql_query.credentials.map(cred => {
			const descriptorId = cred.meta?.doctype_value!;

			const format: Record<string, any> = {}
			if (cred.format === "mso_mdoc") {
				format.mso_mdoc = { alg: ["ES256", "ES384", "EdDSA"] }
			}

			// build fields paths against the mdoc namespace
			const fields = cred.claims.map(claim => ({
				path: [`$['${cred.meta?.doctype_value}']${claim.path.slice(1).map(p => `['${p}']`).join('')}`],
				intent_to_retain: claim.intent_to_retain ?? false
			}))

			return {
				id: descriptorId,
				format,
				constraints: {
					limit_disclosure: "required",
					fields
				}
			}
		})

		return {
			id: pdId,
			name: `DCQL-converted Presentation Definition`,
			purpose: dcql_query.credential_sets?.[0]?.purpose ?? "No purpose defined",
			input_descriptors
		}
	}

	function generatePresentationFrameForDCQLPaths(paths: string[][]): any {
		const frame = {};

		for (const rawSegments of paths) {
			let current = frame;
			for (let i = 0; i < rawSegments.length; i++) {
				const segment = rawSegments[i];
				if (i === rawSegments.length - 1) {
					current[segment] = true;
				} else {
					current[segment] = current[segment] || {};
					current = current[segment];
				}
			}
		}
		return frame;
	}

	async function handleDCQLFlow(S, selectionMap, vcEntityList: ExtendedVcEntity[]) {
		const { dcql_query, client_id, nonce, response_uri, transaction_data } = S;
		let apu = undefined;
		let apv = undefined;
		let selectedVCs = [];
		let generatedVPs = [];
		let originalVCs = [];

		const allIds = Array.from(selectionMap.values());
		const filtered = vcEntityList.filter(vc =>
			allIds.includes(vc.batchId)
		);

		for (const [selectionKey, batchId] of selectionMap.entries()) {
			const vcEntity = filtered.find(v => v.batchId === batchId);
			if (!vcEntity) continue;

			if (
				vcEntity.format === VerifiableCredentialFormat.VC_SDJWT ||
				vcEntity.format === VerifiableCredentialFormat.DC_SDJWT
			) {
				const descriptor = dcql_query.credentials.find(c => c.id === selectionKey);
				if (!descriptor) {
					throw new Error(`No DCQL descriptor for id ${selectionKey}`);
				}
				const { signedClaims } = await parseCredential(vcEntity.data);

				let paths: string[][];

				if (!descriptor.claims || descriptor.claims.length === 0) {
					// All claims are requested, get keys from signedClaims
					paths = Object.keys(signedClaims).map(key => [key]);
				} else {
					// Specific claims requested
					paths = descriptor.claims.map(cl => cl.path);
				}

				const frame = generatePresentationFrameForDCQLPaths(paths);
				const hasher = (data, alg) => {
					const bytes = typeof data === 'string' ? new TextEncoder().encode(data) : data;
					return crypto.subtle.digest(alg, bytes).then(buf => new Uint8Array(buf));
				};

<<<<<<< HEAD
				const sdJwt = await SDJwt.fromEncode(vcEntity.data, hasher);
				// TODO handle transaction data
				const presentation = (vcEntity.data.split("~").length - 1) > 1
=======
				const sdJwt = await SDJwt.fromEncode(vcEntity.credential, hasher);
				const presentation = (vcEntity.credential.split("~").length - 1) > 1
>>>>>>> e9cd8dc8
					? await sdJwt.present(frame, hasher)
					: vcEntity.data;

				const shaped = {
					credential_format: vcEntity.format,
					vct: signedClaims.vct,
					cryptographic_holder_binding: true,
					claims: !descriptor.claims || descriptor.claims.length === 0
						? signedClaims // include all claims
						: Object.fromEntries(
							Object.entries(signedClaims).filter(([k]) =>
								descriptor.claims.some(cl => cl.path.includes(k))
							)
						)
				};
				const presResult = DcqlPresentationResult.fromDcqlPresentation(
					{ [selectionKey]: [shaped] },
					{ dcqlQuery: dcql_query }
				);
				if (!presResult.credential_matches[selectionKey]?.success) {
					throw new Error(`Presentation for '${selectionKey}' did not satisfy DCQL`);
				}

				let transactionDataResponseParams;
				if (transaction_data) {
					const [res, err] = await ExampleTypeSdJwtVcTransactionDataResponse({ descriptor_id: selectionKey, dcql_query: dcql_query })
						.generateTransactionDataResponseParameters(transaction_data);
					if (err) {
						throw err;
					}
					transactionDataResponseParams = { ...res };
				}

				const { vpjwt } = await keystore.signJwtPresentation(nonce, client_id, [presentation], transactionDataResponseParams);

				selectedVCs.push(presentation);
				generatedVPs.push(vpjwt);
				originalVCs.push(vcEntity);
			}

			else if (vcEntity.format === VerifiableCredentialFormat.MSO_MDOC) {
				// Use DCQL ID (`selectionKey`) to find the descriptor
				const descriptor = dcql_query.credentials.find(c => c.id === selectionKey);
				if (!descriptor) {
					throw new Error(`No DCQL descriptor for id ${selectionKey}`);
				}
				const descriptorId = descriptor.meta?.doctype_value!;
				const credentialBytes = base64url.decode(vcEntity.data);
				const issuerSignedPayload = cborDecode(credentialBytes);

				const mdocStructure = {
					version: '1.0',
					documentErrors: [],
					documents: [new Map([
						['docType', descriptorId],
						['issuerSigned', issuerSignedPayload]
					])],
					status: 0
				};
				const encoded = cborEncode(mdocStructure);
				const mdoc = parse(encoded);
				const mdocGeneratedNonce = generateRandomIdentifier(8);
				apu = mdocGeneratedNonce;
				apv = nonce;

				let dcqlQueryWithClaims;
				if (!descriptor.claims || descriptor.claims.length === 0) {
					dcqlQueryWithClaims = JSON.parse(JSON.stringify(dcql_query));
					const nsName = mdoc.documents[0].issuerSignedNameSpaces[0];
					const ns = mdoc.documents[0].getIssuerNameSpace(nsName);

					const descriptorIndex = dcqlQueryWithClaims.credentials.findIndex(c => c.id === selectionKey);
					if (descriptorIndex !== -1) {
						dcqlQueryWithClaims.credentials[descriptorIndex].claims = Object.keys(ns).map(key => ({
							id: key,
							path: [descriptorId, key]
						}));
					}
				} else {
					dcqlQueryWithClaims = dcql_query
				}

				const presentationDefinition = convertDcqlToPresentationDefinition(dcqlQueryWithClaims);
				const { deviceResponseMDoc } = await keystore.generateDeviceResponse(mdoc, presentationDefinition, apu, apv, client_id, response_uri);
				const encodedDeviceResponse = base64url.encode(deviceResponseMDoc.encode());

				selectedVCs.push(encodedDeviceResponse);
				generatedVPs.push(encodedDeviceResponse);
				originalVCs.push(vcEntity);
			}
		}

		// Always use DCQL query ID (selectionKey) as the key
		const vpTokenObject = Object.fromEntries(
			Array.from(selectionMap.keys()).map((key, idx) => [key, generatedVPs[idx]])
		);

		const presentationSubmission = {
			id: generateRandomIdentifier(8),
			descriptor_map: Array.from(selectionMap.keys()).map((id, idx) => ({ id, path: `$[${idx}]` }))
		};

		const formData = new URLSearchParams();

		if (S.response_mode === ResponseMode.DIRECT_POST_JWT && S.client_metadata.authorization_encrypted_response_alg) {
			const { rp_eph_pub_jwk } = await retrieveKeys(S);
			const rp_eph_pub = await importJWK(rp_eph_pub_jwk, S.client_metadata.authorization_encrypted_response_alg);

			const jwePayload = {
				vp_token: vpTokenObject,
				state: S.state ?? undefined
			};

			const jwe = await new EncryptJWT(jwePayload)
				.setKeyManagementParameters({ apu: new TextEncoder().encode(apu), apv: new TextEncoder().encode(apv) })
				.setProtectedHeader({
					alg: S.client_metadata.authorization_encrypted_response_alg,
					enc: S.client_metadata.authorization_encrypted_response_enc,
					kid: rp_eph_pub_jwk.kid
				})
				.encrypt(rp_eph_pub);

			formData.append('response', jwe);
		} else {
			formData.append('vp_token', JSON.stringify(vpTokenObject));
			if (S.state) formData.append('state', S.state);
		}

		return { formData, generatedVPs, presentationSubmission, filteredVCEntities: originalVCs };
	}


	const handleAuthorizationRequest = useCallback(async (url: string, vcEntityList: ExtendedVcEntity[]): Promise<{ conformantCredentialsMap: Map<string, any>; verifierDomainName: string, verifierPurpose: string } | { error: HandleAuthorizationRequestError }> => {
		let {
			client_id,
			response_uri,
			nonce,
			state,
			presentation_definition,
			presentation_definition_uri,
			client_metadata,
			response_mode,
			transaction_data,
			request_uri,
			dcql_query
		} = parseAuthorizationParams(url);

		if (presentation_definition_uri && !presentation_definition) {
			presentation_definition = await resolvePresentationDefinition(presentation_definition_uri, httpProxy);
		}

		const client_id_scheme = client_id.split(':')[0];
		if (client_id_scheme !== 'x509_san_dns') {
			return { error: HandleAuthorizationRequestError.NON_SUPPORTED_CLIENT_ID_SCHEME };
		}

		if (request_uri) {
			try {
				const result = await handleRequestUri(request_uri, httpProxy);
				if ('error' in result) {
					return result;
				}
				const { payload, parsedHeader } = result;
				client_id = payload.client_id;
				presentation_definition = payload.presentation_definition;
				if (payload.presentation_definition) {
					presentation_definition = payload.presentation_definition;
				} else if (payload.presentation_definition_uri) {
					const presentationDefinitionFetch = await httpProxy.get(payload.presentation_definition_uri, {});
					presentation_definition = presentationDefinitionFetch.data;
				}
				dcql_query = payload.dcql_query ?? dcql_query;
				response_uri = payload.response_uri ?? payload.redirect_uri;
				if (response_uri && !response_uri.startsWith("http")) {
					response_uri = `https://${response_uri}`;
				}
				client_metadata = payload.client_metadata;
				response_mode = payload.response_mode ?? response_mode;
				if (payload.transaction_data) {
					console.log("Received transaction data");
					console.log('Transaction data = ', payload.transaction_data)
					transaction_data = payload.transaction_data;
					const result = parseTransactionData(transaction_data, presentation_definition, dcql_query);
					if (result === "invalid_transaction_data") {
						return { error: HandleAuthorizationRequestError.INVALID_TRANSACTION_DATA };
					}
				}
				state = payload.state;
				nonce = payload.nonce;

				await verifyHostnameAndCerts(request_uri, response_uri, parsedHeader);
			} catch (e) {
				console.error("Failed to handle request_uri", e);
				return { error: HandleAuthorizationRequestError.NONTRUSTED_VERIFIER };
			}
		}

		if (sessionStorage.getItem('last_used_nonce') === nonce) {
			return { error: HandleAuthorizationRequestError.OLD_STATE };
		}

		if (!presentation_definition && !dcql_query) {
			return { error: HandleAuthorizationRequestError.MISSING_PRESENTATION_DEFINITION };
		}

		const { error } = ResponseModeSchema.safeParse(response_mode);
		if (error) {
			return { error: HandleAuthorizationRequestError.INVALID_RESPONSE_MODE };
		}


		console.log("VC entity list = ", vcEntityList)
		const vcList = vcEntityList.filter((cred) => cred.instanceId === 0);

		await openID4VPRelyingPartyStateRepository.store(new OpenID4VPRelyingPartyState(
			presentation_definition,
			nonce,
			response_uri,
			client_id,
			state,
			client_metadata,
			response_mode,
			transaction_data,
			dcql_query
		)
		);

		let matchResult;
		console.log('Presentation Definition: ', presentation_definition);
		console.log('DCQL Query: ', dcql_query);
		if (presentation_definition) {
			matchResult = await matchCredentialsToDefinition(vcList, presentation_definition, parseCredential, t);
		} else if (dcql_query) {
			matchResult = await matchCredentialsToDCQL(vcList, dcql_query, t);
		}
		if ('error' in matchResult) {
			return { error: matchResult.error };
		}

		const { mapping, descriptorPurpose } = matchResult;
		const verifierDomainName = client_id.includes("http") ? new URL(client_id).hostname : client_id;

		if (mapping.size === 0) {
			console.error("No matching credentials for descriptors");
			throw new Error("Credentials don't satisfy any descriptor");
		}

		return {
			conformantCredentialsMap: mapping,
			verifierDomainName,
			verifierPurpose: descriptorPurpose,
		};
	}, [httpProxy, parseCredential, openID4VPRelyingPartyStateRepository]);

	const sendAuthorizationResponse = useCallback(async (selectionMap, vcEntityList) => {
		const S = await openID4VPRelyingPartyStateRepository.retrieve();

		if (!S || S.nonce === "" || S.nonce === sessionStorage.getItem("last_used_nonce")) {
			return {};
		}
		sessionStorage.setItem("last_used_nonce", S.nonce);


		let formData, generatedVPs, presentationSubmission, filteredVCEntities;

		if (S.presentation_definition) {
			({ formData, generatedVPs, presentationSubmission, filteredVCEntities } =
				await handlePresentationExchangeFlow(S, selectionMap, vcEntityList));
		}
		else {
			({ formData, generatedVPs, presentationSubmission, filteredVCEntities } =
				await handleDCQLFlow(S, selectionMap, vcEntityList));
		}

		const transactionId = WalletStateUtils.getRandomUint32();
		const [{ }, newPrivateData, keystoreCommit] = await keystore.addPresentations(generatedVPs.map((vpData, index) => {
			console.log("Presentation: ")

			return {
				transactionId: transactionId,
				data: vpData,
				usedCredentialIds: [filteredVCEntities[index].credentialId],
				audience: S.client_id,
			}
		}));
		await api.updatePrivateData(newPrivateData);
		await keystoreCommit();

		const bodyString = formData.toString();
		console.log('bodyString: ', bodyString)
		try {
			const res = await httpProxy.post(S.response_uri, formData.toString(), {
				'Content-Type': 'application/x-www-form-urlencoded'
			});
			const responseData = res.data as { presentation_during_issuance_session?: string, redirect_uri?: string };
			console.log("Direct post response = ", JSON.stringify(res.data));
			if (responseData.presentation_during_issuance_session) {
				return { presentation_during_issuance_session: responseData.presentation_during_issuance_session };
			}
			if (responseData.redirect_uri) {
				return { url: responseData.redirect_uri };
			}
			showStatusPopup({
				title: "Verification succeeded",
				description: "The verification process has been completed",
			}, 'success');
		} catch (err) {
			console.error(err);
			showStatusPopup({
				title: "Error in verification",
				description: "The verification process was not completed successfully",
			}, 'error');
			return {};
		}
	}, [httpProxy, openID4VPRelyingPartyStateRepository, storeVerifiablePresentation, showStatusPopup]);

	return useMemo(() => {
		return {
			promptForCredentialSelection,
			handleAuthorizationRequest,
			sendAuthorizationResponse,
		}
	}, [
		promptForCredentialSelection,
		handleAuthorizationRequest,
		sendAuthorizationResponse,
	]);
}<|MERGE_RESOLUTION|>--- conflicted
+++ resolved
@@ -215,16 +215,13 @@
 
 		const descriptorPurpose = dcqlJson.credential_sets?.[0]?.purpose || t('selectCredentialPopup.purposeNotSpecified');
 
-<<<<<<< HEAD
-		const mapping = new Map<string, { credentials: number[]; requestedFields: { name: string; purpose: string }[] }>();
-=======
 		// shape all credentials in the wallet
 		const shapedCredentials: any[] = [];
 		for (const vc of vcList) {
 			let shaped: any = { credential_format: vc.format };
 			try {
 				if (vc.format === VerifiableCredentialFormat.MSO_MDOC) {
-					const credentialBytes = base64url.decode(vc.credential);
+					const credentialBytes = base64url.decode(vc.data);
 					const issuerSigned = cborDecode(credentialBytes);
 					const [header, _, payload, sig] = issuerSigned.get('issuerAuth') as Array<Uint8Array>;
 					const decodedIssuerAuthPayload = cborDecode(payload);
@@ -249,103 +246,39 @@
 						namespaces: {
 							[nsName]: nsObject
 						},
-						credentialIdentifier: vc.credentialIdentifier,
+						batchId: vc.batchId,
 						cryptographic_holder_binding: true
 					};
 				} else {
 					// --- SD-JWT shaping ---
-					const { signedClaims, error } = await parseCredential(vc.credential);
+					const { signedClaims, error } = await parseCredential(vc.data);
 					if (error) throw error;
 					shaped.vct = signedClaims.vct;
 					shaped.claims = signedClaims;
 					shaped.cryptographic_holder_binding = true;
-					shaped.credentialIdentifier = vc.credentialIdentifier;
+					shaped.batchId = vc.batchId;
 				}
 				shapedCredentials.push(shaped);
 			} catch (e) {
 				console.error('DCQL shaping error for this VC:', e);
 			}
 		}
->>>>>>> e9cd8dc8
 
 		const parsedQuery = DcqlQuery.parse(dcqlJson);
 		DcqlQuery.validate(parsedQuery);
 		const result = await DcqlQuery.query(parsedQuery, shapedCredentials);
 
-<<<<<<< HEAD
-			const conforming: number[] = [];
-
-			for (const vc of vcList) {
-				if (vc.format !== credReq.format) continue;
-
-				let shaped: any = { credential_format: vc.format };
-
-				try {
-					if (vc.format === VerifiableCredentialFormat.MSO_MDOC) {
-						const credentialBytes = base64url.decode(vc.data);
-						const issuerSigned = cborDecode(credentialBytes);
-
-						const docType = credReq.meta?.doctype_value!;
-						const envelope = {
-							version: "1.0",
-							documents: [new Map([
-								["docType", docType],
-								["issuerSigned", issuerSigned],
-							])],
-							status: 0,
-						};
-						const mdoc = parse(cborEncode(envelope));
-						const [document] = mdoc.documents;
-
-						const nsName = document.issuerSignedNameSpaces[0];
-						const nsObject = document.getIssuerNameSpace(nsName);
-
-						shaped = {
-							credential_format: vc.format,
-							doctype: docType,
-							namespaces: {
-								[nsName]: nsObject
-							}
-						};
-					} else {
-						const { signedClaims, error } = await parseCredential(vc.data);
-						if (error) throw error;
-						shaped.vct = signedClaims.vct;
-						if (!credReq.claims || credReq.claims.length === 0) {
-							// No claims specified in dcql_query, include all signed claims
-							shaped.claims = signedClaims;
-						} else {
-							// include only requested claims
-							shaped.claims = {};
-							for (const claim of credReq.claims) {
-								for (const p of claim.path) {
-									const v = p.split('.').reduce((o, k) => o?.[k], signedClaims);
-									if (v !== undefined) {
-										shaped.claims[p] = v;
-										break;
-									}
-								}
-							}
-						}
-					}
-					const result = await DcqlQuery.query(parsed, [shaped]);
-
-					const match = result.credential_matches[credReq.id];
-					if (match?.success) {
-						conforming.push(vc.batchId);
-=======
 		// Build the mapping for each credential query
-		const mapping = new Map<string, { credentials: string[]; requestedFields: { name: string; purpose: string }[] }>();
+		const mapping = new Map<string, { credentials: number[]; requestedFields: { name: string; purpose: string }[] }>();
 		for (const credReq of dcqlJson.credentials) {
 			const match = result.credential_matches[credReq.id];
-			const conforming: string[] = [];
+			const conforming: number[] = [];
 			if (match?.success && match.valid_credentials) {
 				for (const vcMatch of match.valid_credentials) {
 					// Use input_credential_index to get the shaped credential
 					const shaped = shapedCredentials[vcMatch.input_credential_index];
-					if (shaped?.credentialIdentifier) {
-						conforming.push(shaped.credentialIdentifier);
->>>>>>> e9cd8dc8
+					if (shaped?.batchId) {
+						conforming.push(shaped.batchId);
 					}
 				}
 			}
@@ -710,14 +643,9 @@
 					return crypto.subtle.digest(alg, bytes).then(buf => new Uint8Array(buf));
 				};
 
-<<<<<<< HEAD
 				const sdJwt = await SDJwt.fromEncode(vcEntity.data, hasher);
 				// TODO handle transaction data
 				const presentation = (vcEntity.data.split("~").length - 1) > 1
-=======
-				const sdJwt = await SDJwt.fromEncode(vcEntity.credential, hasher);
-				const presentation = (vcEntity.credential.split("~").length - 1) > 1
->>>>>>> e9cd8dc8
 					? await sdJwt.present(frame, hasher)
 					: vcEntity.data;
 
