--- conflicted
+++ resolved
@@ -26,20 +26,13 @@
 	constructor(private config: ClientConfig,
 		private httpProxy: IHttpProxy,
 		private openID4VCIClientStateRepository: IOpenID4VCIClientStateRepository,
-<<<<<<< HEAD
 		private openID4VPRelyingParty: IOpenID4VPRelyingParty,
-		private generateNonceProof: (cNonce: string, audience: string, clientId: string) => Promise<{ jws: string }>,
-		private storeCredential: (c: StorableCredential) => Promise<void>,
+		private generateNonceProofs: (requests: { nonce: string, audience: string, issuer: string }[]) => Promise<{ proof_jwts: string[] }>,
+		private storeCredentials: (cList: StorableCredential[]) => Promise<void>,
 	) {
 		this.openID4VCIPushedAuthorizationRequest = new OpenID4VCIPushedAuthorizationRequest(this.httpProxy, this.openID4VCIClientStateRepository);
 		this.openID4VCIAuthorizationRequestForFirstPartyApplications = new OpenID4VCIAuthorizationRequestForFirstPartyApplications(this.httpProxy, this.openID4VCIClientStateRepository, this.openID4VPRelyingParty);
 	}
-=======
-		private generateNonceProofs: (requests: { nonce: string, audience: string, issuer: string }[]) => Promise<{ proof_jwts: string[] }>,
-		private storeCredentials: (cList: StorableCredential[]) => Promise<void>,
-		private authorizationRequestModifier: (credentialIssuerIdentifier: string, url: string, request_uri?: string, client_id?: string) => Promise<{ url: string }> = async (_credentialIssuerIdentifier: string, url: string) => ({ url }),
-	) { }
->>>>>>> 8b6858a6
 
 	async handleCredentialOffer(credentialOfferURL: string, userHandleB64u: string): Promise<{ credentialIssuer: string, selectedCredentialConfigurationId: string; issuer_state?: string }> {
 		const parsedUrl = new URL(credentialOfferURL);
@@ -401,6 +394,7 @@
 				})
 			}
 			const generateProofsResult = await this.generateNonceProofs(inputs);
+			console.log("generate proofs result = ", generateProofsResult);
 			proofsArray = generateProofsResult.proof_jwts;
 			if (proofsArray) {
 				dispatchEvent(new CustomEvent("generatedProof"));
