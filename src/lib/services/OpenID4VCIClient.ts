import { IOpenID4VCIClient } from '../interfaces/IOpenID4VCIClient';
import { IHttpProxy } from '../interfaces/IHttpProxy';
import { ClientConfig } from '../types/ClientConfig';
import pkce from 'pkce-challenge';
import { IOpenID4VCIClientStateRepository } from '../interfaces/IOpenID4VCIClientStateRepository';
import { CredentialConfigurationSupported } from '../schemas/CredentialConfigurationSupportedSchema';
import { OpenID4VCIClientState } from '../types/OpenID4VCIClientState';
import { generateDPoP } from '../utils/dpop';
import { CredentialOfferSchema } from '../schemas/CredentialOfferSchema';
import { StorableCredential } from '../types/StorableCredential';
import * as jose from 'jose';
import { generateRandomIdentifier } from '../utils/generateRandomIdentifier';
import * as config from '../../config';
import { VerifiableCredentialFormat } from '../schemas/vc';

const redirectUri = config.OPENID4VCI_REDIRECT_URI as string;

export class OpenID4VCIClient implements IOpenID4VCIClient {

	constructor(private config: ClientConfig,
		private httpProxy: IHttpProxy,
		private openID4VCIClientStateRepository: IOpenID4VCIClientStateRepository,
		private generateNonceProofs: (requests: { nonce: string, audience: string, issuer: string }[]) => Promise<{ proof_jwts: string[] }>,
		private storeCredential: (c: StorableCredential) => Promise<void>,
		private authorizationRequestModifier: (credentialIssuerIdentifier: string, url: string, request_uri?: string, client_id?: string) => Promise<{ url: string }> = async (_credentialIssuerIdentifier: string, url: string) => ({ url }),
	) { }

	async handleCredentialOffer(credentialOfferURL: string, userHandleB64u: string): Promise<{ credentialIssuer: string, selectedCredentialConfigurationId: string; issuer_state?: string }> {
		const parsedUrl = new URL(credentialOfferURL);
		let offer;
		if (parsedUrl.searchParams.get("credential_offer")) {
			offer = CredentialOfferSchema.parse(JSON.parse(parsedUrl.searchParams.get("credential_offer")));
		} else {
			try {
				let response = await this.httpProxy.get(parsedUrl.searchParams.get("credential_offer_uri"), {})
				offer = response.data;
			}
			catch (err) {
				console.error(err);
				return;
			}
		}

		if (!offer.grants.authorization_code) {
			throw new Error("Only authorization_code grant is supported");
		}

		if (offer.credential_issuer !== this.config.credentialIssuerIdentifier) {
			return;
		}

		const selectedConfigurationId = offer.credential_configuration_ids[0];
		const selectedConfiguration = this.config.credentialIssuerMetadata.credential_configurations_supported[selectedConfigurationId];
		if (!selectedConfiguration) {
			throw new Error("Credential configuration not found");
		}

		let issuer_state = undefined;
		if (offer.grants?.authorization_code?.issuer_state) {
			issuer_state = offer.grants.authorization_code.issuer_state;
		}

		return { credentialIssuer: offer.credential_issuer, selectedCredentialConfigurationId: selectedConfigurationId, issuer_state };
	}

	async getAvailableCredentialConfigurations(): Promise<Record<string, CredentialConfigurationSupported>> {
		if (!this?.config?.credentialIssuerMetadata?.credential_configurations_supported) {
			throw new Error("Credential configuration supported not found")
		}
		return this.config.credentialIssuerMetadata.credential_configurations_supported
	}

	async generateAuthorizationRequest(credentialConfigurationId: string, userHandleB64u: string, issuer_state?: string): Promise<{ url?: string; client_id?: string; request_uri?: string; }> {
		await this.openID4VCIClientStateRepository.cleanupExpired(userHandleB64u);

		try { // attempt to get credentials using active session
			await this.requestCredentials({
				userHandleB64u,
				usingActiveAccessToken: {
					credentialConfigurationId
				}
			});
			return { url: "/" };
		}
		catch (err) { console.error(err) }

		const { code_challenge, code_verifier } = await pkce();

		const formData = new URLSearchParams();

		const selectedCredentialConfigurationSupported = this.config.credentialIssuerMetadata.credential_configurations_supported[credentialConfigurationId];
		formData.append("scope", selectedCredentialConfigurationSupported.scope);

		formData.append("response_type", "code");

		formData.append("client_id", this.config.clientId);
		formData.append("code_challenge", code_challenge);

		formData.append("code_challenge_method", "S256");

		// the purpose of the "id" is to provide the "state" a random factor for unlinkability and to make OpenID4VCIClientState instances unique
		const state = btoa(JSON.stringify({ userHandleB64u: userHandleB64u, id: generateRandomIdentifier(12) })).replace(/\+/g, "-").replace(/\//g, "_").replace(/=/g, "");
		formData.append("state", state);

		if (issuer_state) {
			formData.append("issuer_state", issuer_state);
		}

		formData.append("redirect_uri", redirectUri);
		let res;
		try {
			res = await this.httpProxy.post(this.config.authorizationServerMetadata.pushed_authorization_request_endpoint, formData.toString(), {
				'Content-Type': 'application/x-www-form-urlencoded'
			});
		}
		catch (err) {
			throw new Error("Pushed authorization request failed ", err.response.data)
		}

		const { request_uri } = res.data;
		const authorizationRequestURL = `${this.config.authorizationServerMetadata.authorization_endpoint}?request_uri=${request_uri}&client_id=${this.config.clientId}`

		await this.openID4VCIClientStateRepository.create(new OpenID4VCIClientState(userHandleB64u, this.config.credentialIssuerIdentifier, state, code_verifier, credentialConfigurationId))

		const modifiedAuthorizationRequest = await this.authorizationRequestModifier(this.config.credentialIssuerIdentifier, authorizationRequestURL, request_uri, this.config.clientId);

		return {
			url: modifiedAuthorizationRequest.url,
			request_uri,
			client_id: this.config.clientId,
		}
	}

	async handleAuthorizationResponse(url: string, userHandleB64U: string, dpopNonceHeader?: string) {
		const parsedUrl = new URL(url);

		const code = parsedUrl.searchParams.get('code');
		const state = parsedUrl.searchParams.get('state');

		if (!code) {
			return;
		}
		const s = await this.openID4VCIClientStateRepository.getByStateAndUserHandle(state, userHandleB64U);
		if (!s || !s.credentialIssuerIdentifier || s.credentialIssuerIdentifier !== this.config.credentialIssuerIdentifier) {
			return;
		}
		if (sessionStorage.getItem('oid4vci_last_used_state') === state) {
			return;
		}
		sessionStorage.setItem('oid4vci_last_used_state', state);
		console.log("Handling authorization response...");
		await this.requestCredentials({
			userHandleB64u: userHandleB64U,
			dpopNonceHeader: dpopNonceHeader,
			authorizationCodeGrant: {
				authorizationResponseUrl: url,
				code: code,
				state: state,
			}
		});
	}

	private async requestCredentials(requestCredentialsParams: {
		userHandleB64u: string,
		dpopNonceHeader?: string,
		preAuthorizedCodeGrant?: {
			pre_authorized_code: string;
		},
		authorizationCodeGrant?: {
			state: string;
			authorizationResponseUrl: string;
			code: string;
		},
		usingActiveAccessToken?: {
			credentialConfigurationId: string;
		},
		refreshTokenGrant?: {
			credentialConfigurationId: string;
		}
	}) {


		if (requestCredentialsParams.usingActiveAccessToken) {
			console.log("Attempting with active access token")
			const flowState = await this.openID4VCIClientStateRepository.getByCredentialIssuerIdentifierAndCredentialConfigurationIdAndUserHandle(this.config.credentialIssuerIdentifier, requestCredentialsParams.usingActiveAccessToken.credentialConfigurationId, requestCredentialsParams.userHandleB64u)
			if (!flowState) {
				throw new Error("Using active access token: No flowstate");
			}

			// if c_nonce and access_token are not expired
			if (flowState.tokenResponse && Math.floor(Date.now() / 1000) < flowState.tokenResponse.data.c_nonce_expiration_timestamp && Math.floor(Date.now() / 1000) < flowState.tokenResponse.data.expiration_timestamp) {
				// attempt credential request
				if (!flowState.dpop) {
					throw new Error("Using active access token: No dpop in flowstate");
				}

				await this.credentialRequest(flowState.tokenResponse, flowState);
				return;
			}
			else {
				console.log("Using active access token: c_nonce or access_token are expired");
			}

			// if access_token is expired
			if (flowState.tokenResponse && Math.floor(Date.now() / 1000) > flowState.tokenResponse.data.expiration_timestamp) {
				// refresh token grant
				await this.requestCredentials({
					userHandleB64u: requestCredentialsParams.userHandleB64u,
					dpopNonceHeader: requestCredentialsParams.dpopNonceHeader,
					refreshTokenGrant: {
						credentialConfigurationId: requestCredentialsParams.usingActiveAccessToken.credentialConfigurationId
					}
				})
				return;
			}
			throw new Error("Couldn't hande using active access token");
		}
		// Token Request
		const tokenEndpoint = this.config.authorizationServerMetadata.token_endpoint;


		let flowState: OpenID4VCIClientState | null = null;

		if (requestCredentialsParams?.authorizationCodeGrant) {
			flowState = await this.openID4VCIClientStateRepository.getByStateAndUserHandle(requestCredentialsParams.authorizationCodeGrant.state, requestCredentialsParams.userHandleB64u)
		}
		else if (requestCredentialsParams?.refreshTokenGrant) {
			flowState = await this.openID4VCIClientStateRepository.getByCredentialIssuerIdentifierAndCredentialConfigurationIdAndUserHandle(this.config.credentialIssuerIdentifier, requestCredentialsParams.refreshTokenGrant.credentialConfigurationId, requestCredentialsParams.userHandleB64u)
		}

		if (!flowState) {
			throw new Error("No flowstate");
		}

		let dpopPrivateKey: jose.KeyLike | Uint8Array | null = null;
		let dpopPrivateKeyJwk: jose.JWK | null = null;
		let dpopPublicKey: jose.KeyLike | Uint8Array | null = null;
		let dpopPublicKeyJwk: jose.JWK | null = null;

		if (!flowState.dpop) { // if DPoP keys have not been generated, then generate them
			const { privateKey, publicKey } = await jose.generateKeyPair('ES256', { extractable: true }); // keypair for dpop if used
			[dpopPrivateKeyJwk, dpopPublicKeyJwk] = await Promise.all([
				jose.exportJWK(privateKey),
				jose.exportJWK(publicKey)
			]);

			dpopPrivateKey = privateKey;
			dpopPublicKey = publicKey;
		}
		else { // if already generated, then reuse them
			dpopPrivateKeyJwk = flowState.dpop.dpopPrivateKeyJwk;
			dpopPublicKeyJwk = flowState.dpop.dpopPublicKeyJwk;

			[dpopPrivateKey, dpopPublicKey] = await Promise.all([
				jose.importJWK(flowState.dpop.dpopPrivateKeyJwk, flowState.dpop.dpopAlg),
				jose.importJWK(flowState.dpop.dpopPublicKeyJwk, flowState.dpop.dpopAlg)
			])
		}
		const jti = generateRandomIdentifier(8);

		let tokenRequestHeaders = {
			'Content-Type': 'application/x-www-form-urlencoded',
		};

		if (this.config.authorizationServerMetadata.dpop_signing_alg_values_supported) {
			const dpop = await generateDPoP(
				dpopPrivateKey as jose.KeyLike,
				dpopPublicKeyJwk,
				jti,
				"POST",
				tokenEndpoint,
				requestCredentialsParams.dpopNonceHeader
			);
			flowState.dpop = {
				dpopAlg: 'ES256',
				dpopJti: jti,
				dpopPrivateKeyJwk: dpopPrivateKeyJwk,
				dpopPublicKeyJwk: dpopPublicKeyJwk,
			}
			tokenRequestHeaders['DPoP'] = dpop;
		}


		const formData = new URLSearchParams();
		formData.append('client_id', this.config.clientId);
		if (requestCredentialsParams.authorizationCodeGrant) {
			formData.append('grant_type', 'authorization_code');
			formData.append('code', requestCredentialsParams.authorizationCodeGrant.code);
			formData.append('code_verifier', flowState.code_verifier);
		}
		else if (requestCredentialsParams.refreshTokenGrant) {
			if (!flowState?.tokenResponse?.data.refresh_token) {
				console.info("Found no refresh_token to execute refesh_token grant")
				throw new Error("Found no refresh_token to execute refesh_token grant");
			}
			formData.append('grant_type', 'refresh_token');
			formData.append('refresh_token', flowState.tokenResponse.data.refresh_token);
		}
		else {
			throw new Error("No grant type selected in requestCredentials()");
		}
		formData.append('redirect_uri', redirectUri);

		const response = await this.httpProxy.post(tokenEndpoint, formData.toString(), tokenRequestHeaders);

		if (response.err) {
			const { err } = response;
			console.log("failed token request")
			console.log(JSON.stringify(err));
			console.log("Dpop nonce found = ", err.headers['dpop-nonce'])
			if (err.headers['dpop-nonce']) {
				requestCredentialsParams.dpopNonceHeader = err.headers['dpop-nonce'];
				if (requestCredentialsParams.dpopNonceHeader) {
					await this.requestCredentials(requestCredentialsParams);
					// this.handleAuthorizationResponse(requestCredentialsParams.authorizationCodeGrant.authorizationResponseUrl, requestCredentialsParams.userHandleB64u, requestCredentialsParams.dpopNonceHeader);
					return;
				}
			}
			else if (err.data.error) {
				console.error("OID4VCI Token Response Error: ", JSON.stringify(err.data))
			}
			return;
		}

		console.log("== response = ", response)
		try { // try to extract the response and update the OpenID4VCIClientStateRepository
			const {
				data: { access_token, c_nonce, expires_in, c_nonce_expires_in, refresh_token },
			} = response;

			if (!access_token) {
				console.log("Missing access_token from response");
				return;
			}

			flowState.tokenResponse = {
				data: {
					access_token, c_nonce, expiration_timestamp: Math.floor(Date.now() / 1000) + expires_in, c_nonce_expiration_timestamp: Math.floor(Date.now() / 1000) + c_nonce_expires_in, refresh_token
				},
				headers: { ...response.headers }
			}

			await this.openID4VCIClientStateRepository.updateState(flowState, requestCredentialsParams.userHandleB64u);
		}
		catch (err) {
			console.error(err);
			throw new Error("Failed to extract the response and update the OpenID4VCIClientStateRepository");
		}

		try {
			// Credential Request
			await this.credentialRequest(flowState.tokenResponse, flowState);
		}
		catch (err) {
			console.error("Error handling authrozation response ", err);
			throw new Error("Credential request failed");
		}
	}

	/**
	 *
	 * @param response
	 * @param flowState
	 * @param cachedProof cachedProof is used in case a failure due to invalid dpop-nonce is caused and the last proof can be re-used.
	 * @returns
	 */
	private async credentialRequest(response: any, flowState: OpenID4VCIClientState, cachedProof?: string) {
		const {
			data: { access_token, c_nonce },
		} = response;


		const credentialEndpoint = this.config.credentialIssuerMetadata.credential_endpoint;

		let credentialRequestHeaders = {
			"Authorization": `Bearer ${access_token}`,
		};

		if (this.config.authorizationServerMetadata.dpop_signing_alg_values_supported) {
			const privateKey = await jose.importJWK(flowState.dpop.dpopPrivateKeyJwk, flowState.dpop.dpopAlg);

			const newDPoPNonce = response.headers['dpop-nonce'];
			const credentialEndpointDPoP = await generateDPoP(
				privateKey as jose.KeyLike,
				flowState.dpop.dpopPublicKeyJwk,
				flowState.dpop.dpopJti,
				"POST",
				credentialEndpoint,
				newDPoPNonce,
				access_token
			);

			credentialRequestHeaders['Authorization'] = `DPoP ${access_token}`;
			credentialRequestHeaders['dpop'] = credentialEndpointDPoP;
		}

		let jws;
		try {
<<<<<<< HEAD
			const generateProofsResult = await this.generateNonceProofs([
				{ nonce: c_nonce, issuer: this.config.clientId, audience: this.config.credentialIssuerIdentifier }
			]);

			jws = generateProofsResult.proof_jwts[0];
			if (jws) {
				dispatchEvent(new CustomEvent("generatedProof"));
=======
			if (cachedProof) {
				jws = cachedProof;
			}
			else {
				const generateProofResult = await this.generateNonceProof(c_nonce, this.config.credentialIssuerIdentifier, this.config.clientId);
				jws = generateProofResult.jws;
				console.log("proof = ", jws)
				if (jws) {
					dispatchEvent(new CustomEvent("generatedProof"));
				}
>>>>>>> d02ef575
			}
		}
		catch (err) {
			console.error(err);
			throw new Error("Failed to generate proof");
		}

		const credentialConfigurationSupported = this.config.credentialIssuerMetadata.credential_configurations_supported[flowState.credentialConfigurationId];
		const credentialEndpointBody = {
			"proof": {
				"proof_type": "jwt",
				"jwt": jws,
			},
			"format": this.config.credentialIssuerMetadata.credential_configurations_supported[flowState.credentialConfigurationId].format,
		} as any;

		if (credentialConfigurationSupported.format === VerifiableCredentialFormat.SD_JWT_VC && credentialConfigurationSupported.vct) {
			credentialEndpointBody.vct = credentialConfigurationSupported.vct;
		}
		else if (credentialConfigurationSupported.format === VerifiableCredentialFormat.MSO_MDOC && credentialConfigurationSupported.doctype) {
			credentialEndpointBody.doctype = credentialConfigurationSupported.doctype;
		}

		const credentialResponse = await this.httpProxy.post(credentialEndpoint, credentialEndpointBody, credentialRequestHeaders);

		if (credentialResponse.err) {
			console.log("Error: Credential response = ", JSON.stringify(credentialResponse.err));
			if (credentialResponse.err.headers["www-authenticate"].includes("invalid_dpop_proof") && "dpop-nonce" in credentialResponse.err.headers) {
				console.log("Calling credentialRequest with new dpop-nonce....")

				response.headers['dpop-nonce'] = credentialResponse.err.headers["dpop-nonce"];
				await this.credentialRequest(response, flowState, jws);
				return;
			}
			throw new Error("Credential Request failed");
		}
		console.log("Credential response = ", credentialResponse)

		const { credential } = credentialResponse.data;
		const new_c_nonce = credentialResponse.data.c_nonce;
		const new_c_nonce_expires_in = credentialResponse.data.c_nonce_expires_in;

		if (new_c_nonce && new_c_nonce_expires_in) {
			flowState.tokenResponse.data.c_nonce = new_c_nonce;
			flowState.tokenResponse.data.c_nonce_expiration_timestamp = Math.floor(Date.now() / 1000) + new_c_nonce_expires_in;
			await this.openID4VCIClientStateRepository.updateState(flowState, flowState.userHandleB64U);
		}

		await this.openID4VCIClientStateRepository.cleanupExpired(flowState.userHandleB64U);

		await this.storeCredential({
			credentialIdentifier: generateRandomIdentifier(32),
			credential: credential,
			format: this.config.credentialIssuerMetadata.credential_configurations_supported[flowState.credentialConfigurationId].format,
			credentialConfigurationId: flowState.credentialConfigurationId,
			credentialIssuerIdentifier: this.config.credentialIssuerIdentifier,
		});
		return;

	}
}<|MERGE_RESOLUTION|>--- conflicted
+++ resolved
@@ -396,7 +396,6 @@
 
 		let jws;
 		try {
-<<<<<<< HEAD
 			const generateProofsResult = await this.generateNonceProofs([
 				{ nonce: c_nonce, issuer: this.config.clientId, audience: this.config.credentialIssuerIdentifier }
 			]);
@@ -404,18 +403,6 @@
 			jws = generateProofsResult.proof_jwts[0];
 			if (jws) {
 				dispatchEvent(new CustomEvent("generatedProof"));
-=======
-			if (cachedProof) {
-				jws = cachedProof;
-			}
-			else {
-				const generateProofResult = await this.generateNonceProof(c_nonce, this.config.credentialIssuerIdentifier, this.config.clientId);
-				jws = generateProofResult.jws;
-				console.log("proof = ", jws)
-				if (jws) {
-					dispatchEvent(new CustomEvent("generatedProof"));
-				}
->>>>>>> d02ef575
 			}
 		}
 		catch (err) {
