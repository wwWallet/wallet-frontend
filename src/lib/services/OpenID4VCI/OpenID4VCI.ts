import { IOpenID4VCI } from '../../interfaces/IOpenID4VCI';
import { OpenID4VCIClientState } from '../../types/OpenID4VCIClientState';
import { CredentialOfferSchema } from '../../schemas/CredentialOfferSchema';
import * as jose from 'jose';
import { generateRandomIdentifier } from '../../utils/generateRandomIdentifier';
import * as config from '../../../config';
import { useHttpProxy } from '../HttpProxy/HttpProxy';
import { useOpenID4VCIClientStateRepository } from '../OpenID4VCIClientStateRepository';
import { useCallback, useMemo, useEffect, useRef, useState, useContext } from 'react';
import { useOpenID4VCIPushedAuthorizationRequest } from './OpenID4VCIAuthorizationRequest/OpenID4VCIPushedAuthorizationRequest';
import { useOpenID4VCIAuthorizationRequestForFirstPartyApplications } from './OpenID4VCIAuthorizationRequest/OpenID4VCIAuthorizationRequestForFirstPartyApplications';
import { useOpenID4VCIHelper } from '../OpenID4VCIHelper';
import { GrantType, TokenRequestError, useTokenRequest } from './TokenRequest';
import { useCredentialRequest } from './CredentialRequest';
import { WalletBaseStateCredentialIssuanceSession } from '@/services/WalletStateOperations';
import { CachedUser } from '@/services/LocalStorageKeystore';
import SessionContext from '@/context/SessionContext';
import type { CredentialConfigurationSupported, OpenidCredentialIssuerMetadata, OpenidCredentialIssuerMetadataSchema } from 'wallet-common';
import { useTranslation } from 'react-i18next';
import CredentialsContext from "@/context/CredentialsContext";
import { WalletStateUtils } from '@/services/WalletStateUtils';


const redirectUri = config.OPENID4VCI_REDIRECT_URI as string;
const openid4vciProofTypePrecedence = config.OPENID4VCI_PROOF_TYPE_PRECEDENCE.split(',') as string[];

export function useOpenID4VCI({ errorCallback, showPopupConsent, showMessagePopup }: { errorCallback: (title: string, message: string) => void, showPopupConsent: (options: Record<string, unknown>) => Promise<boolean>, showMessagePopup: (message: { title: string, description: string }) => void }): IOpenID4VCI {

	const httpProxy = useHttpProxy();
	const openID4VCIClientStateRepository = useOpenID4VCIClientStateRepository();
	const { api, keystore } = useContext(SessionContext);
	const { getData, credentialEngine } = useContext<any>(CredentialsContext);
	const [cachedUser, setCachedUser] = useState<CachedUser | null>(null);

	const { t } = useTranslation();
	const [receivedCredentialsArray, setReceivedCredentialsArray] = useState<string[] | null>(null);

	const openID4VCIHelper = useOpenID4VCIHelper();

	const openID4VCIPushedAuthorizationRequest = useOpenID4VCIPushedAuthorizationRequest(openID4VCIClientStateRepository);
	const openID4VCIAuthorizationRequestForFirstPartyApplications = useOpenID4VCIAuthorizationRequestForFirstPartyApplications(openID4VCIClientStateRepository);

	const tokenRequestBuilder = useTokenRequest();
	const credentialRequestBuilder = useCredentialRequest();

	const credentialConfigurationIdRef = useRef(null);
	const credentialIssuerMetadataRef = useRef(null);

	useEffect(() => {
		if (!receivedCredentialsArray || !keystore) {
			return;
		}
		const temp = [...receivedCredentialsArray];
		setReceivedCredentialsArray(null);
		const batchId = WalletStateUtils.getRandomUint32();
		// wait for keystore update before commiting the new credentials
		(async () => {
			try {
				const [, privateData, keystoreCommit] = await keystore.addCredentials(temp.map((credential, index) => {
					return {
						data: credential,
						format: credentialIssuerMetadataRef.current.metadata.credential_configurations_supported[credentialConfigurationIdRef.current].format,
						credentialConfigurationId: credentialConfigurationIdRef.current,
						credentialIssuerIdentifier: credentialIssuerMetadataRef.current.metadata.credential_issuer,
						batchId: batchId,
						instanceId: index,
					}
				}));

				await api.updatePrivateData(privateData);
				await keystoreCommit();
			}
			catch (err) {
				throw err;
			}
		})();
	}, [keystore, receivedCredentialsArray, getData, api])

	useEffect(() => {
		if (!keystore) {
			return;
		}

		const userHandle = keystore.getUserHandleB64u();
		if (!userHandle) {
			return;
		}
		const u = keystore.getCachedUsers().filter((user) => user.userHandleB64u === userHandle)[0];
		if (u) {
			setCachedUser(u);
		}
	}, [keystore, setCachedUser]);

	const credentialRequest = useCallback(
		async (response: any, flowState: WalletBaseStateCredentialIssuanceSession) => {
			console.log('credentialRequest')
			const {
				data: { access_token },
			} = response;

			const [credentialIssuerMetadata] = await Promise.all([
				openID4VCIHelper.getCredentialIssuerMetadata(flowState.credentialIssuerIdentifier)
			]);

<<<<<<< HEAD
			// store as refs
			credentialIssuerMetadataRef.current = credentialIssuerMetadata
			credentialConfigurationIdRef.current = flowState.credentialConfigurationId;
=======
			if (credentialIssuerMetadata.metadata.nonce_endpoint) {
				const nonceEndpointResp = await httpProxy.post(credentialIssuerMetadata.metadata.nonce_endpoint, {});
				const { c_nonce } = nonceEndpointResp.data as { c_nonce: string };
				credentialRequestBuilder.setCNonce(c_nonce);
			}
>>>>>>> 6c66fee4

			credentialRequestBuilder.setCredentialEndpoint(credentialIssuerMetadata.metadata.credential_endpoint);
			credentialRequestBuilder.setAccessToken(access_token);
			credentialRequestBuilder.setCredentialIssuerIdentifier(flowState.credentialIssuerIdentifier);
			credentialRequestBuilder.setCredentialConfigurationId(flowState.credentialConfigurationId);

			if (flowState?.dpop) {
				const privateKey = await jose.importJWK(flowState?.dpop.dpopPrivateKeyJwk, flowState?.dpop.dpopAlg)
				credentialRequestBuilder.setDpopPrivateKey(privateKey as jose.KeyLike);
				credentialRequestBuilder.setDpopPublicKeyJwk(flowState.dpop.dpopPublicKeyJwk);
				credentialRequestBuilder.setDpopJti(flowState.dpop.dpopJti);
				credentialRequestBuilder.setDpopNonce(response.headers['dpop-nonce']);
				await credentialRequestBuilder.setDpopHeader();
			}

			const [_credConfId, credConf] = Object.entries(credentialIssuerMetadata.metadata.credential_configurations_supported).filter(([id, _credConf]) =>
				id === flowState.credentialConfigurationId
			)[0];

			let selectedProofType: 'attestation' | 'jwt' = 'jwt'; // default
			for (const proof_type of openid4vciProofTypePrecedence) {
				if (proof_type === 'attestation' && credConf?.proof_types_supported?.attestation) {
					selectedProofType = 'attestation';
					break;
				}
				else if (proof_type === 'jwt' && credConf?.proof_types_supported?.jwt) {
					selectedProofType = 'jwt';
					break;
				}
			}

			console.log("Selected proof type = ", selectedProofType);

			const { credentialResponse } = await credentialRequestBuilder.execute(flowState.credentialConfigurationId, selectedProofType);

			console.log("Response = ", credentialResponse)

			const new_c_nonce = credentialResponse.data.c_nonce;
			const new_c_nonce_expires_in = credentialResponse.data.c_nonce_expires_in;

			if (new_c_nonce && new_c_nonce_expires_in) {
				flowState.tokenResponse.data.c_nonce = new_c_nonce;
				flowState.tokenResponse.data.c_nonce_expiration_timestamp = Math.floor(Date.now() / 1000) + new_c_nonce_expires_in;
				await openID4VCIClientStateRepository.updateState(flowState);
			}

			await openID4VCIClientStateRepository.cleanupExpired();

			const credentialArray: string[] = credentialResponse.data.credentials.map((c) => c.credential);


			let warnings = [];
			for (const rawCredential of credentialArray) {
				const result = await credentialEngine.credentialParsingEngine.parse({ rawCredential })
				console.log('result', result);
				if (result.success) {
					console.log(`Credential parsed successfully:`, result.value);

					if (result.value.warnings && result.value.warnings.length > 0) {
						console.warn(`Credential had warnings:`, result.value.warnings);
						warnings = result.value.warnings;
					}
				} else {
					console.error(`Credential failed to parse:`, result.error, result.message);
					showMessagePopup({ title: t('issuance.error'), description: t(`parsing.error${result.error}`) });
					return;
				}
			}

			let userConsent = true;
			if (warnings.length > 0 && config.VITE_DISPLAY_ISSUANCE_WARNINGS === true) {
				userConsent = await showPopupConsent({
					title: t("issuance.title"),
					warnings: warnings
				});
			}

			if (userConsent) {
				setReceivedCredentialsArray(credentialArray);
			}

			return;

		},
		[openID4VCIHelper, openID4VCIClientStateRepository, credentialRequestBuilder]
	);

	const requestCredentials = useCallback(
		async (credentialIssuerIdentifier: string, requestCredentialsParams: {
			dpopNonceHeader?: string,
			preAuthorizedCodeGrant?: {
				pre_authorized_code: string;
			},
			authorizationCodeGrant?: {
				state: string;
				authorizationResponseUrl: string;
				code: string;
			},
			usingActiveAccessToken?: {
				credentialConfigurationId: string;
			},
			refreshTokenGrant?: {
				credentialConfigurationId: string;
			}
		}) => {
			console.log('requestCredentials')
			console.log(JSON.stringify(requestCredentialsParams));
			const [authzServerMetadata, clientId] = await Promise.all([
				openID4VCIHelper.getAuthorizationServerMetadata(credentialIssuerIdentifier),
				openID4VCIHelper.getClientId(credentialIssuerIdentifier)
			]);
			if (requestCredentialsParams.usingActiveAccessToken) {
				console.log("Attempting with active access token")

				const flowState = await openID4VCIClientStateRepository.getByCredentialIssuerIdentifierAndCredentialConfigurationId(credentialIssuerIdentifier, requestCredentialsParams.usingActiveAccessToken.credentialConfigurationId)
				if (!flowState) {
					throw new Error("Using active access token: No flowstate");
				}

				// if c_nonce and access_token are not expired
				if (flowState.tokenResponse && Math.floor(Date.now() / 1000) < flowState.tokenResponse.data.c_nonce_expiration_timestamp && Math.floor(Date.now() / 1000) < flowState.tokenResponse.data.expiration_timestamp) {
					// attempt credential request
					if (!flowState.dpop) {
						throw new Error("Using active access token: No dpop in flowstate");
					}

					await credentialRequest(flowState.tokenResponse, flowState);
					return;
				}
				else {
					console.log("Using active access token: c_nonce or access_token are expired");
				}

				// if access_token is expired
				if (flowState.tokenResponse && Math.floor(Date.now() / 1000) > flowState.tokenResponse.data.expiration_timestamp && flowState.tokenResponse.data.refresh_token) {
					// refresh token grant
					await requestCredentials(credentialIssuerIdentifier, {
						dpopNonceHeader: requestCredentialsParams.dpopNonceHeader,
						refreshTokenGrant: {
							credentialConfigurationId: requestCredentialsParams.usingActiveAccessToken.credentialConfigurationId
						}
					})
					return;
				}
				throw new Error("Couldn't hande using active access token");
			}
			// Token Request
			const tokenEndpoint = authzServerMetadata.authzServeMetadata.token_endpoint;


			let flowState: WalletBaseStateCredentialIssuanceSession | null = null;

			if (requestCredentialsParams?.authorizationCodeGrant) {

				flowState = await openID4VCIClientStateRepository.getByState(requestCredentialsParams.authorizationCodeGrant.state)
			}
			else if (requestCredentialsParams?.refreshTokenGrant) {
				flowState = await openID4VCIClientStateRepository.getByCredentialIssuerIdentifierAndCredentialConfigurationId(credentialIssuerIdentifier, requestCredentialsParams.refreshTokenGrant.credentialConfigurationId)
			}



			if (!flowState) {
				throw new Error("No flowstate");
			}

			let dpopPrivateKey: jose.KeyLike | Uint8Array | null = null;
			let dpopPrivateKeyJwk: jose.JWK | null = null;
			let dpopPublicKeyJwk: jose.JWK | null = null;

			if (!flowState.dpop) { // if DPoP keys have not been generated, then generate them
				const { privateKey, publicKey } = await jose.generateKeyPair('ES256', { extractable: true }); // keypair for dpop if used
				[dpopPrivateKeyJwk, dpopPublicKeyJwk] = await Promise.all([
					jose.exportJWK(privateKey),
					jose.exportJWK(publicKey)
				]);

				dpopPrivateKey = privateKey;
			}
			else { // if already generated, then reuse them
				dpopPrivateKeyJwk = flowState.dpop.dpopPrivateKeyJwk;
				dpopPublicKeyJwk = flowState.dpop.dpopPublicKeyJwk;

				[dpopPrivateKey] = await Promise.all([
					jose.importJWK(flowState.dpop.dpopPrivateKeyJwk, flowState.dpop.dpopAlg)
				])
			}
			const jti = generateRandomIdentifier(8);

			tokenRequestBuilder.setTokenEndpoint(tokenEndpoint);

			if (authzServerMetadata.authzServeMetadata.dpop_signing_alg_values_supported) {
				await tokenRequestBuilder.setDpopHeader(dpopPrivateKey as jose.KeyLike, dpopPublicKeyJwk, jti);
				flowState.dpop = {
					dpopAlg: 'ES256',
					dpopJti: jti,
					dpopPrivateKeyJwk: dpopPrivateKeyJwk,
					dpopPublicKeyJwk: dpopPublicKeyJwk,
				}
			}


			tokenRequestBuilder.setClientId(clientId ? clientId?.client_id : null);
			tokenRequestBuilder.setGrantType(requestCredentialsParams.authorizationCodeGrant ? GrantType.AUTHORIZATION_CODE : GrantType.REFRESH);
			tokenRequestBuilder.setAuthorizationCode(requestCredentialsParams?.authorizationCodeGrant?.code);
			tokenRequestBuilder.setCodeVerifier(flowState?.code_verifier);

			tokenRequestBuilder.setRefreshToken(flowState?.tokenResponse?.data?.refresh_token);

			tokenRequestBuilder.setRedirectUri(redirectUri);


			const result = await tokenRequestBuilder.execute();

			if ('error' in result) {
				if (result.error === TokenRequestError.AUTHORIZATION_REQUIRED) {
					return generateAuthorizationRequestRef.current(flowState.credentialIssuerIdentifier, flowState.credentialConfigurationId);
				}
				throw new Error("Token request failed");
			}

			try { // try to extract the response and update the OpenID4VCIClientStateRepository
				const { access_token, c_nonce, expires_in, c_nonce_expires_in, refresh_token } = result.response;

				if (!access_token) {
					console.log("Missing access_token from response");
					return;
				}

				flowState.tokenResponse = {
					data: {
						access_token, c_nonce, expiration_timestamp: Math.floor(Date.now() / 1000) + expires_in, c_nonce_expiration_timestamp: Math.floor(Date.now() / 1000) + c_nonce_expires_in, refresh_token
					},
					headers: { ...result.response.httpResponseHeaders }
				}

				await openID4VCIClientStateRepository.updateState(flowState);
			}
			catch (err) {
				console.error(err);
				throw new Error("Failed to extract the response and update the OpenID4VCIClientStateRepository");
			}

			try {
				// Credential Request
				await credentialRequest(flowState.tokenResponse, flowState);
			}
			catch (err) {
				console.error("Error handling authrozation response ", err);
				throw new Error("Credential request failed");
			}
		},
		[
			openID4VCIClientStateRepository,
			openID4VCIHelper,
			credentialRequest,
			tokenRequestBuilder,
		]
	);

	const generateAuthorizationRequestRef = useRef<Function | null>(null);

	const handleAuthorizationResponse = useCallback(
		async (url: string, dpopNonceHeader?: string) => {
			console.log('handleAuthorizationResponse');
			const parsedUrl = new URL(url);

			const code = parsedUrl.searchParams.get('code');
			const state = parsedUrl.searchParams.get('state');

			if (!code) {
				return;
			}

			const s = await openID4VCIClientStateRepository.getByState(state);
			console.log("S = ", s)
			if (!s || !s.credentialIssuerIdentifier) {
				console.log("No credential issuer identifier was found in the issuance flow state");
				return;
			}
			if (sessionStorage.getItem('oid4vci_last_used_state') === state) {
				return;
			}

			sessionStorage.setItem('oid4vci_last_used_state', state);
			console.log("Handling authorization response...");
			await requestCredentials(s.credentialIssuerIdentifier, {
				dpopNonceHeader: dpopNonceHeader,
				authorizationCodeGrant: {
					authorizationResponseUrl: url,
					code: code,
					state: state,
				}
			});
		},
		[openID4VCIClientStateRepository, requestCredentials]
	);
	/**
 *
 * @param response
 * @param flowState
 * @param cachedProof cachedProof is used in case a failure due to invalid dpop-nonce is caused and the last proof can be re-used.
 * @returns
 */

	const handleCredentialOffer = useCallback(
		async (credentialOfferURL: string): Promise<{ credentialIssuer: string, selectedCredentialConfigurationId: string; issuer_state?: string }> => {
			console.log('handleCredentialOffer')
			const parsedUrl = new URL(credentialOfferURL);
			let offer;
			if (parsedUrl.searchParams.get("credential_offer")) {
				offer = CredentialOfferSchema.parse(JSON.parse(parsedUrl.searchParams.get("credential_offer")));
			} else {
				try {
					let response = await httpProxy.get(parsedUrl.searchParams.get("credential_offer_uri"), {})
					offer = response.data;
				}
				catch (err) {
					console.error(err);
					return;
				}
			}

			if (!offer.grants.authorization_code) {
				throw new Error("Only authorization_code grant is supported");
			}

			const [credentialIssuerMetadata] = await Promise.all([
				openID4VCIHelper.getCredentialIssuerMetadata(offer.credential_issuer)
			]);

			const selectedConfigurationId = offer.credential_configuration_ids[0];
			const selectedConfiguration = credentialIssuerMetadata.metadata.credential_configurations_supported[selectedConfigurationId];
			if (!selectedConfiguration) {
				throw new Error("Credential configuration not found");
			}

			let issuer_state = undefined;
			if (offer.grants?.authorization_code?.issuer_state) {
				issuer_state = offer.grants.authorization_code.issuer_state;
			}

			return { credentialIssuer: offer.credential_issuer, selectedCredentialConfigurationId: selectedConfigurationId, issuer_state };
		},
		[httpProxy, openID4VCIHelper]
	);

	const getAvailableCredentialConfigurations = useCallback(
		async (credentialIssuerIdentifier: string): Promise<Record<string, CredentialConfigurationSupported>> => {
			console.log('getAvailableCredentialConfigurations')
			const [credentialIssuerMetadata] = await Promise.all([
				openID4VCIHelper.getCredentialIssuerMetadata(credentialIssuerIdentifier)
			]);
			if (!credentialIssuerMetadata.metadata?.credential_configurations_supported) {
				throw new Error("Credential configuration supported not found")
			}
			return credentialIssuerMetadata.metadata?.credential_configurations_supported;
		},
		[openID4VCIHelper]
	);

	const generateAuthorizationRequest = useCallback(
		async (credentialIssuerIdentifier: string, credentialConfigurationId: string, issuer_state?: string) => {
			await api.syncPrivateData(cachedUser).then((r) => {
				if (!r.ok) {
					return;
				}
			});
			console.log('generateAuthorizationRequest')
			await openID4VCIClientStateRepository.cleanupExpired();

			try { // attempt to get credentials using active session
				await requestCredentials(credentialIssuerIdentifier, {
					usingActiveAccessToken: {
						credentialConfigurationId
					}
				});
				return {};
			}
			catch (err) { console.error(err) }

			const [authzServerMetadata, credentialIssuerMetadata, clientId] = await Promise.all([
				openID4VCIHelper.getAuthorizationServerMetadata(credentialIssuerIdentifier),
				openID4VCIHelper.getCredentialIssuerMetadata(credentialIssuerIdentifier),
				openID4VCIHelper.getClientId(credentialIssuerIdentifier)
			]);

			if (authzServerMetadata.authzServeMetadata.pushed_authorization_request_endpoint) {
				const res = await openID4VCIPushedAuthorizationRequest.generate(
					credentialConfigurationId,
					issuer_state,
					{
						authorizationServerMetadata: authzServerMetadata.authzServeMetadata,
						credentialIssuerMetadata: credentialIssuerMetadata.metadata,
						credentialIssuerIdentifier: credentialIssuerMetadata.metadata.credential_issuer,
						clientId: clientId.client_id,
						redirectUri: redirectUri
					}
				);
				if ('authorizationRequestURL' in res) {
					return { url: res.authorizationRequestURL };
				}
			}
			else if (authzServerMetadata.authzServeMetadata.authorization_challenge_endpoint) {
				await openID4VCIAuthorizationRequestForFirstPartyApplications.generate(
					credentialConfigurationId,
					issuer_state,
					{
						authorizationServerMetadata: authzServerMetadata.authzServeMetadata,
						credentialIssuerMetadata: credentialIssuerMetadata.metadata,
						credentialIssuerIdentifier: credentialIssuerMetadata.metadata.credential_issuer,
						clientId: clientId.client_id,
						redirectUri: redirectUri
					}
				).then((result) => {
					if (!('authorization_code' in result)) {
						console.error("authorization_code was not found in the result");
						return;
					}
					return handleAuthorizationResponse(`openid://?code=${result.authorization_code}&state=${result.state}`);
				});
				return {}
			}
		},
		[openID4VCIClientStateRepository, openID4VCIHelper, handleAuthorizationResponse, openID4VCIAuthorizationRequestForFirstPartyApplications, openID4VCIPushedAuthorizationRequest, requestCredentials, api, cachedUser]
	);

	// Step 3: Update `useRef` with the `generateAuthorizationRequest` function
	useEffect(() => {
		console.log('call and call')
		generateAuthorizationRequestRef.current = generateAuthorizationRequest;
	}, [generateAuthorizationRequest]);

	return useMemo(() => {
		return {
			generateAuthorizationRequest,
			getAvailableCredentialConfigurations,
			handleCredentialOffer,
			handleAuthorizationResponse
		}
	}, [
		generateAuthorizationRequest,
		getAvailableCredentialConfigurations,
		handleCredentialOffer,
		handleAuthorizationResponse
	]);
}<|MERGE_RESOLUTION|>--- conflicted
+++ resolved
@@ -102,17 +102,14 @@
 				openID4VCIHelper.getCredentialIssuerMetadata(flowState.credentialIssuerIdentifier)
 			]);
 
-<<<<<<< HEAD
 			// store as refs
 			credentialIssuerMetadataRef.current = credentialIssuerMetadata
 			credentialConfigurationIdRef.current = flowState.credentialConfigurationId;
-=======
 			if (credentialIssuerMetadata.metadata.nonce_endpoint) {
 				const nonceEndpointResp = await httpProxy.post(credentialIssuerMetadata.metadata.nonce_endpoint, {});
 				const { c_nonce } = nonceEndpointResp.data as { c_nonce: string };
 				credentialRequestBuilder.setCNonce(c_nonce);
 			}
->>>>>>> 6c66fee4
 
 			credentialRequestBuilder.setCredentialEndpoint(credentialIssuerMetadata.metadata.credential_endpoint);
 			credentialRequestBuilder.setAccessToken(access_token);
