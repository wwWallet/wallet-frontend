--- conflicted
+++ resolved
@@ -1,21 +1,18 @@
 import { IOpenID4VCI } from '../../interfaces/IOpenID4VCI';
 import { OpenID4VCIClientState } from '../../types/OpenID4VCIClientState';
 import { CredentialOfferSchema } from '../../schemas/CredentialOfferSchema';
-import { StorableCredential } from '../../types/StorableCredential';
 import * as jose from 'jose';
 import { generateRandomIdentifier } from '../../utils/generateRandomIdentifier';
 import * as config from '../../../config';
 import { useHttpProxy } from '../HttpProxy/HttpProxy';
 import { useOpenID4VCIClientStateRepository } from '../OpenID4VCIClientStateRepository';
-import { useCallback, useContext, useMemo, useEffect, useRef } from 'react';
-import SessionContext from '@/context/SessionContext';
-import CredentialsContext from '@/context/CredentialsContext';
+import { useCallback, useMemo, useEffect, useRef } from 'react';
 import { useOpenID4VCIPushedAuthorizationRequest } from './OpenID4VCIAuthorizationRequest/OpenID4VCIPushedAuthorizationRequest';
 import { useOpenID4VCIAuthorizationRequestForFirstPartyApplications } from './OpenID4VCIAuthorizationRequest/OpenID4VCIAuthorizationRequestForFirstPartyApplications';
 import { useOpenID4VCIHelper } from '../OpenID4VCIHelper';
 import { GrantType, TokenRequestError, useTokenRequest } from './TokenRequest';
 import { useCredentialRequest } from './CredentialRequest';
-import type { CredentialConfigurationSupported, OpenidCredentialIssuerMetadata, OpenidCredentialIssuerMetadataSchema } from 'wallet-common';
+import type { CredentialConfigurationSupported } from 'wallet-common';
 
 const redirectUri = config.OPENID4VCI_REDIRECT_URI as string;
 const openid4vciProofTypePrecedence = config.OPENID4VCI_PROOF_TYPE_PRECEDENCE.split(',') as string[];
@@ -24,10 +21,7 @@
 
 	const httpProxy = useHttpProxy();
 	const openID4VCIClientStateRepository = useOpenID4VCIClientStateRepository();
-	const { api } = useContext(SessionContext);
-	const { getData } = useContext<any>(CredentialsContext);
-
-	const {post} =api;
+
 	const openID4VCIHelper = useOpenID4VCIHelper();
 
 	const openID4VCIPushedAuthorizationRequest = useOpenID4VCIPushedAuthorizationRequest();
@@ -104,31 +98,10 @@
 			}
 
 			await openID4VCIClientStateRepository.cleanupExpired();
-<<<<<<< HEAD
-=======
-
-			const identifier = generateRandomIdentifier(32);
-			const storableCredentials: StorableCredential[] = credentialArray.map((credential, index) => ({
-				credentialIdentifier: identifier,
-				credential: credential,
-				format: credentialIssuerMetadata.metadata.credential_configurations_supported[flowState.credentialConfigurationId].format,
-				credentialConfigurationId: flowState.credentialConfigurationId,
-				credentialIssuerIdentifier: credentialIssuerMetadata.metadata.credential_issuer,
-				sigCount: 0,
-				instanceId: index,
-			}));
-
-			await post('/storage/vc', {
-				credentials: storableCredentials
-			});
-
-			getData(true);
-
->>>>>>> d8d762c1
 			return;
 
 		},
-		[openID4VCIHelper, post, openID4VCIClientStateRepository, credentialRequestBuilder, getData]
+		[openID4VCIHelper, openID4VCIClientStateRepository, credentialRequestBuilder]
 	);
 
 	const requestCredentials = useCallback(
