import { IOpenID4VCI } from '../../interfaces/IOpenID4VCI';
import { OpenID4VCIClientState } from '../../types/OpenID4VCIClientState';
import { CredentialOfferSchema } from '../../schemas/CredentialOfferSchema';
import * as jose from 'jose';
import { generateRandomIdentifier } from '../../utils/generateRandomIdentifier';
import * as config from '../../../config';
import { useHttpProxy } from '../HttpProxy/HttpProxy';
import { useOpenID4VCIClientStateRepository } from '../OpenID4VCIClientStateRepository';
import { useCallback, useMemo, useEffect, useRef, useState, useContext } from 'react';
import { useOpenID4VCIPushedAuthorizationRequest } from './OpenID4VCIAuthorizationRequest/OpenID4VCIPushedAuthorizationRequest';
import { useOpenID4VCIAuthorizationRequestForFirstPartyApplications } from './OpenID4VCIAuthorizationRequest/OpenID4VCIAuthorizationRequestForFirstPartyApplications';
import { useOpenID4VCIHelper } from '../OpenID4VCIHelper';
import { GrantType, TokenRequestError, useTokenRequest } from './TokenRequest';
import { useCredentialRequest } from './CredentialRequest';
import { WalletBaseStateCredentialIssuanceSession } from '@/services/WalletStateOperations';
import { CachedUser } from '@/services/LocalStorageKeystore';
import SessionContext from '@/context/SessionContext';
import type { CredentialConfigurationSupported, OpenidCredentialIssuerMetadata, OpenidCredentialIssuerMetadataSchema } from 'wallet-common';
import { useTranslation } from 'react-i18next';
import CredentialsContext from "@/context/CredentialsContext";
import { WalletStateUtils } from '@/services/WalletStateUtils';


const redirectUri = config.OPENID4VCI_REDIRECT_URI as string;
const openid4vciProofTypePrecedence = config.OPENID4VCI_PROOF_TYPE_PRECEDENCE.split(',') as string[];

export function useOpenID4VCI({ errorCallback, showPopupConsent, showMessagePopup }: { errorCallback: (title: string, message: string) => void, showPopupConsent: (options: Record<string, unknown>) => Promise<boolean>, showMessagePopup: (message: { title: string, description: string }) => void }): IOpenID4VCI {

	const httpProxy = useHttpProxy();
	const openID4VCIClientStateRepository = useOpenID4VCIClientStateRepository();
	const { api, keystore } = useContext(SessionContext);
	const { getData, credentialEngine } = useContext<any>(CredentialsContext);
	const [cachedUser, setCachedUser] = useState<CachedUser | null>(null);

	const { t } = useTranslation();
	const [receivedCredentialsArray, setReceivedCredentialsArray] = useState<string[] | null>(null);

	const openID4VCIHelper = useOpenID4VCIHelper();

	const openID4VCIPushedAuthorizationRequest = useOpenID4VCIPushedAuthorizationRequest(openID4VCIClientStateRepository);
	const openID4VCIAuthorizationRequestForFirstPartyApplications = useOpenID4VCIAuthorizationRequestForFirstPartyApplications(openID4VCIClientStateRepository);

	const tokenRequestBuilder = useTokenRequest();
	const credentialRequestBuilder = useCredentialRequest();

	const credentialConfigurationIdRef = useRef(null);
	const credentialIssuerMetadataRef = useRef(null);

	useEffect(() => {
		if (!receivedCredentialsArray || !keystore) {
			return;
		}
		const temp = [...receivedCredentialsArray];
		setReceivedCredentialsArray(null);
		const batchId = WalletStateUtils.getRandomUint32();
		// wait for keystore update before commiting the new credentials
		(async () => {
			try {
				const [, privateData, keystoreCommit] = await keystore.addCredentials(temp.map((credential, index) => {
					return {
						data: credential,
						format: credentialIssuerMetadataRef.current.metadata.credential_configurations_supported[credentialConfigurationIdRef.current].format,
						credentialConfigurationId: credentialConfigurationIdRef.current,
						credentialIssuerIdentifier: credentialIssuerMetadataRef.current.metadata.credential_issuer,
						batchId: batchId,
						instanceId: index,
					}
				}));

				await api.updatePrivateData(privateData);
				await keystoreCommit();
			}
			catch (err) {
				throw err;
			}
		})();
	}, [keystore, receivedCredentialsArray, getData, api])

	useEffect(() => {
		if (!keystore) {
			return;
		}

		const userHandle = keystore.getUserHandleB64u();
		if (!userHandle) {
			return;
		}
		const u = keystore.getCachedUsers().filter((user) => user.userHandleB64u === userHandle)[0];
		if (u) {
			setCachedUser(u);
		}
	}, [keystore, setCachedUser]);

	const credentialRequest = useCallback(
		async (response: any, flowState: WalletBaseStateCredentialIssuanceSession) => {
			console.log('credentialRequest')
			const {
				data: { access_token },
			} = response;

			const [credentialIssuerMetadata] = await Promise.all([
				openID4VCIHelper.getCredentialIssuerMetadata(flowState.credentialIssuerIdentifier)
			]);

			// store as refs
			credentialIssuerMetadataRef.current = credentialIssuerMetadata
			credentialConfigurationIdRef.current = flowState.credentialConfigurationId;
			if (credentialIssuerMetadata.metadata.nonce_endpoint) {
				const nonceEndpointResp = await httpProxy.post(credentialIssuerMetadata.metadata.nonce_endpoint, {});
				const { c_nonce } = nonceEndpointResp.data as { c_nonce: string };
				credentialRequestBuilder.setCNonce(c_nonce);
			}

			credentialRequestBuilder.setCredentialEndpoint(credentialIssuerMetadata.metadata.credential_endpoint);
			credentialRequestBuilder.setAccessToken(access_token);
			credentialRequestBuilder.setCredentialIssuerIdentifier(flowState.credentialIssuerIdentifier);
			credentialRequestBuilder.setCredentialConfigurationId(flowState.credentialConfigurationId);

			if (flowState?.dpop) {
				const privateKey = await jose.importJWK(flowState?.dpop.dpopPrivateKeyJwk, flowState?.dpop.dpopAlg)
				credentialRequestBuilder.setDpopPrivateKey(privateKey as jose.KeyLike);
				credentialRequestBuilder.setDpopPublicKeyJwk(flowState.dpop.dpopPublicKeyJwk);
				credentialRequestBuilder.setDpopJti(flowState.dpop.dpopJti);
				credentialRequestBuilder.setDpopNonce(response.headers['dpop-nonce']);
				await credentialRequestBuilder.setDpopHeader();
			}

			const [_credConfId, credConf] = Object.entries(credentialIssuerMetadata.metadata.credential_configurations_supported).filter(([id, _credConf]) =>
				id === flowState.credentialConfigurationId
			)[0];

			let selectedProofType: 'attestation' | 'jwt' = 'jwt'; // default
			for (const proof_type of openid4vciProofTypePrecedence) {
				if (proof_type === 'attestation' && credConf?.proof_types_supported?.attestation) {
					selectedProofType = 'attestation';
					break;
				}
				else if (proof_type === 'jwt' && credConf?.proof_types_supported?.jwt) {
					selectedProofType = 'jwt';
					break;
				}
			}

			console.log("Selected proof type = ", selectedProofType);

			const { credentialResponse } = await credentialRequestBuilder.execute(flowState.credentialConfigurationId, selectedProofType);

			console.log("Response = ", credentialResponse)

			const new_c_nonce = credentialResponse.data.c_nonce;
			const new_c_nonce_expires_in = credentialResponse.data.c_nonce_expires_in;

			if (new_c_nonce && new_c_nonce_expires_in) {
				flowState.tokenResponse.data.c_nonce = new_c_nonce;
				flowState.tokenResponse.data.c_nonce_expiration_timestamp = Math.floor(Date.now() / 1000) + new_c_nonce_expires_in;
				await openID4VCIClientStateRepository.updateState(flowState);
			}

			await openID4VCIClientStateRepository.cleanupExpired();

			const credentialArray: string[] = credentialResponse.data.credentials.map((c) => c.credential);


			let warnings = [];
<<<<<<< HEAD
			for (const rawCredential of credentialArray) {
=======

			const uniqueStorableCredentials = storableCredentials.filter(
				(cred) => cred.instanceId === 0
			);

			for (const storableCredential of uniqueStorableCredentials) {
				const rawCredential = storableCredential.credential;
>>>>>>> d1e0bf32
				const result = await credentialEngine.credentialParsingEngine.parse({ rawCredential })
				console.log('result', result);
				if (result.success) {
					console.log(`Credential parsed successfully:`, result.value);

					if (result.value.warnings && result.value.warnings.length > 0) {
						console.warn(`Credential had warnings:`, result.value.warnings);
						warnings = result.value.warnings;
					}
				} else {
					console.error(`Credential failed to parse:`, result.error, result.message);
					showMessagePopup({ title: t('issuance.error'), description: t(`parsing.error${result.error}`) });
					return;
				}
			}

			let userConsent = true;
			if (warnings.length > 0 && config.VITE_DISPLAY_ISSUANCE_WARNINGS === true) {
				userConsent = await showPopupConsent({
					title: t("issuance.title"),
					warnings: warnings
				});
			}

			if (userConsent) {
				setReceivedCredentialsArray(credentialArray);
			}

			return;

		},
		[openID4VCIHelper, openID4VCIClientStateRepository, credentialRequestBuilder]
	);

	const requestCredentials = useCallback(
		async (credentialIssuerIdentifier: string, requestCredentialsParams: {
			dpopNonceHeader?: string,
			preAuthorizedCodeGrant?: {
				pre_authorized_code: string;
			},
			authorizationCodeGrant?: {
				state: string;
				authorizationResponseUrl: string;
				code: string;
			},
			usingActiveAccessToken?: {
				credentialConfigurationId: string;
			},
			refreshTokenGrant?: {
				credentialConfigurationId: string;
			}
		}) => {
			console.log('requestCredentials')
			console.log(JSON.stringify(requestCredentialsParams));
			const [authzServerMetadata, clientId] = await Promise.all([
				openID4VCIHelper.getAuthorizationServerMetadata(credentialIssuerIdentifier),
				openID4VCIHelper.getClientId(credentialIssuerIdentifier)
			]);
			if (requestCredentialsParams.usingActiveAccessToken) {
				console.log("Attempting with active access token")

				const flowState = await openID4VCIClientStateRepository.getByCredentialIssuerIdentifierAndCredentialConfigurationId(credentialIssuerIdentifier, requestCredentialsParams.usingActiveAccessToken.credentialConfigurationId)
				if (!flowState) {
					throw new Error("Using active access token: No flowstate");
				}

				// if c_nonce and access_token are not expired
				if (flowState.tokenResponse && Math.floor(Date.now() / 1000) < flowState.tokenResponse.data.c_nonce_expiration_timestamp && Math.floor(Date.now() / 1000) < flowState.tokenResponse.data.expiration_timestamp) {
					// attempt credential request
					if (!flowState.dpop) {
						throw new Error("Using active access token: No dpop in flowstate");
					}

					await credentialRequest(flowState.tokenResponse, flowState);
					return;
				}
				else {
					console.log("Using active access token: c_nonce or access_token are expired");
				}

				// if access_token is expired
				if (flowState.tokenResponse && Math.floor(Date.now() / 1000) > flowState.tokenResponse.data.expiration_timestamp && flowState.tokenResponse.data.refresh_token) {
					// refresh token grant
					await requestCredentials(credentialIssuerIdentifier, {
						dpopNonceHeader: requestCredentialsParams.dpopNonceHeader,
						refreshTokenGrant: {
							credentialConfigurationId: requestCredentialsParams.usingActiveAccessToken.credentialConfigurationId
						}
					})
					return;
				}
				throw new Error("Couldn't hande using active access token");
			}
			// Token Request
			const tokenEndpoint = authzServerMetadata.authzServeMetadata.token_endpoint;


			let flowState: WalletBaseStateCredentialIssuanceSession | null = null;

			if (requestCredentialsParams?.authorizationCodeGrant) {

				flowState = await openID4VCIClientStateRepository.getByState(requestCredentialsParams.authorizationCodeGrant.state)
			}
			else if (requestCredentialsParams?.refreshTokenGrant) {
				flowState = await openID4VCIClientStateRepository.getByCredentialIssuerIdentifierAndCredentialConfigurationId(credentialIssuerIdentifier, requestCredentialsParams.refreshTokenGrant.credentialConfigurationId)
			}



			if (!flowState) {
				throw new Error("No flowstate");
			}

			let dpopPrivateKey: jose.KeyLike | Uint8Array | null = null;
			let dpopPrivateKeyJwk: jose.JWK | null = null;
			let dpopPublicKeyJwk: jose.JWK | null = null;

			if (!flowState.dpop) { // if DPoP keys have not been generated, then generate them
				const { privateKey, publicKey } = await jose.generateKeyPair('ES256', { extractable: true }); // keypair for dpop if used
				[dpopPrivateKeyJwk, dpopPublicKeyJwk] = await Promise.all([
					jose.exportJWK(privateKey),
					jose.exportJWK(publicKey)
				]);

				dpopPrivateKey = privateKey;
			}
			else { // if already generated, then reuse them
				dpopPrivateKeyJwk = flowState.dpop.dpopPrivateKeyJwk;
				dpopPublicKeyJwk = flowState.dpop.dpopPublicKeyJwk;

				[dpopPrivateKey] = await Promise.all([
					jose.importJWK(flowState.dpop.dpopPrivateKeyJwk, flowState.dpop.dpopAlg)
				])
			}
			const jti = generateRandomIdentifier(8);

			tokenRequestBuilder.setTokenEndpoint(tokenEndpoint);

			if (authzServerMetadata.authzServeMetadata.dpop_signing_alg_values_supported) {
				await tokenRequestBuilder.setDpopHeader(dpopPrivateKey as jose.KeyLike, dpopPublicKeyJwk, jti);
				flowState.dpop = {
					dpopAlg: 'ES256',
					dpopJti: jti,
					dpopPrivateKeyJwk: dpopPrivateKeyJwk,
					dpopPublicKeyJwk: dpopPublicKeyJwk,
				}
			}


			tokenRequestBuilder.setClientId(clientId ? clientId?.client_id : null);
			tokenRequestBuilder.setGrantType(requestCredentialsParams.authorizationCodeGrant ? GrantType.AUTHORIZATION_CODE : GrantType.REFRESH);
			tokenRequestBuilder.setAuthorizationCode(requestCredentialsParams?.authorizationCodeGrant?.code);
			tokenRequestBuilder.setCodeVerifier(flowState?.code_verifier);

			tokenRequestBuilder.setRefreshToken(flowState?.tokenResponse?.data?.refresh_token);

			tokenRequestBuilder.setRedirectUri(redirectUri);


			const result = await tokenRequestBuilder.execute();

			if ('error' in result) {
				if (result.error === TokenRequestError.AUTHORIZATION_REQUIRED) {
					return generateAuthorizationRequestRef.current(flowState.credentialIssuerIdentifier, flowState.credentialConfigurationId);
				}
				throw new Error("Token request failed");
			}

			try { // try to extract the response and update the OpenID4VCIClientStateRepository
				const { access_token, c_nonce, expires_in, c_nonce_expires_in, refresh_token } = result.response;

				if (!access_token) {
					console.log("Missing access_token from response");
					return;
				}

				flowState.tokenResponse = {
					data: {
						access_token, c_nonce, expiration_timestamp: Math.floor(Date.now() / 1000) + expires_in, c_nonce_expiration_timestamp: Math.floor(Date.now() / 1000) + c_nonce_expires_in, refresh_token
					},
					headers: { ...result.response.httpResponseHeaders }
				}

				await openID4VCIClientStateRepository.updateState(flowState);
			}
			catch (err) {
				console.error(err);
				throw new Error("Failed to extract the response and update the OpenID4VCIClientStateRepository");
			}

			try {
				// Credential Request
				await credentialRequest(flowState.tokenResponse, flowState);
			}
			catch (err) {
				console.error("Error handling authrozation response ", err);
				throw new Error("Credential request failed");
			}
		},
		[
			openID4VCIClientStateRepository,
			openID4VCIHelper,
			credentialRequest,
			tokenRequestBuilder,
		]
	);

	const generateAuthorizationRequestRef = useRef<Function | null>(null);

	const handleAuthorizationResponse = useCallback(
		async (url: string, dpopNonceHeader?: string) => {
			console.log('handleAuthorizationResponse');
			const parsedUrl = new URL(url);

			const code = parsedUrl.searchParams.get('code');
			const state = parsedUrl.searchParams.get('state');

			if (!code) {
				return;
			}

			const s = await openID4VCIClientStateRepository.getByState(state);
			console.log("S = ", s)
			if (!s || !s.credentialIssuerIdentifier) {
				console.log("No credential issuer identifier was found in the issuance flow state");
				return;
			}
			if (sessionStorage.getItem('oid4vci_last_used_state') === state) {
				return;
			}

			sessionStorage.setItem('oid4vci_last_used_state', state);
			console.log("Handling authorization response...");
			await requestCredentials(s.credentialIssuerIdentifier, {
				dpopNonceHeader: dpopNonceHeader,
				authorizationCodeGrant: {
					authorizationResponseUrl: url,
					code: code,
					state: state,
				}
			});
		},
		[openID4VCIClientStateRepository, requestCredentials]
	);
	/**
 *
 * @param response
 * @param flowState
 * @param cachedProof cachedProof is used in case a failure due to invalid dpop-nonce is caused and the last proof can be re-used.
 * @returns
 */

	const handleCredentialOffer = useCallback(
		async (credentialOfferURL: string): Promise<{ credentialIssuer: string, selectedCredentialConfigurationId: string; issuer_state?: string }> => {
			console.log('handleCredentialOffer')
			const parsedUrl = new URL(credentialOfferURL);
			let offer;
			if (parsedUrl.searchParams.get("credential_offer")) {
				offer = CredentialOfferSchema.parse(JSON.parse(parsedUrl.searchParams.get("credential_offer")));
			} else {
				try {
					let response = await httpProxy.get(parsedUrl.searchParams.get("credential_offer_uri"), {})
					offer = response.data;
				}
				catch (err) {
					console.error(err);
					return;
				}
			}

			if (!offer.grants.authorization_code) {
				throw new Error("Only authorization_code grant is supported");
			}

			const [credentialIssuerMetadata] = await Promise.all([
				openID4VCIHelper.getCredentialIssuerMetadata(offer.credential_issuer)
			]);

			const selectedConfigurationId = offer.credential_configuration_ids[0];
			const selectedConfiguration = credentialIssuerMetadata.metadata.credential_configurations_supported[selectedConfigurationId];
			if (!selectedConfiguration) {
				throw new Error("Credential configuration not found");
			}

			let issuer_state = undefined;
			if (offer.grants?.authorization_code?.issuer_state) {
				issuer_state = offer.grants.authorization_code.issuer_state;
			}

			return { credentialIssuer: offer.credential_issuer, selectedCredentialConfigurationId: selectedConfigurationId, issuer_state };
		},
		[httpProxy, openID4VCIHelper]
	);

	const getAvailableCredentialConfigurations = useCallback(
		async (credentialIssuerIdentifier: string): Promise<Record<string, CredentialConfigurationSupported>> => {
			console.log('getAvailableCredentialConfigurations')
			const [credentialIssuerMetadata] = await Promise.all([
				openID4VCIHelper.getCredentialIssuerMetadata(credentialIssuerIdentifier)
			]);
			if (!credentialIssuerMetadata.metadata?.credential_configurations_supported) {
				throw new Error("Credential configuration supported not found")
			}
			return credentialIssuerMetadata.metadata?.credential_configurations_supported;
		},
		[openID4VCIHelper]
	);

	const generateAuthorizationRequest = useCallback(
		async (credentialIssuerIdentifier: string, credentialConfigurationId: string, issuer_state?: string) => {
			await api.syncPrivateData(cachedUser).then((r) => {
				if (!r.ok) {
					return;
				}
			});
			console.log('generateAuthorizationRequest')
			await openID4VCIClientStateRepository.cleanupExpired();

			try { // attempt to get credentials using active session
				await requestCredentials(credentialIssuerIdentifier, {
					usingActiveAccessToken: {
						credentialConfigurationId
					}
				});
				return {};
			}
			catch (err) { console.error(err) }

			const [authzServerMetadata, credentialIssuerMetadata, clientId] = await Promise.all([
				openID4VCIHelper.getAuthorizationServerMetadata(credentialIssuerIdentifier),
				openID4VCIHelper.getCredentialIssuerMetadata(credentialIssuerIdentifier),
				openID4VCIHelper.getClientId(credentialIssuerIdentifier)
			]);

			if (authzServerMetadata.authzServeMetadata.pushed_authorization_request_endpoint) {
				const res = await openID4VCIPushedAuthorizationRequest.generate(
					credentialConfigurationId,
					issuer_state,
					{
						authorizationServerMetadata: authzServerMetadata.authzServeMetadata,
						credentialIssuerMetadata: credentialIssuerMetadata.metadata,
						credentialIssuerIdentifier: credentialIssuerMetadata.metadata.credential_issuer,
						clientId: clientId.client_id,
						redirectUri: redirectUri
					}
				);
				if ('authorizationRequestURL' in res) {
					return { url: res.authorizationRequestURL };
				}
			}
			else if (authzServerMetadata.authzServeMetadata.authorization_challenge_endpoint) {
				await openID4VCIAuthorizationRequestForFirstPartyApplications.generate(
					credentialConfigurationId,
					issuer_state,
					{
						authorizationServerMetadata: authzServerMetadata.authzServeMetadata,
						credentialIssuerMetadata: credentialIssuerMetadata.metadata,
						credentialIssuerIdentifier: credentialIssuerMetadata.metadata.credential_issuer,
						clientId: clientId.client_id,
						redirectUri: redirectUri
					}
				).then((result) => {
					if (!('authorization_code' in result)) {
						console.error("authorization_code was not found in the result");
						return;
					}
					return handleAuthorizationResponse(`openid://?code=${result.authorization_code}&state=${result.state}`);
				});
				return {}
			}
		},
		[openID4VCIClientStateRepository, openID4VCIHelper, handleAuthorizationResponse, openID4VCIAuthorizationRequestForFirstPartyApplications, openID4VCIPushedAuthorizationRequest, requestCredentials, api, cachedUser]
	);

	// Step 3: Update `useRef` with the `generateAuthorizationRequest` function
	useEffect(() => {
		console.log('call and call')
		generateAuthorizationRequestRef.current = generateAuthorizationRequest;
	}, [generateAuthorizationRequest]);

	return useMemo(() => {
		return {
			generateAuthorizationRequest,
			getAvailableCredentialConfigurations,
			handleCredentialOffer,
			handleAuthorizationResponse
		}
	}, [
		generateAuthorizationRequest,
		getAvailableCredentialConfigurations,
		handleCredentialOffer,
		handleAuthorizationResponse
	]);
}<|MERGE_RESOLUTION|>--- conflicted
+++ resolved
@@ -162,17 +162,8 @@
 
 
 			let warnings = [];
-<<<<<<< HEAD
 			for (const rawCredential of credentialArray) {
-=======
-
-			const uniqueStorableCredentials = storableCredentials.filter(
-				(cred) => cred.instanceId === 0
-			);
-
-			for (const storableCredential of uniqueStorableCredentials) {
-				const rawCredential = storableCredential.credential;
->>>>>>> d1e0bf32
+
 				const result = await credentialEngine.credentialParsingEngine.parse({ rawCredential })
 				console.log('result', result);
 				if (result.success) {
