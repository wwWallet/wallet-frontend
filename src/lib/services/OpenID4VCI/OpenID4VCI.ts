import { IOpenID4VCI } from '../../interfaces/IOpenID4VCI';
import { CredentialOfferSchema } from '../../schemas/CredentialOfferSchema';
import * as jose from 'jose';
import { generateRandomIdentifier } from '../../utils/generateRandomIdentifier';
import * as config from '../../../config';
import { useHttpProxy } from '../HttpProxy/HttpProxy';
import { useOpenID4VCIClientStateRepository } from '../OpenID4VCIClientStateRepository';
import { useCallback, useMemo, useEffect, useRef, useState, useContext } from 'react';
import { useOpenID4VCIPushedAuthorizationRequest } from './OpenID4VCIAuthorizationRequest/OpenID4VCIPushedAuthorizationRequest';
import { useOpenID4VCIAuthorizationRequestForFirstPartyApplications } from './OpenID4VCIAuthorizationRequest/OpenID4VCIAuthorizationRequestForFirstPartyApplications';
import { useOpenID4VCIHelper } from '../OpenID4VCIHelper';
import { GrantType, TokenRequestError, useTokenRequest } from './TokenRequest';
import { useCredentialRequest } from './CredentialRequest';
<<<<<<< HEAD
import { CurrentSchema } from '@/services/WalletStateSchema';
=======
import { WalletStateCredentialIssuanceSession } from '@/services/WalletStateOperations';
>>>>>>> 4bdb0fc1
import SessionContext from '@/context/SessionContext';
import type { CredentialConfigurationSupported } from 'wallet-common';
import { useTranslation } from 'react-i18next';
import CredentialsContext from "@/context/CredentialsContext";
import { WalletStateUtils } from '@/services/WalletStateUtils';
import { fromBase64Url } from '@/util';
import { VerifiableCredentialFormat } from 'wallet-common/dist/types';
import { DataItem, parse } from '@auth0/mdl';
import { cborDecode, cborEncode } from '@auth0/mdl/lib/cbor';
import { COSEKeyToJWK } from "cose-kit";


const redirectUri = config.OPENID4VCI_REDIRECT_URI as string;
const openid4vciProofTypePrecedence = config.OPENID4VCI_PROOF_TYPE_PRECEDENCE.split(',') as string[];

const textDecoder = new TextDecoder();

export const deriveHolderKidFromCredential = async (credential: string, format: string) => {
	if (format === VerifiableCredentialFormat.VC_SDJWT || format === VerifiableCredentialFormat.DC_SDJWT) {
		const payload = credential.split('.')[1];
		const { cnf } = JSON.parse(textDecoder.decode(fromBase64Url(payload)));
		if (cnf && cnf.jwk) {
			const jwkThumbprint = await jose.calculateJwkThumbprint(cnf.jwk as jose.JWK, "sha256");
			return jwkThumbprint;
		}
	}
	else if (format === VerifiableCredentialFormat.MSO_MDOC) {
		const credentialBytes = fromBase64Url(credential);
		const issuerSigned = cborDecode(credentialBytes);
		const dataItem = cborDecode(issuerSigned.get('issuerAuth')[2]);
		const m = {
			version: '1.0',
			documents: [new Map([
				['docType', dataItem.data.get('docType')],
				['issuerSigned', issuerSigned]
			])],
			status: 0
		};
		const encoded = cborEncode(m);
		const mdocCredential = parse(encoded);
		const p: DataItem = cborDecode(mdocCredential.documents[0].issuerSigned.issuerAuth.payload);
		const deviceKeyInfo = p.data.get('deviceKeyInfo');
		const deviceKey = deviceKeyInfo.get('deviceKey');
		// @ts-ignore
		const devicePublicKeyJwk = COSEKeyToJWK(deviceKey);
		const kid = await jose.calculateJwkThumbprint(devicePublicKeyJwk, "sha256");
		return kid;
	}
}

export function useOpenID4VCI({ errorCallback, showPopupConsent, showMessagePopup }: { errorCallback: (title: string, message: string) => void, showPopupConsent: (options: Record<string, unknown>) => Promise<boolean>, showMessagePopup: (message: { title: string, description: string }) => void }): IOpenID4VCI {

	const httpProxy = useHttpProxy();
	const openID4VCIClientStateRepository = useOpenID4VCIClientStateRepository();
	const { api, keystore } = useContext(SessionContext);
	const { getData, credentialEngine } = useContext<any>(CredentialsContext);

	const { t } = useTranslation();
	const [receivedCredentialsArray, setReceivedCredentialsArray] = useState<string[] | null>(null);

	const openID4VCIHelper = useOpenID4VCIHelper();

	const openID4VCIPushedAuthorizationRequest = useOpenID4VCIPushedAuthorizationRequest(openID4VCIClientStateRepository);
	const openID4VCIAuthorizationRequestForFirstPartyApplications = useOpenID4VCIAuthorizationRequestForFirstPartyApplications(openID4VCIClientStateRepository);

	const tokenRequestBuilder = useTokenRequest();
	const credentialRequestBuilder = useCredentialRequest();

	const credentialConfigurationIdRef = useRef(null);
	const credentialIssuerMetadataRef = useRef(null);

	useEffect(() => {
		if (!receivedCredentialsArray || !keystore) {
			return;
		}
		const temp = [...receivedCredentialsArray];
		setReceivedCredentialsArray(null);
		const batchId = WalletStateUtils.getRandomUint32();
		// wait for keystore update before commiting the new credentials
		(async () => {
			try {

				const kidMap = await Promise.all(temp.map(async (credential, index) => {
					if (credentialIssuerMetadataRef.current.metadata.credential_configurations_supported[credentialConfigurationIdRef.current].format === VerifiableCredentialFormat.VC_SDJWT ||
						credentialIssuerMetadataRef.current.metadata.credential_configurations_supported[credentialConfigurationIdRef.current].format === VerifiableCredentialFormat.DC_SDJWT
					) {
						return deriveHolderKidFromCredential(credential, credentialIssuerMetadataRef.current.metadata.credential_configurations_supported[credentialConfigurationIdRef.current].format);
					}
					else if (credentialIssuerMetadataRef.current.metadata.credential_configurations_supported[credentialConfigurationIdRef.current].format === VerifiableCredentialFormat.MSO_MDOC) {
						return deriveHolderKidFromCredential(credential, credentialIssuerMetadataRef.current.metadata.credential_configurations_supported[credentialConfigurationIdRef.current].format);
					}
					else {
						return null;
					}
				}));
				const [, privateData, keystoreCommit] = await keystore.addCredentials(temp.map((credential, index) => {
					return {
						data: credential,
						format: credentialIssuerMetadataRef.current.metadata.credential_configurations_supported[credentialConfigurationIdRef.current].format,
						kid: kidMap[index] ?? "",
						credentialConfigurationId: credentialConfigurationIdRef.current,
						credentialIssuerIdentifier: credentialIssuerMetadataRef.current.metadata.credential_issuer,
						batchId: batchId,
						instanceId: index,
					}
				}));

				await api.updatePrivateData(privateData);
				await keystoreCommit();
			}
			catch (err) {
				throw err;
			}
		})();
	}, [keystore, receivedCredentialsArray, getData, api])


	const credentialRequest = useCallback(
<<<<<<< HEAD
		async (response: any, flowState: CurrentSchema.WalletStateCredentialIssuanceSession) => {
=======
		async (response: any, flowState: WalletStateCredentialIssuanceSession) => {
>>>>>>> 4bdb0fc1
			const {
				data: { access_token },
			} = response;

			const [credentialIssuerMetadata] = await Promise.all([
				openID4VCIHelper.getCredentialIssuerMetadata(flowState.credentialIssuerIdentifier)
			]);

			// store as refs
			credentialIssuerMetadataRef.current = credentialIssuerMetadata
			credentialConfigurationIdRef.current = flowState.credentialConfigurationId;
			if (credentialIssuerMetadata.metadata.nonce_endpoint) {
				const nonceEndpointResp = await httpProxy.post(credentialIssuerMetadata.metadata.nonce_endpoint, {});
				const { c_nonce } = nonceEndpointResp.data as { c_nonce: string };
				credentialRequestBuilder.setCNonce(c_nonce);
			}

			credentialRequestBuilder.setCredentialEndpoint(credentialIssuerMetadata.metadata.credential_endpoint);
			credentialRequestBuilder.setAccessToken(access_token);
			credentialRequestBuilder.setCredentialIssuerIdentifier(flowState.credentialIssuerIdentifier);
			credentialRequestBuilder.setCredentialConfigurationId(flowState.credentialConfigurationId);

			if (flowState?.dpop) {
				const privateKey = await jose.importJWK(flowState?.dpop.dpopPrivateKeyJwk, flowState?.dpop.dpopAlg)
				credentialRequestBuilder.setDpopPrivateKey(privateKey as jose.KeyLike);
				credentialRequestBuilder.setDpopPublicKeyJwk(flowState.dpop.dpopPublicKeyJwk);
				credentialRequestBuilder.setDpopJti(flowState.dpop.dpopJti);
				credentialRequestBuilder.setDpopNonce(response.headers['dpop-nonce']);
				await credentialRequestBuilder.setDpopHeader();
			}

			const [_credConfId, credConf] = Object.entries(credentialIssuerMetadata.metadata.credential_configurations_supported).filter(([id, _credConf]) =>
				id === flowState.credentialConfigurationId
			)[0];

			let selectedProofType: 'attestation' | 'jwt' = 'jwt'; // default
			for (const proof_type of openid4vciProofTypePrecedence) {
				if (proof_type === 'attestation' && credConf?.proof_types_supported?.attestation) {
					selectedProofType = 'attestation';
					break;
				}
				else if (proof_type === 'jwt' && credConf?.proof_types_supported?.jwt) {
					selectedProofType = 'jwt';
					break;
				}
			}

			console.log("Selected proof type = ", selectedProofType);

			const { credentialResponse } = await credentialRequestBuilder.execute(flowState.credentialConfigurationId, selectedProofType);

			console.log("Response = ", credentialResponse)

			const new_c_nonce = credentialResponse.data.c_nonce;
			const new_c_nonce_expires_in = credentialResponse.data.c_nonce_expires_in;

			if (new_c_nonce && new_c_nonce_expires_in) {
				flowState.tokenResponse.data.c_nonce = new_c_nonce;
				flowState.tokenResponse.data.c_nonce_expiration_timestamp = Math.floor(Date.now() / 1000) + new_c_nonce_expires_in;
				await openID4VCIClientStateRepository.updateState(flowState);
			}

			await openID4VCIClientStateRepository.cleanupExpired();

			const credentialArray: string[] = credentialResponse.data.credentials.map((c) => c.credential);


			let warnings = [];
			for (const rawCredential of credentialArray) {

				const result = await credentialEngine.credentialParsingEngine.parse(
					{
						rawCredential: rawCredential,
						credentialIssuer: {
							credentialIssuerIdentifier: flowState.credentialIssuerIdentifier,
							credentialConfigurationId: flowState.credentialConfigurationId,
						},
					})
				if (result.success) {

					if (result.value.warnings && result.value.warnings.length > 0) {
						console.warn(`Credential had warnings:`, result.value.warnings);
						warnings = result.value.warnings;
					}
				} else {
					console.error(`Credential failed to parse:`, result.error, result.message);
					showMessagePopup({ title: t('issuance.error'), description: t(`parsing.error${result.error}`) });
					return;
				}
			}

			let userConsent = true;
			if (warnings.length > 0 && config.VITE_DISPLAY_ISSUANCE_WARNINGS === true) {
				userConsent = await showPopupConsent({
					title: t("issuance.title"),
					warnings: warnings
				});
			}

			if (userConsent) {
				setReceivedCredentialsArray(credentialArray);
			}

			return;

		},
		[openID4VCIHelper, openID4VCIClientStateRepository, credentialRequestBuilder]
	);

	const requestCredentials = useCallback(
		async (credentialIssuerIdentifier: string, requestCredentialsParams: {
			dpopNonceHeader?: string,
			preAuthorizedCodeGrant?: {
				pre_authorized_code: string;
			},
			authorizationCodeGrant?: {
				state: string;
				authorizationResponseUrl: string;
				code: string;
			},
			usingActiveAccessToken?: {
				credentialConfigurationId: string;
			},
			refreshTokenGrant?: {
				credentialConfigurationId: string;
			}
		}) => {
			console.log(JSON.stringify(requestCredentialsParams));
			const [authzServerMetadata, clientId] = await Promise.all([
				openID4VCIHelper.getAuthorizationServerMetadata(credentialIssuerIdentifier),
				openID4VCIHelper.getClientId(credentialIssuerIdentifier)
			]);
			if (requestCredentialsParams.usingActiveAccessToken) {
				console.log("Attempting with active access token")

				const flowState = await openID4VCIClientStateRepository.getByCredentialIssuerIdentifierAndCredentialConfigurationId(credentialIssuerIdentifier, requestCredentialsParams.usingActiveAccessToken.credentialConfigurationId)
				if (!flowState) {
					throw new Error("Using active access token: No flowstate");
				}

				// if c_nonce and access_token are not expired
				if (flowState.tokenResponse && Math.floor(Date.now() / 1000) < flowState.tokenResponse.data.c_nonce_expiration_timestamp && Math.floor(Date.now() / 1000) < flowState.tokenResponse.data.expiration_timestamp) {
					// attempt credential request
					if (!flowState.dpop) {
						throw new Error("Using active access token: No dpop in flowstate");
					}

					await credentialRequest(flowState.tokenResponse, flowState);
					return;
				}
				else {
					console.log("Using active access token: c_nonce or access_token are expired");
				}

				// if access_token is expired
				if (flowState.tokenResponse && Math.floor(Date.now() / 1000) > flowState.tokenResponse.data.expiration_timestamp && flowState.tokenResponse.data.refresh_token) {
					// refresh token grant
					await requestCredentials(credentialIssuerIdentifier, {
						dpopNonceHeader: requestCredentialsParams.dpopNonceHeader,
						refreshTokenGrant: {
							credentialConfigurationId: requestCredentialsParams.usingActiveAccessToken.credentialConfigurationId
						}
					})
					return;
				}
				throw new Error("Couldn't hande using active access token");
			}
			// Token Request
			const tokenEndpoint = authzServerMetadata.authzServeMetadata.token_endpoint;


<<<<<<< HEAD
			let flowState: CurrentSchema.WalletStateCredentialIssuanceSession | null = null;
=======
			let flowState: WalletStateCredentialIssuanceSession | null = null;
>>>>>>> 4bdb0fc1

			if (requestCredentialsParams?.authorizationCodeGrant) {

				flowState = await openID4VCIClientStateRepository.getByState(requestCredentialsParams.authorizationCodeGrant.state)
			}
			else if (requestCredentialsParams?.refreshTokenGrant) {
				flowState = await openID4VCIClientStateRepository.getByCredentialIssuerIdentifierAndCredentialConfigurationId(credentialIssuerIdentifier, requestCredentialsParams.refreshTokenGrant.credentialConfigurationId)
			}



			if (!flowState) {
				throw new Error("No flowstate");
			}

			let dpopPrivateKey: jose.KeyLike | Uint8Array | null = null;
			let dpopPrivateKeyJwk: jose.JWK | null = null;
			let dpopPublicKeyJwk: jose.JWK | null = null;

			if (!flowState.dpop) { // if DPoP keys have not been generated, then generate them
				const { privateKey, publicKey } = await jose.generateKeyPair('ES256', { extractable: true }); // keypair for dpop if used
				[dpopPrivateKeyJwk, dpopPublicKeyJwk] = await Promise.all([
					jose.exportJWK(privateKey),
					jose.exportJWK(publicKey)
				]);

				dpopPrivateKey = privateKey;
			}
			else { // if already generated, then reuse them
				dpopPrivateKeyJwk = flowState.dpop.dpopPrivateKeyJwk;
				dpopPublicKeyJwk = flowState.dpop.dpopPublicKeyJwk;

				[dpopPrivateKey] = await Promise.all([
					jose.importJWK(flowState.dpop.dpopPrivateKeyJwk, flowState.dpop.dpopAlg)
				])
			}
			const jti = generateRandomIdentifier(8);

			tokenRequestBuilder.setTokenEndpoint(tokenEndpoint);

			if (authzServerMetadata.authzServeMetadata.dpop_signing_alg_values_supported) {
				await tokenRequestBuilder.setDpopHeader(dpopPrivateKey as jose.KeyLike, dpopPublicKeyJwk, jti);
				flowState.dpop = {
					dpopAlg: 'ES256',
					dpopJti: jti,
					dpopPrivateKeyJwk: dpopPrivateKeyJwk,
					dpopPublicKeyJwk: dpopPublicKeyJwk,
				}
			}


			tokenRequestBuilder.setClientId(clientId ? clientId?.client_id : null);
			tokenRequestBuilder.setGrantType(requestCredentialsParams.authorizationCodeGrant ? GrantType.AUTHORIZATION_CODE : GrantType.REFRESH);
			tokenRequestBuilder.setAuthorizationCode(requestCredentialsParams?.authorizationCodeGrant?.code);
			tokenRequestBuilder.setCodeVerifier(flowState?.code_verifier);

			tokenRequestBuilder.setRefreshToken(flowState?.tokenResponse?.data?.refresh_token);

			tokenRequestBuilder.setRedirectUri(redirectUri);


			const result = await tokenRequestBuilder.execute();

			if ('error' in result) {
				if (result.error === TokenRequestError.AUTHORIZATION_REQUIRED) {
					return generateAuthorizationRequestRef.current(flowState.credentialIssuerIdentifier, flowState.credentialConfigurationId);
				}
				throw new Error("Token request failed");
			}

			try { // try to extract the response and update the OpenID4VCIClientStateRepository
				const { access_token, c_nonce, expires_in, c_nonce_expires_in, refresh_token } = result.response;

				if (!access_token) {
					console.log("Missing access_token from response");
					return;
				}

				flowState.tokenResponse = {
					data: {
						access_token, c_nonce, expiration_timestamp: Math.floor(Date.now() / 1000) + expires_in, c_nonce_expiration_timestamp: Math.floor(Date.now() / 1000) + c_nonce_expires_in, refresh_token
					},
					headers: { ...result.response.httpResponseHeaders }
				}

				await openID4VCIClientStateRepository.updateState(flowState);
			}
			catch (err) {
				console.error(err);
				throw new Error("Failed to extract the response and update the OpenID4VCIClientStateRepository");
			}

			try {
				// Credential Request
				await credentialRequest(flowState.tokenResponse, flowState);
			}
			catch (err) {
				console.error("Error handling authrozation response ", err);
				throw new Error("Credential request failed");
			}
		},
		[
			openID4VCIClientStateRepository,
			openID4VCIHelper,
			credentialRequest,
			tokenRequestBuilder,
		]
	);

	const generateAuthorizationRequestRef = useRef<Function | null>(null);

	const handleAuthorizationResponse = useCallback(
		async (url: string, dpopNonceHeader?: string) => {
			const parsedUrl = new URL(url);

			const code = parsedUrl.searchParams.get('code');
			const state = parsedUrl.searchParams.get('state');

			if (!code) {
				return;
			}

			const s = await openID4VCIClientStateRepository.getByState(state);
			if (!s || !s.credentialIssuerIdentifier) {
				console.log("No credential issuer identifier was found in the issuance flow state");
				return;
			}
			if (sessionStorage.getItem('oid4vci_last_used_state') === state) {
				return;
			}

			sessionStorage.setItem('oid4vci_last_used_state', state);
			console.log("Handling authorization response...");
			await requestCredentials(s.credentialIssuerIdentifier, {
				dpopNonceHeader: dpopNonceHeader,
				authorizationCodeGrant: {
					authorizationResponseUrl: url,
					code: code,
					state: state,
				}
			});
		},
		[openID4VCIClientStateRepository, requestCredentials]
	);
	/**
 *
 * @param response
 * @param flowState
 * @param cachedProof cachedProof is used in case a failure due to invalid dpop-nonce is caused and the last proof can be re-used.
 * @returns
 */

	const handleCredentialOffer = useCallback(
		async (credentialOfferURL: string): Promise<{ credentialIssuer: string, selectedCredentialConfigurationId: string; issuer_state?: string }> => {
			const parsedUrl = new URL(credentialOfferURL);
			let offer;
			if (parsedUrl.searchParams.get("credential_offer")) {
				offer = CredentialOfferSchema.parse(JSON.parse(parsedUrl.searchParams.get("credential_offer")));
			} else {
				try {
					let response = await httpProxy.get(parsedUrl.searchParams.get("credential_offer_uri"), {})
					offer = response.data;
				}
				catch (err) {
					console.error(err);
					return;
				}
			}

			if (!offer.grants.authorization_code) {
				throw new Error("Only authorization_code grant is supported");
			}

			const [credentialIssuerMetadata] = await Promise.all([
				openID4VCIHelper.getCredentialIssuerMetadata(offer.credential_issuer)
			]);

			const selectedConfigurationId = offer.credential_configuration_ids[0];
			const selectedConfiguration = credentialIssuerMetadata.metadata.credential_configurations_supported[selectedConfigurationId];
			if (!selectedConfiguration) {
				throw new Error("Credential configuration not found");
			}

			let issuer_state = undefined;
			if (offer.grants?.authorization_code?.issuer_state) {
				issuer_state = offer.grants.authorization_code.issuer_state;
			}

			return { credentialIssuer: offer.credential_issuer, selectedCredentialConfigurationId: selectedConfigurationId, issuer_state };
		},
		[httpProxy, openID4VCIHelper]
	);

	const getAvailableCredentialConfigurations = useCallback(
		async (credentialIssuerIdentifier: string): Promise<Record<string, CredentialConfigurationSupported>> => {
			const [credentialIssuerMetadata] = await Promise.all([
				openID4VCIHelper.getCredentialIssuerMetadata(credentialIssuerIdentifier)
			]);
			if (!credentialIssuerMetadata.metadata?.credential_configurations_supported) {
				throw new Error("Credential configuration supported not found")
			}
			return credentialIssuerMetadata.metadata?.credential_configurations_supported;
		},
		[openID4VCIHelper]
	);

	const generateAuthorizationRequest = useCallback(
		async (credentialIssuerIdentifier: string, credentialConfigurationId: string, issuer_state?: string) => {
			await openID4VCIClientStateRepository.cleanupExpired();

			try { // attempt to get credentials using active session
				await requestCredentials(credentialIssuerIdentifier, {
					usingActiveAccessToken: {
						credentialConfigurationId
					}
				});
				return {};
			}
			catch (err) { console.error(err) }

			const [authzServerMetadata, credentialIssuerMetadata, clientId] = await Promise.all([
				openID4VCIHelper.getAuthorizationServerMetadata(credentialIssuerIdentifier),
				openID4VCIHelper.getCredentialIssuerMetadata(credentialIssuerIdentifier),
				openID4VCIHelper.getClientId(credentialIssuerIdentifier)
			]);

			if (authzServerMetadata.authzServeMetadata.pushed_authorization_request_endpoint) {
				const res = await openID4VCIPushedAuthorizationRequest.generate(
					credentialConfigurationId,
					issuer_state,
					{
						authorizationServerMetadata: authzServerMetadata.authzServeMetadata,
						credentialIssuerMetadata: credentialIssuerMetadata.metadata,
						credentialIssuerIdentifier: credentialIssuerMetadata.metadata.credential_issuer,
						clientId: clientId.client_id,
						redirectUri: redirectUri
					}
				);
				if ('authorizationRequestURL' in res) {
					return { url: res.authorizationRequestURL };
				}
			}
			else if (authzServerMetadata.authzServeMetadata.authorization_challenge_endpoint) {
				await openID4VCIAuthorizationRequestForFirstPartyApplications.generate(
					credentialConfigurationId,
					issuer_state,
					{
						authorizationServerMetadata: authzServerMetadata.authzServeMetadata,
						credentialIssuerMetadata: credentialIssuerMetadata.metadata,
						credentialIssuerIdentifier: credentialIssuerMetadata.metadata.credential_issuer,
						clientId: clientId.client_id,
						redirectUri: redirectUri
					}
				).then((result) => {
					if (!('authorization_code' in result)) {
						console.error("authorization_code was not found in the result");
						return;
					}
					return handleAuthorizationResponse(`openid://?code=${result.authorization_code}&state=${result.state}`);
				});
				return {}
			}
		},
		[openID4VCIClientStateRepository, openID4VCIHelper, handleAuthorizationResponse, openID4VCIAuthorizationRequestForFirstPartyApplications, openID4VCIPushedAuthorizationRequest, requestCredentials, api]
	);

	// Step 3: Update `useRef` with the `generateAuthorizationRequest` function
	useEffect(() => {
		generateAuthorizationRequestRef.current = generateAuthorizationRequest;
	}, [generateAuthorizationRequest]);

	return useMemo(() => {
		return {
			generateAuthorizationRequest,
			getAvailableCredentialConfigurations,
			handleCredentialOffer,
			handleAuthorizationResponse
		}
	}, [
		generateAuthorizationRequest,
		getAvailableCredentialConfigurations,
		handleCredentialOffer,
		handleAuthorizationResponse
	]);
}<|MERGE_RESOLUTION|>--- conflicted
+++ resolved
@@ -11,11 +11,7 @@
 import { useOpenID4VCIHelper } from '../OpenID4VCIHelper';
 import { GrantType, TokenRequestError, useTokenRequest } from './TokenRequest';
 import { useCredentialRequest } from './CredentialRequest';
-<<<<<<< HEAD
 import { CurrentSchema } from '@/services/WalletStateSchema';
-=======
-import { WalletStateCredentialIssuanceSession } from '@/services/WalletStateOperations';
->>>>>>> 4bdb0fc1
 import SessionContext from '@/context/SessionContext';
 import type { CredentialConfigurationSupported } from 'wallet-common';
 import { useTranslation } from 'react-i18next';
@@ -134,11 +130,7 @@
 
 
 	const credentialRequest = useCallback(
-<<<<<<< HEAD
 		async (response: any, flowState: CurrentSchema.WalletStateCredentialIssuanceSession) => {
-=======
-		async (response: any, flowState: WalletStateCredentialIssuanceSession) => {
->>>>>>> 4bdb0fc1
 			const {
 				data: { access_token },
 			} = response;
@@ -310,11 +302,7 @@
 			const tokenEndpoint = authzServerMetadata.authzServeMetadata.token_endpoint;
 
 
-<<<<<<< HEAD
 			let flowState: CurrentSchema.WalletStateCredentialIssuanceSession | null = null;
-=======
-			let flowState: WalletStateCredentialIssuanceSession | null = null;
->>>>>>> 4bdb0fc1
 
 			if (requestCredentialsParams?.authorizationCodeGrant) {
 
