--- conflicted
+++ resolved
@@ -4,15 +4,9 @@
 import { useOpenID4VCIHelper } from "../OpenID4VCIHelper";
 import { useContext, useCallback, useMemo, useRef, useEffect, useState } from "react";
 import SessionContext from "@/context/SessionContext";
-<<<<<<< HEAD
-import { VerifiableCredentialFormat } from "../../schemas/vc";
-import { OPENID4VCI_PROOF_TYPE_PRECEDENCE } from "../../../config";
 import { OpenidCredentialIssuerMetadata } from "wallet-common";
 import CredentialsContext from "@/context/CredentialsContext";
-import { WalletStateOperations } from "@/services/WalletStateOperations";
 import { WalletStateUtils } from "@/services/WalletStateUtils";
-=======
->>>>>>> aebabc0c
 
 export function useCredentialRequest() {
 	const httpProxy = useHttpProxy();
@@ -208,20 +202,9 @@
 			throw new Error("Failed to generate proof");
 		}
 
-
-<<<<<<< HEAD
-		const credentialConfigurationSupported = credentialIssuerMetadata.metadata.credential_configurations_supported[credentialConfigurationId];
 		credentialIssuerMetadataRef.current = credentialIssuerMetadata;
 
-		if (credentialConfigurationSupported.format === VerifiableCredentialFormat.SD_JWT_VC && credentialConfigurationSupported.vct) {
-			credentialEndpointBody.vct = credentialConfigurationSupported.vct;
-		}
-		else if (credentialConfigurationSupported.format === VerifiableCredentialFormat.MSO_MDOC && credentialConfigurationSupported.doctype) {
-			credentialEndpointBody.doctype = credentialConfigurationSupported.doctype;
-		}
-=======
 		credentialEndpointBody.credential_configuration_id = credentialConfigurationId;
->>>>>>> aebabc0c
 
 		console.log("Credential endpoint body = ", credentialEndpointBody);
 
@@ -240,14 +223,10 @@
 			throw new Error("Credential Request failed");
 		}
 
-		const credentialResponseData = credentialResponse.data as Record<string, unknown>;
-		if (!('credential' in credentialResponseData) && !('credentials' in credentialResponseData)) {
-			return;
-		}
-
-		const credentialArray: string[] = credentialResponseData.credential ?
-			[credentialResponseData.credential as string] :
-			[...(credentialResponseData as { credentials: string[] }).credentials];
+		const credentialResponseData = credentialResponse.data as { credentials: { credential: string }[] };
+
+
+		const credentialArray: string[] = credentialResponseData.credentials.map((c) => c.credential);
 
 		setReceivedCredentialsArray(credentialArray);
 		// receivedCredentialsArrayRef.current = credentialArray;
