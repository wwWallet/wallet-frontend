--- conflicted
+++ resolved
@@ -123,17 +123,10 @@
 			openID4VCIHelper.getClientId(credentialIssuerIdentifier),
 		]);
 
-<<<<<<< HEAD
 		const credentialEndpointBody = { } as any;
-		const numberOfProofs = credentialIssuerMetadata.metadata.batch_credential_issuance?.batch_size ?? 1;
-=======
-		const credentialEndpointBody = {
-			"format": credentialIssuerMetadata.metadata.credential_configurations_supported[credentialConfigurationId].format,
-		} as any;
 		const numberOfProofs = credentialIssuerMetadata.metadata.batch_credential_issuance?.batch_size && credentialIssuerMetadata.metadata.batch_credential_issuance?.batch_size > OPENID4VCI_MAX_ACCEPTED_BATCH_SIZE ?
 			OPENID4VCI_MAX_ACCEPTED_BATCH_SIZE :
 			credentialIssuerMetadata.metadata.batch_credential_issuance?.batch_size ?? 1;
->>>>>>> 830f2828
 		let proofs: {
 			nonce: string,
 			issuer: string,
