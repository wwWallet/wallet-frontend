import { compactDecrypt, CompactDecryptResult, exportJWK, generateKeyPair, JWK, KeyLike } from "jose";
import { generateDPoP } from "../../utils/dpop";
import { useHttpProxy } from "../HttpProxy/HttpProxy";
import { useOpenID4VCIHelper } from "../OpenID4VCIHelper";
import { useContext, useCallback, useMemo, useRef, useEffect, useState } from "react";
import SessionContext from "@/context/SessionContext";
import { OpenidCredentialIssuerMetadata } from "wallet-common";
import CredentialsContext from "@/context/CredentialsContext";
import { OPENID4VCI_MAX_ACCEPTED_BATCH_SIZE } from "@/config";

export function useCredentialRequest() {
	const httpProxy = useHttpProxy();
	const openID4VCIHelper = useOpenID4VCIHelper();
	const { keystore, api } = useContext(SessionContext);

	const credentialEndpointURLRef = useRef<string | null>(null);
	const deferredCredentialEndpointURLRef = useRef<string | null>(null);
	const accessTokenRef = useRef<string | null>(null);
	const cNonceRef = useRef<string | null>(null);
	const dpopNonceRef = useRef<string | null>(null);
	const dpopPrivateKeyRef = useRef<KeyLike | null>(null);
	const dpopPublicKeyJwkRef = useRef<JWK | null>(null);
	const jtiRef = useRef<string | null>(null);
	const credentialIssuerIdentifierRef = useRef<string | null>(null);
	const credentialConfigurationIdRef = useRef<string | null>(null);
	const { getData } = useContext<any>(CredentialsContext);

	const credentialIssuerMetadataRef = useRef<{ metadata: OpenidCredentialIssuerMetadata } | null>(null);

	const { post, updatePrivateData } = api;

	const requestKeyAttestation = useCallback(async (jwks: JWK[], nonce: string) => {
		try {
			const response = await post("/wallet-provider/key-attestation/generate", {
				jwks,
				openid4vci: {
					nonce: nonce,
				}
			});
			const { key_attestation } = response.data;
			if (!key_attestation || typeof key_attestation != 'string') {
				console.log("Cannot parse key_attestation from wallet-backend-server");
				return null;
			}
			return { key_attestation };
		}
		catch (err) {
			console.log(err);
			return null;
		}
	}, [post]
	);

	const httpHeaders = useMemo(() => ({
		'Content-Type': 'application/json',
	}), []);

	const setCredentialEndpoint = useCallback((endpoint: string | null) => {
		deferredCredentialEndpointURLRef.current = null;
		credentialEndpointURLRef.current = endpoint;
	}, []);

	const setDeferredCredentialEndpoint = useCallback((endpoint: string | null) => {
		credentialEndpointURLRef.current = null;
		deferredCredentialEndpointURLRef.current = endpoint;
	}, []);


	const setCNonce = useCallback((cNonce: string) => {
		cNonceRef.current = cNonce;
	}, []);

	const setAccessToken = useCallback((at: string) => {
		accessTokenRef.current = at;
		httpHeaders['Authorization'] = `Bearer ${at}`;
	}, [httpHeaders]);

	const setDpopNonce = useCallback((dpopNonce: string) => {
		dpopNonceRef.current = dpopNonce;
	}, []);

	const setDpopPrivateKey = useCallback((sk: KeyLike) => {
		dpopPrivateKeyRef.current = sk;
	}, []);

	const setDpopPublicKeyJwk = useCallback((jwk: JWK) => {
		dpopPublicKeyJwkRef.current = jwk;
	}, []);

	const setDpopJti = useCallback((id: string) => {
		jtiRef.current = id;
	}, []);

	const setCredentialConfigurationId = useCallback((id: string) => {
		credentialConfigurationIdRef.current = id;
	}, []);

	const setDpopHeader = useCallback(async () => {
		const credentialEndpointURL = credentialEndpointURLRef.current ?? deferredCredentialEndpointURLRef.current;
		const dpopPublicKeyJwk = dpopPublicKeyJwkRef.current;
		if (!dpopPublicKeyJwk) {
			return;
		}
		const jti = jtiRef.current;
		const dpopNonce = dpopNonceRef.current;
		const accessToken = accessTokenRef.current;

		if (!credentialEndpointURL || !dpopPublicKeyJwk || !jti) {
			throw new Error("Missing required parameters for DPoP header");
		}

		if (!dpopPublicKeyJwk) {
			throw new Error("CredentialRequest: dpopPublicKeyJwk was not defined");
		}


		const credentialEndpointDPoP = await generateDPoP(
			dpopPrivateKeyRef.current,
			dpopPublicKeyJwk,
			"POST",
			credentialEndpointURL,
			dpopNonce,
			accessToken
		);

		httpHeaders['Authorization'] = `DPoP ${accessToken}`;
		httpHeaders['dpop'] = credentialEndpointDPoP;
	}, [httpHeaders]);

	const setCredentialIssuerIdentifier = useCallback((id: string) => {
		credentialIssuerIdentifierRef.current = id;
	}, []);

<<<<<<< HEAD
	const execute = useCallback(async (credentialConfigurationId: string, proofType: "jpt" | "jwt" | "attestation", cachedProofs?: unknown[]): Promise<{ credentialResponse: any }> => {
=======
	const executeDeferredFetch = useCallback(async (transactionId: string): Promise<{ credentialResponse: any }> => {
		try {
			const credentialResponse = await httpProxy.post(deferredCredentialEndpointURLRef.current, { transaction_id: transactionId }, httpHeaders);
			return { credentialResponse };
		}
		catch (err) {
			console.error(err);
			throw new Error("Deferred Credential Request failed");
		}

	}, [httpProxy]);

	const execute = useCallback(async (credentialConfigurationId: string, proofType: "jwt" | "attestation", cachedProofs?: unknown[]): Promise<{ credentialResponse: any }> => {
>>>>>>> 107acc45
		console.log("Executing credential request...");
		const credentialIssuerIdentifier = credentialIssuerIdentifierRef.current;
		const c_nonce = cNonceRef.current;

		const [credentialIssuerMetadata, clientId] = await Promise.all([
			openID4VCIHelper.getCredentialIssuerMetadata(credentialIssuerIdentifier),
			openID4VCIHelper.getClientId(credentialIssuerIdentifier),
		]);

		const credentialEndpointBody = {} as any;
		const numberOfProofs = credentialIssuerMetadata.metadata.batch_credential_issuance?.batch_size && credentialIssuerMetadata.metadata.batch_credential_issuance?.batch_size > OPENID4VCI_MAX_ACCEPTED_BATCH_SIZE ?
			OPENID4VCI_MAX_ACCEPTED_BATCH_SIZE :
			credentialIssuerMetadata.metadata.batch_credential_issuance?.batch_size ?? 1;
		let proofs: {
			nonce: string,
			issuer: string,
			audience: string
		}[] | null = null;
		let keyAttestation: string | null = null;

		let proofsToSend: string[] = [];

		try {
			if (proofType === "jpt") {
				console.log("before generateBbsKeypair");
				const [{ publicJwk }, newPrivateData, keystoreCommit] = await keystore.generateBbsKeypair();
				console.log("after generateBbsKeypair", publicJwk);
				await updatePrivateData(newPrivateData);
				await keystoreCommit();

				const requestKeyAttestationResponse = await requestKeyAttestation([publicJwk], c_nonce);
				if (!requestKeyAttestationResponse) {
					throw new Error("Failed to get key attestation from wallet-backend-server");
				}
				keyAttestation = requestKeyAttestationResponse.key_attestation;
			}

			else if (proofType === "jwt") {
				const inputs = [];
				for (let i = 0; i < numberOfProofs; i++) {
					inputs.push({
						nonce: c_nonce ?? undefined,
						issuer: clientId.client_id,
						audience: credentialIssuerMetadata.metadata.credential_issuer
					})
				}
				proofs = inputs;
			}

			else if (proofType === "attestation") {
				const numberOfKeypairsToGenerate = numberOfProofs;
				const [{ keypairs }, newPrivateData, keystoreCommit] = await keystore.generateKeypairs(numberOfKeypairsToGenerate);
				await updatePrivateData(newPrivateData);
				await keystoreCommit();
				const publicKeys = keypairs.map(kp => kp.publicKey);

				const requestKeyAttestationResponse = await requestKeyAttestation(publicKeys, c_nonce);
				if (!requestKeyAttestationResponse) {
					throw new Error("Failed to get key attestation from wallet-backend-server");
				}
				keyAttestation = requestKeyAttestationResponse.key_attestation;
			}

			if (cachedProofs || proofs) {
				if (cachedProofs) {
					proofsToSend = cachedProofs as string[];
				}
				else if (!cachedProofs && proofs) {
					const [{ proof_jwts }, newPrivateData, keystoreCommit] = await keystore.generateOpenid4vciProofs(proofs);
					await updatePrivateData(newPrivateData);
					await keystoreCommit();
					proofsToSend = proof_jwts;
				}

				if (credentialIssuerMetadata.metadata?.batch_credential_issuance?.batch_size) {
					credentialEndpointBody.proofs = {
						jwt: proofsToSend
					}
				}
				else {
					credentialEndpointBody.proof = {
						proof_type: "jwt",
						jwt: proofsToSend[0]
					};
				}
			}
			else if (keyAttestation) {
				credentialEndpointBody.proof = {
					proof_type: "attestation",
					attestation: keyAttestation,
				};
			}
			else {
				throw new Error("Nor proofs, nor keyAttestation was defined before sending CredentialRequest");
			}
		}
		catch (err) {
			console.error(err);
			throw new Error("Failed to generate proof");
		}

		credentialIssuerMetadataRef.current = credentialIssuerMetadata;

		credentialEndpointBody.credential_configuration_id = credentialConfigurationId;

		console.log("Credential endpoint body = ", credentialEndpointBody);

		let encryptionRequested = false;
		const ephemeralKeypair = await generateKeyPair('ECDH-ES');

		if (credentialIssuerMetadata.metadata.credential_response_encryption) {
			encryptionRequested = true;
			if (!credentialIssuerMetadata.metadata.credential_response_encryption.alg_values_supported.includes('ECDH-ES')) {
				throw new Error("Unsupported credential_response_encryption.alg_values_supported. ['ECDH-ES'] are supported");
			}
			if (!credentialIssuerMetadata.metadata.credential_response_encryption.enc_values_supported.includes('A128CBC-HS256')) {
				throw new Error("Unsupported credential_response_encryption.enc_values_supported. ['A128CBC-HS256'] are supported");
			}

			const ephemeralPublicKeyJwk = await exportJWK(ephemeralKeypair.publicKey);
			credentialEndpointBody.credential_response_encryption = {
				alg: 'ECDH-ES',
				enc: 'A128CBC-HS256',
				jwk: { ...ephemeralPublicKeyJwk, "use": "enc", },
			};
		}

		const credentialResponse = await httpProxy.post(credentialEndpointURLRef.current, credentialEndpointBody, httpHeaders);
		if (encryptionRequested && credentialResponse.headers['content-type'] === 'application/jwt') {
			const result = await compactDecrypt(credentialResponse.data as string, ephemeralKeypair.privateKey).then((r) => ({ data: r, err: null })).catch((err) => ({ data: null, err: err }));
			if (result.err) {
				throw new Error("Credential Response decryption failed");
			}
			const { protectedHeader, plaintext } = result.data as CompactDecryptResult;
			const payload = JSON.parse(new TextDecoder().decode(plaintext));
			credentialResponse.data = payload;
		}
		if (credentialResponse.status !== 200) {
			console.error("Error: Credential response = ", JSON.stringify(credentialResponse));
			if (credentialResponse.headers?.["www-authenticate"] && (
				(credentialResponse.headers?.["www-authenticate"] as string).includes("invalid_dpop_proof") ||
				(credentialResponse.headers?.["www-authenticate"] as string).includes("use_dpop_nonce")
			) && "dpop-nonce" in credentialResponse.headers) {
				console.log("Calling credentialRequest with new dpop-nonce....")

				setDpopNonce(credentialResponse.headers?.["dpop-nonce"] as string);
				await setDpopHeader();
				// response.headers['dpop-nonce'] = credentialResponse.err.headers["dpop-nonce"];
				return await execute(credentialConfigurationId, proofType, proofsToSend);
			}
			throw new Error("Credential Request failed");
		}

		// const credentialResponseData = credentialResponse.data as { credentials: { credential: string }[] };



		// receivedCredentialsArrayRef.current = credentialArray;
		console.log("Credential response: ", credentialResponse);
		return { credentialResponse };
	}, [updatePrivateData, httpProxy, keystore, openID4VCIHelper, setDpopHeader, setDpopNonce, httpHeaders, requestKeyAttestation]);



	return useMemo(() => ({
		setCredentialEndpoint,
		setDeferredCredentialEndpoint,
		setCNonce,
		setAccessToken,
		setDpopNonce,
		setDpopPrivateKey,
		setDpopPublicKeyJwk,
		setDpopJti,
		setCredentialConfigurationId,
		setDpopHeader,
		setCredentialIssuerIdentifier,
		executeDeferredFetch,
		execute,
	}), [
		setCredentialEndpoint,
		setDeferredCredentialEndpoint,
		setCNonce,
		setAccessToken,
		setDpopNonce,
		setDpopPrivateKey,
		setDpopPublicKeyJwk,
		setDpopJti,
		setCredentialConfigurationId,
		setDpopHeader,
		setCredentialIssuerIdentifier,
		executeDeferredFetch,
		execute,
	]);
}<|MERGE_RESOLUTION|>--- conflicted
+++ resolved
@@ -131,9 +131,6 @@
 		credentialIssuerIdentifierRef.current = id;
 	}, []);
 
-<<<<<<< HEAD
-	const execute = useCallback(async (credentialConfigurationId: string, proofType: "jpt" | "jwt" | "attestation", cachedProofs?: unknown[]): Promise<{ credentialResponse: any }> => {
-=======
 	const executeDeferredFetch = useCallback(async (transactionId: string): Promise<{ credentialResponse: any }> => {
 		try {
 			const credentialResponse = await httpProxy.post(deferredCredentialEndpointURLRef.current, { transaction_id: transactionId }, httpHeaders);
@@ -146,8 +143,7 @@
 
 	}, [httpProxy]);
 
-	const execute = useCallback(async (credentialConfigurationId: string, proofType: "jwt" | "attestation", cachedProofs?: unknown[]): Promise<{ credentialResponse: any }> => {
->>>>>>> 107acc45
+	const execute = useCallback(async (credentialConfigurationId: string, proofType: "jpt" | "jwt" | "attestation", cachedProofs?: unknown[]): Promise<{ credentialResponse: any }> => {
 		console.log("Executing credential request...");
 		const credentialIssuerIdentifier = credentialIssuerIdentifierRef.current;
 		const c_nonce = cNonceRef.current;
