import { IOpenID4VCI } from '../../interfaces/IOpenID4VCI';
import { CredentialConfigurationSupported } from '../../schemas/CredentialConfigurationSupportedSchema';
import { OpenID4VCIClientState } from '../../types/OpenID4VCIClientState';
import { generateDPoP } from '../../utils/dpop';
import { CredentialOfferSchema } from '../../schemas/CredentialOfferSchema';
import { StorableCredential } from '../../types/StorableCredential';
import * as jose from 'jose';
import { generateRandomIdentifier } from '../../utils/generateRandomIdentifier';
import * as config from '../../../config';
import { VerifiableCredentialFormat } from '../../schemas/vc';
import { useHttpProxy } from '../HttpProxy/HttpProxy';
import { useOpenID4VCIClientStateRepository } from '../OpenID4VCIClientStateRepository';
<<<<<<< HEAD
import { useContext, useMemo, useCallback } from 'react';
=======
import { useContext } from 'react';
>>>>>>> 5b9df081
import SessionContext from '../../../context/SessionContext';
import { useOpenID4VCIPushedAuthorizationRequest } from './OpenID4VCIAuthorizationRequest/OpenID4VCIPushedAuthorizationRequest';
import { useOpenID4VCIAuthorizationRequestForFirstPartyApplications } from './OpenID4VCIAuthorizationRequest/OpenID4VCIAuthorizationRequestForFirstPartyApplications';
import { useOpenID4VCIHelper } from '../OpenID4VCIHelper';
import { GrantType, TokenRequestError, useTokenRequest } from './TokenRequest';
import OpenID4VCIContext from '../../../context/OpenID4VCIContext';

const redirectUri = config.OPENID4VCI_REDIRECT_URI as string;

<<<<<<< HEAD
export function useOpenID4VCI(): IOpenID4VCI {
	console.log('useOpenID4VCI');
=======

export function useOpenID4VCI() {
	const openID4VCI = useContext(OpenID4VCIContext);
	if (!openID4VCI.openID4VCI) {
		throw new Error("OpenID4VCIContext is not defined in the context");
	}
	return openID4VCI.openID4VCI;
}

export function OpenID4VCI({ errorCallback }: { errorCallback: (title: string, message: string) => void }): IOpenID4VCI {

>>>>>>> 5b9df081
	const httpProxy = useHttpProxy();
	const openID4VCIClientStateRepository = useOpenID4VCIClientStateRepository();
	const { keystore, api } = useContext(SessionContext);

	const openID4VCIHelper = useOpenID4VCIHelper();

	const openID4VCIPushedAuthorizationRequest = useOpenID4VCIPushedAuthorizationRequest();
	const openID4VCIAuthorizationRequestForFirstPartyApplications = useOpenID4VCIAuthorizationRequestForFirstPartyApplications();

<<<<<<< HEAD
	const credentialRequest = useCallback(
		async (response: any, flowState: OpenID4VCIClientState, cachedProofs?: string[]) => {
			console.log('credentialRequest')
			const {
				data: { access_token, c_nonce },
			} = response;
=======
	const tokenRequestBuilder = useTokenRequest();
>>>>>>> 5b9df081

			const [authzServerMetadata, credentialIssuerMetadata, clientId] = await Promise.all([
				openID4VCIHelper.getAuthorizationServerMetadata(flowState.credentialIssuerIdentifier),
				openID4VCIHelper.getCredentialIssuerMetadata(flowState.credentialIssuerIdentifier),
				openID4VCIHelper.getClientId(flowState.credentialIssuerIdentifier)
			]);

			const credentialEndpoint = credentialIssuerMetadata.metadata.credential_endpoint;

			let credentialRequestHeaders = {
				"Authorization": `Bearer ${access_token}`,
			};

			if (authzServerMetadata.authzServeMetadata.dpop_signing_alg_values_supported) {
				const privateKey = await jose.importJWK(flowState.dpop.dpopPrivateKeyJwk, flowState.dpop.dpopAlg);

				const newDPoPNonce = response.headers['dpop-nonce'];
				const credentialEndpointDPoP = await generateDPoP(
					privateKey as jose.KeyLike,
					flowState.dpop.dpopPublicKeyJwk,
					flowState.dpop.dpopJti,
					"POST",
					credentialEndpoint,
					newDPoPNonce,
					access_token
				);

				credentialRequestHeaders['Authorization'] = `DPoP ${access_token}`;
				credentialRequestHeaders['dpop'] = credentialEndpointDPoP;
			}

			let proofsArray: string[] = [];
			const numberOfProofs = credentialIssuerMetadata.metadata.batch_credential_issuance?.batch_size ?? 1;
			try {
				const inputs = [];
				for (let i = 0; i < numberOfProofs; i++) {
					inputs.push({
						nonce: c_nonce,
						issuer: clientId.client_id,
						audience: credentialIssuerMetadata.metadata.credential_issuer
					})
				}

				if (cachedProofs) {
					proofsArray = cachedProofs;
				}
				else {
					const [{ proof_jwts }, newPrivateData, keystoreCommit] = await keystore.generateOpenid4vciProofs(inputs);
					await api.updatePrivateData(newPrivateData);
					await keystoreCommit();
					proofsArray = proof_jwts;
				}
			}
			catch (err) {
				console.error(err);
				throw new Error("Failed to generate proof");
			}

			const credentialConfigurationSupported = credentialIssuerMetadata.metadata.credential_configurations_supported[flowState.credentialConfigurationId];

			const credentialEndpointBody = {
				"format": credentialIssuerMetadata.metadata.credential_configurations_supported[flowState.credentialConfigurationId].format,
			} as any;

			if (credentialIssuerMetadata.metadata?.batch_credential_issuance?.batch_size) {
				credentialEndpointBody.proofs = {
					jwt: proofsArray
				}
			}
			else {
				credentialEndpointBody.proof = {
					proof_type: "jwt",
					jwt: proofsArray[0],
				}
			}

			if (credentialConfigurationSupported.format === VerifiableCredentialFormat.SD_JWT_VC && credentialConfigurationSupported.vct) {
				credentialEndpointBody.vct = credentialConfigurationSupported.vct;
			}
			else if (credentialConfigurationSupported.format === VerifiableCredentialFormat.MSO_MDOC && credentialConfigurationSupported.doctype) {
				credentialEndpointBody.doctype = credentialConfigurationSupported.doctype;
			}

			const credentialResponse = await httpProxy.post(credentialEndpoint, credentialEndpointBody, credentialRequestHeaders);

			if (credentialResponse.err) {
				console.log("Error: Credential response = ", JSON.stringify(credentialResponse.err));
				if (credentialResponse.err.headers["www-authenticate"].includes("invalid_dpop_proof") && "dpop-nonce" in credentialResponse.err.headers) {
					console.log("Calling credentialRequest with new dpop-nonce....")

					response.headers['dpop-nonce'] = credentialResponse.err.headers["dpop-nonce"];
					await credentialRequest(response, flowState, proofsArray);
					return;
				}
				throw new Error("Credential Request failed");
			}
			console.log("Credential response = ", credentialResponse)


			const credentialArray = [];
			if (numberOfProofs === 1 && credentialResponse.data.credential) {
				const { credential } = credentialResponse.data;
				credentialArray.push(credential);
			}
			else {
				credentialArray.push(...credentialResponse.data.credentials);
			}
			const new_c_nonce = credentialResponse.data.c_nonce;
			const new_c_nonce_expires_in = credentialResponse.data.c_nonce_expires_in;

			if (new_c_nonce && new_c_nonce_expires_in) {
				flowState.tokenResponse.data.c_nonce = new_c_nonce;
				flowState.tokenResponse.data.c_nonce_expiration_timestamp = Math.floor(Date.now() / 1000) + new_c_nonce_expires_in;
				await openID4VCIClientStateRepository.updateState(flowState);
			}

			await openID4VCIClientStateRepository.cleanupExpired();

			const identifier = generateRandomIdentifier(32);
			const storableCredentials: StorableCredential[] = credentialArray.map((credential, index) => ({
				credentialIdentifier: identifier,
				credential: credential,
				format: credentialIssuerMetadata.metadata.credential_configurations_supported[flowState.credentialConfigurationId].format,
				credentialConfigurationId: flowState.credentialConfigurationId,
				credentialIssuerIdentifier: credentialIssuerMetadata.metadata.credential_issuer,
				sigCount: 0,
				instanceId: index,
			}));

			await api.post('/storage/vc', {
				credentials: storableCredentials
			});
			return;

		},
		[openID4VCIHelper, api, httpProxy, keystore, openID4VCIClientStateRepository]
	);

	const requestCredentials = useCallback(
		async (credentialIssuerIdentifier: string, requestCredentialsParams: {
			dpopNonceHeader?: string,
			preAuthorizedCodeGrant?: {
				pre_authorized_code: string;
			},
			authorizationCodeGrant?: {
				state: string;
				authorizationResponseUrl: string;
				code: string;
			},
			usingActiveAccessToken?: {
				credentialConfigurationId: string;
			},
			refreshTokenGrant?: {
				credentialConfigurationId: string;
			}
		}) => {
			console.log('requestCredentials')
			const [authzServerMetadata, clientId] = await Promise.all([
				openID4VCIHelper.getAuthorizationServerMetadata(credentialIssuerIdentifier),
				openID4VCIHelper.getClientId(credentialIssuerIdentifier)
			]);
			if (requestCredentialsParams.usingActiveAccessToken) {
				console.log("Attempting with active access token")

				const flowState = await openID4VCIClientStateRepository.getByCredentialIssuerIdentifierAndCredentialConfigurationIdAndUserHandle(credentialIssuerIdentifier, requestCredentialsParams.usingActiveAccessToken.credentialConfigurationId)
				if (!flowState) {
					throw new Error("Using active access token: No flowstate");
				}

				// if c_nonce and access_token are not expired
				if (flowState.tokenResponse && Math.floor(Date.now() / 1000) < flowState.tokenResponse.data.c_nonce_expiration_timestamp && Math.floor(Date.now() / 1000) < flowState.tokenResponse.data.expiration_timestamp) {
					// attempt credential request
					if (!flowState.dpop) {
						throw new Error("Using active access token: No dpop in flowstate");
					}

					await credentialRequest(flowState.tokenResponse, flowState);
					return;
				}
				else {
					console.log("Using active access token: c_nonce or access_token are expired");
				}

				// if access_token is expired
				if (flowState.tokenResponse && Math.floor(Date.now() / 1000) > flowState.tokenResponse.data.expiration_timestamp && flowState.tokenResponse.data.refresh_token) {
					// refresh token grant
					await requestCredentials(credentialIssuerIdentifier, {
						dpopNonceHeader: requestCredentialsParams.dpopNonceHeader,
						refreshTokenGrant: {
							credentialConfigurationId: requestCredentialsParams.usingActiveAccessToken.credentialConfigurationId
						}
					})
					return;
				}
				throw new Error("Couldn't hande using active access token");
			}
			// Token Request
			const tokenEndpoint = authzServerMetadata.authzServeMetadata.token_endpoint;


			let flowState: OpenID4VCIClientState | null = null;

			if (requestCredentialsParams?.authorizationCodeGrant) {

				flowState = await openID4VCIClientStateRepository.getByStateAndUserHandle(requestCredentialsParams.authorizationCodeGrant.state)
			}
			else if (requestCredentialsParams?.refreshTokenGrant) {
				flowState = await openID4VCIClientStateRepository.getByCredentialIssuerIdentifierAndCredentialConfigurationIdAndUserHandle(credentialIssuerIdentifier, requestCredentialsParams.refreshTokenGrant.credentialConfigurationId)
			}



			if (!flowState) {
				throw new Error("No flowstate");
			}

			let dpopPrivateKey: jose.KeyLike | Uint8Array | null = null;
			let dpopPrivateKeyJwk: jose.JWK | null = null;
			let dpopPublicKeyJwk: jose.JWK | null = null;

			if (!flowState.dpop) { // if DPoP keys have not been generated, then generate them
				const { privateKey, publicKey } = await jose.generateKeyPair('ES256', { extractable: true }); // keypair for dpop if used
				[dpopPrivateKeyJwk, dpopPublicKeyJwk] = await Promise.all([
					jose.exportJWK(privateKey),
					jose.exportJWK(publicKey)
				]);

				dpopPrivateKey = privateKey;
			}
			else { // if already generated, then reuse them
				dpopPrivateKeyJwk = flowState.dpop.dpopPrivateKeyJwk;
				dpopPublicKeyJwk = flowState.dpop.dpopPublicKeyJwk;

<<<<<<< HEAD
				[dpopPrivateKey] = await Promise.all([
					jose.importJWK(flowState.dpop.dpopPrivateKeyJwk, flowState.dpop.dpopAlg)
				])
			}
			const jti = generateRandomIdentifier(8);

			let tokenRequestHeaders = {
				'Content-Type': 'application/x-www-form-urlencoded',
			};

			if (authzServerMetadata.authzServeMetadata.dpop_signing_alg_values_supported) {
				const dpop = await generateDPoP(
					dpopPrivateKey as jose.KeyLike,
					dpopPublicKeyJwk,
					jti,
					"POST",
					tokenEndpoint,
					requestCredentialsParams.dpopNonceHeader
				);
				flowState.dpop = {
					dpopAlg: 'ES256',
					dpopJti: jti,
					dpopPrivateKeyJwk: dpopPrivateKeyJwk,
					dpopPublicKeyJwk: dpopPublicKeyJwk,
				}
				tokenRequestHeaders['DPoP'] = dpop;
			}
=======
			dpopPrivateKey = privateKey;
			dpopPublicKey = publicKey;
		}
		else { // if already generated, then reuse them
			dpopPrivateKeyJwk = flowState.dpop.dpopPrivateKeyJwk;
			dpopPublicKeyJwk = flowState.dpop.dpopPublicKeyJwk;

			[dpopPrivateKey, dpopPublicKey] = await Promise.all([
				jose.importJWK(flowState.dpop.dpopPrivateKeyJwk, flowState.dpop.dpopAlg),
				jose.importJWK(flowState.dpop.dpopPublicKeyJwk, flowState.dpop.dpopAlg)
			])
		}
		const jti = generateRandomIdentifier(8);

		tokenRequestBuilder.setTokenEndpoint(tokenEndpoint);

		if (authzServerMetadata.authzServeMetadata.dpop_signing_alg_values_supported) {
			await tokenRequestBuilder.setDpopHeader(dpopPrivateKey as jose.KeyLike, dpopPublicKeyJwk, jti);
			flowState.dpop = {
				dpopAlg: 'ES256',
				dpopJti: jti,
				dpopPrivateKeyJwk: dpopPrivateKeyJwk,
				dpopPublicKeyJwk: dpopPublicKeyJwk,
			}
		}
>>>>>>> 5b9df081

		tokenRequestBuilder.setClientId(clientId.client_id);
		tokenRequestBuilder.setGrantType(requestCredentialsParams.authorizationCodeGrant ? GrantType.AUTHORIZATION_CODE : GrantType.REFRESH);
		tokenRequestBuilder.setAuthorizationCode(requestCredentialsParams?.authorizationCodeGrant?.code);
		tokenRequestBuilder.setCodeVerifier(flowState?.code_verifier);

<<<<<<< HEAD
			const formData = new URLSearchParams();
			formData.append('client_id', clientId.client_id);
			if (requestCredentialsParams.authorizationCodeGrant) {
				formData.append('grant_type', 'authorization_code');
				formData.append('code', requestCredentialsParams.authorizationCodeGrant.code);
				formData.append('code_verifier', flowState.code_verifier);
			}
			else if (requestCredentialsParams.refreshTokenGrant) {
				if (!flowState?.tokenResponse?.data.refresh_token) {
					console.info("Found no refresh_token to execute refesh_token grant")
					throw new Error("Found no refresh_token to execute refesh_token grant");
				}
				formData.append('grant_type', 'refresh_token');
				formData.append('refresh_token', flowState.tokenResponse.data.refresh_token);
			}
			else {
				throw new Error("No grant type selected in requestCredentials()");
			}
			formData.append('redirect_uri', redirectUri);

			const response = await httpProxy.post(tokenEndpoint, formData.toString(), tokenRequestHeaders);

			if (response.err) {
				const { err } = response;
				console.log("failed token request")
				console.log(JSON.stringify(err));
				console.log("Dpop nonce found = ", err.headers['dpop-nonce'])
				if (err.headers['dpop-nonce']) {
					requestCredentialsParams.dpopNonceHeader = err.headers['dpop-nonce'];
					if (requestCredentialsParams.dpopNonceHeader) {
						await requestCredentials(credentialIssuerIdentifier, requestCredentialsParams);
						return;
					}
				}
				else if (err.data.error) {
					console.error("OID4VCI Token Response Error: ", JSON.stringify(err.data))
				}
				return;
			}

			console.log("== response = ", response)
			try { // try to extract the response and update the OpenID4VCIClientStateRepository
				const {
					data: { access_token, c_nonce, expires_in, c_nonce_expires_in, refresh_token },
				} = response;
=======
		tokenRequestBuilder.setRefreshToken(flowState?.tokenResponse?.data?.refresh_token);

		tokenRequestBuilder.setRedirectUri(redirectUri);


		const result = await tokenRequestBuilder.execute();

		if ('error' in result) {
			if (result.error == TokenRequestError.AUTHORIZATION_REQUIRED) {
				return generateAuthorizationRequest(flowState.credentialIssuerIdentifier, flowState.credentialConfigurationId);
			}
			throw new Error("Token request failed");
		}

		try { // try to extract the response and update the OpenID4VCIClientStateRepository
			const { access_token, c_nonce, expires_in, c_nonce_expires_in, refresh_token } = result.response;

			if (!access_token) {
				console.log("Missing access_token from response");
				return;
			}

			flowState.tokenResponse = {
				data: {
					access_token, c_nonce, expiration_timestamp: Math.floor(Date.now() / 1000) + expires_in, c_nonce_expiration_timestamp: Math.floor(Date.now() / 1000) + c_nonce_expires_in, refresh_token
				},
				headers: { ...result.response.httpResponseHeaders }
			}
>>>>>>> 5b9df081

				if (!access_token) {
					console.log("Missing access_token from response");
					return;
				}

				flowState.tokenResponse = {
					data: {
						access_token, c_nonce, expiration_timestamp: Math.floor(Date.now() / 1000) + expires_in, c_nonce_expiration_timestamp: Math.floor(Date.now() / 1000) + c_nonce_expires_in, refresh_token
					},
					headers: { ...response.headers }
				}

				await openID4VCIClientStateRepository.updateState(flowState);
			}
			catch (err) {
				console.error(err);
				throw new Error("Failed to extract the response and update the OpenID4VCIClientStateRepository");
			}

			try {
				// Credential Request
				await credentialRequest(flowState.tokenResponse, flowState);
			}
			catch (err) {
				console.error("Error handling authrozation response ", err);
				throw new Error("Credential request failed");
			}
		},
		[
			openID4VCIClientStateRepository,
			openID4VCIHelper,
			httpProxy,
			credentialRequest,
		]
	);

	const handleAuthorizationResponse = useCallback(
		async (url: string, dpopNonceHeader?: string) => {
			console.log('handleAuthorizationResponse');
			const parsedUrl = new URL(url);

			const code = parsedUrl.searchParams.get('code');
			const state = parsedUrl.searchParams.get('state');

			if (!code) {
				return;
			}

			const s = await openID4VCIClientStateRepository.getByStateAndUserHandle(state);
			console.log("S = ", s)
			if (!s || !s.credentialIssuerIdentifier) {
				console.log("No credential issuer identifier was found in the issuance flow state");
				return;
			}
			if (sessionStorage.getItem('oid4vci_last_used_state') === state) {
				return;
			}

			sessionStorage.setItem('oid4vci_last_used_state', state);
			console.log("Handling authorization response...");
			await requestCredentials(s.credentialIssuerIdentifier, {
				dpopNonceHeader: dpopNonceHeader,
				authorizationCodeGrant: {
					authorizationResponseUrl: url,
					code: code,
					state: state,
				}
			});
		},
		[openID4VCIClientStateRepository, requestCredentials]
	);
	/**
 *
 * @param response
 * @param flowState
 * @param cachedProof cachedProof is used in case a failure due to invalid dpop-nonce is caused and the last proof can be re-used.
 * @returns
 */

	const handleCredentialOffer = useCallback(
		async (credentialOfferURL: string): Promise<{ credentialIssuer: string, selectedCredentialConfigurationId: string; issuer_state?: string }> => {
			console.log('handleCredentialOffer')
			const parsedUrl = new URL(credentialOfferURL);
			let offer;
			if (parsedUrl.searchParams.get("credential_offer")) {
				offer = CredentialOfferSchema.parse(JSON.parse(parsedUrl.searchParams.get("credential_offer")));
			} else {
				try {
					let response = await httpProxy.get(parsedUrl.searchParams.get("credential_offer_uri"), {})
					offer = response.data;
				}
				catch (err) {
					console.error(err);
					return;
				}
			}

			if (!offer.grants.authorization_code) {
				throw new Error("Only authorization_code grant is supported");
			}

			const [credentialIssuerMetadata] = await Promise.all([
				openID4VCIHelper.getCredentialIssuerMetadata(offer.credential_issuer)
			]);

			const selectedConfigurationId = offer.credential_configuration_ids[0];
			const selectedConfiguration = credentialIssuerMetadata.metadata.credential_configurations_supported[selectedConfigurationId];
			if (!selectedConfiguration) {
				throw new Error("Credential configuration not found");
			}

			let issuer_state = undefined;
			if (offer.grants?.authorization_code?.issuer_state) {
				issuer_state = offer.grants.authorization_code.issuer_state;
			}

			return { credentialIssuer: offer.credential_issuer, selectedCredentialConfigurationId: selectedConfigurationId, issuer_state };
		},
		[httpProxy, openID4VCIHelper]
	);

	const getAvailableCredentialConfigurations = useCallback(
		async (credentialIssuerIdentifier: string): Promise<Record<string, CredentialConfigurationSupported>> => {
			console.log('getAvailableCredentialConfigurations')
			const [credentialIssuerMetadata] = await Promise.all([
				openID4VCIHelper.getCredentialIssuerMetadata(credentialIssuerIdentifier)
			]);
			if (!credentialIssuerMetadata.metadata?.credential_configurations_supported) {
				throw new Error("Credential configuration supported not found")
			}
			return credentialIssuerMetadata.metadata?.credential_configurations_supported;
		},
		[openID4VCIHelper]
	);

	const generateAuthorizationRequest = useCallback(
		async (credentialIssuerIdentifier: string, credentialConfigurationId: string, issuer_state?: string) => {
			console.log('generateAuthorizationRequest')
			await openID4VCIClientStateRepository.cleanupExpired();

			try { // attempt to get credentials using active session
				await requestCredentials(credentialIssuerIdentifier, {
					usingActiveAccessToken: {
						credentialConfigurationId
					}
				});
				return { url: "/" };
			}
			catch (err) { console.error(err) }

			const [authzServerMetadata, credentialIssuerMetadata, clientId] = await Promise.all([
				openID4VCIHelper.getAuthorizationServerMetadata(credentialIssuerIdentifier),
				openID4VCIHelper.getCredentialIssuerMetadata(credentialIssuerIdentifier),
				openID4VCIHelper.getClientId(credentialIssuerIdentifier)
			]);

			if (authzServerMetadata.authzServeMetadata.pushed_authorization_request_endpoint) {
				const res = await openID4VCIPushedAuthorizationRequest.generate(
					credentialConfigurationId,
					issuer_state,
					{
						authorizationServerMetadata: authzServerMetadata.authzServeMetadata,
						credentialIssuerMetadata: credentialIssuerMetadata.metadata,
						credentialIssuerIdentifier: credentialIssuerMetadata.metadata.credential_issuer,
						clientId: clientId.client_id,
						redirectUri: redirectUri
					}
				);
				if ('authorizationRequestURL' in res) {
					return { url: res.authorizationRequestURL };
				}
			}
			else if (authzServerMetadata.authzServeMetadata.authorization_challenge_endpoint) {
				await openID4VCIAuthorizationRequestForFirstPartyApplications.generate(
					credentialConfigurationId,
					issuer_state,
					{
						authorizationServerMetadata: authzServerMetadata.authzServeMetadata,
						credentialIssuerMetadata: credentialIssuerMetadata.metadata,
						credentialIssuerIdentifier: credentialIssuerMetadata.metadata.credential_issuer,
						clientId: clientId.client_id,
						redirectUri: redirectUri
					}
				).then((result) => {
					if (!('authorization_code' in result)) {
						console.error("authorization_code was not found in the result");
						return;
					}
					return handleAuthorizationResponse(`openid://?code=${result.authorization_code}&state=${result.state}`);
				});
				return {}
			}
		},
		[openID4VCIClientStateRepository,openID4VCIHelper, handleAuthorizationResponse, openID4VCIAuthorizationRequestForFirstPartyApplications,openID4VCIPushedAuthorizationRequest, requestCredentials]
	);

<<<<<<< HEAD
	return useMemo(() => {
		return {
			generateAuthorizationRequest,
			getAvailableCredentialConfigurations,
			handleCredentialOffer,
			handleAuthorizationResponse
		}
	}, [
=======
	return {
>>>>>>> 5b9df081
		generateAuthorizationRequest,
		getAvailableCredentialConfigurations,
		handleCredentialOffer,
		handleAuthorizationResponse
<<<<<<< HEAD
	]);
=======
	}

>>>>>>> 5b9df081
}<|MERGE_RESOLUTION|>--- conflicted
+++ resolved
@@ -10,24 +10,15 @@
 import { VerifiableCredentialFormat } from '../../schemas/vc';
 import { useHttpProxy } from '../HttpProxy/HttpProxy';
 import { useOpenID4VCIClientStateRepository } from '../OpenID4VCIClientStateRepository';
-<<<<<<< HEAD
-import { useContext, useMemo, useCallback } from 'react';
-=======
-import { useContext } from 'react';
->>>>>>> 5b9df081
+import { useCallback, useContext, useMemo } from 'react';
 import SessionContext from '../../../context/SessionContext';
 import { useOpenID4VCIPushedAuthorizationRequest } from './OpenID4VCIAuthorizationRequest/OpenID4VCIPushedAuthorizationRequest';
 import { useOpenID4VCIAuthorizationRequestForFirstPartyApplications } from './OpenID4VCIAuthorizationRequest/OpenID4VCIAuthorizationRequestForFirstPartyApplications';
 import { useOpenID4VCIHelper } from '../OpenID4VCIHelper';
-import { GrantType, TokenRequestError, useTokenRequest } from './TokenRequest';
 import OpenID4VCIContext from '../../../context/OpenID4VCIContext';
 
 const redirectUri = config.OPENID4VCI_REDIRECT_URI as string;
 
-<<<<<<< HEAD
-export function useOpenID4VCI(): IOpenID4VCI {
-	console.log('useOpenID4VCI');
-=======
 
 export function useOpenID4VCI() {
 	const openID4VCI = useContext(OpenID4VCIContext);
@@ -39,7 +30,6 @@
 
 export function OpenID4VCI({ errorCallback }: { errorCallback: (title: string, message: string) => void }): IOpenID4VCI {
 
->>>>>>> 5b9df081
 	const httpProxy = useHttpProxy();
 	const openID4VCIClientStateRepository = useOpenID4VCIClientStateRepository();
 	const { keystore, api } = useContext(SessionContext);
@@ -49,16 +39,12 @@
 	const openID4VCIPushedAuthorizationRequest = useOpenID4VCIPushedAuthorizationRequest();
 	const openID4VCIAuthorizationRequestForFirstPartyApplications = useOpenID4VCIAuthorizationRequestForFirstPartyApplications();
 
-<<<<<<< HEAD
 	const credentialRequest = useCallback(
 		async (response: any, flowState: OpenID4VCIClientState, cachedProofs?: string[]) => {
 			console.log('credentialRequest')
 			const {
 				data: { access_token, c_nonce },
 			} = response;
-=======
-	const tokenRequestBuilder = useTokenRequest();
->>>>>>> 5b9df081
 
 			const [authzServerMetadata, credentialIssuerMetadata, clientId] = await Promise.all([
 				openID4VCIHelper.getAuthorizationServerMetadata(flowState.credentialIssuerIdentifier),
@@ -292,7 +278,6 @@
 				dpopPrivateKeyJwk = flowState.dpop.dpopPrivateKeyJwk;
 				dpopPublicKeyJwk = flowState.dpop.dpopPublicKeyJwk;
 
-<<<<<<< HEAD
 				[dpopPrivateKey] = await Promise.all([
 					jose.importJWK(flowState.dpop.dpopPrivateKeyJwk, flowState.dpop.dpopAlg)
 				])
@@ -320,40 +305,8 @@
 				}
 				tokenRequestHeaders['DPoP'] = dpop;
 			}
-=======
-			dpopPrivateKey = privateKey;
-			dpopPublicKey = publicKey;
-		}
-		else { // if already generated, then reuse them
-			dpopPrivateKeyJwk = flowState.dpop.dpopPrivateKeyJwk;
-			dpopPublicKeyJwk = flowState.dpop.dpopPublicKeyJwk;
-
-			[dpopPrivateKey, dpopPublicKey] = await Promise.all([
-				jose.importJWK(flowState.dpop.dpopPrivateKeyJwk, flowState.dpop.dpopAlg),
-				jose.importJWK(flowState.dpop.dpopPublicKeyJwk, flowState.dpop.dpopAlg)
-			])
-		}
-		const jti = generateRandomIdentifier(8);
-
-		tokenRequestBuilder.setTokenEndpoint(tokenEndpoint);
-
-		if (authzServerMetadata.authzServeMetadata.dpop_signing_alg_values_supported) {
-			await tokenRequestBuilder.setDpopHeader(dpopPrivateKey as jose.KeyLike, dpopPublicKeyJwk, jti);
-			flowState.dpop = {
-				dpopAlg: 'ES256',
-				dpopJti: jti,
-				dpopPrivateKeyJwk: dpopPrivateKeyJwk,
-				dpopPublicKeyJwk: dpopPublicKeyJwk,
-			}
-		}
->>>>>>> 5b9df081
-
-		tokenRequestBuilder.setClientId(clientId.client_id);
-		tokenRequestBuilder.setGrantType(requestCredentialsParams.authorizationCodeGrant ? GrantType.AUTHORIZATION_CODE : GrantType.REFRESH);
-		tokenRequestBuilder.setAuthorizationCode(requestCredentialsParams?.authorizationCodeGrant?.code);
-		tokenRequestBuilder.setCodeVerifier(flowState?.code_verifier);
-
-<<<<<<< HEAD
+
+
 			const formData = new URLSearchParams();
 			formData.append('client_id', clientId.client_id);
 			if (requestCredentialsParams.authorizationCodeGrant) {
@@ -399,36 +352,6 @@
 				const {
 					data: { access_token, c_nonce, expires_in, c_nonce_expires_in, refresh_token },
 				} = response;
-=======
-		tokenRequestBuilder.setRefreshToken(flowState?.tokenResponse?.data?.refresh_token);
-
-		tokenRequestBuilder.setRedirectUri(redirectUri);
-
-
-		const result = await tokenRequestBuilder.execute();
-
-		if ('error' in result) {
-			if (result.error == TokenRequestError.AUTHORIZATION_REQUIRED) {
-				return generateAuthorizationRequest(flowState.credentialIssuerIdentifier, flowState.credentialConfigurationId);
-			}
-			throw new Error("Token request failed");
-		}
-
-		try { // try to extract the response and update the OpenID4VCIClientStateRepository
-			const { access_token, c_nonce, expires_in, c_nonce_expires_in, refresh_token } = result.response;
-
-			if (!access_token) {
-				console.log("Missing access_token from response");
-				return;
-			}
-
-			flowState.tokenResponse = {
-				data: {
-					access_token, c_nonce, expiration_timestamp: Math.floor(Date.now() / 1000) + expires_in, c_nonce_expiration_timestamp: Math.floor(Date.now() / 1000) + c_nonce_expires_in, refresh_token
-				},
-				headers: { ...result.response.httpResponseHeaders }
-			}
->>>>>>> 5b9df081
 
 				if (!access_token) {
 					console.log("Missing access_token from response");
@@ -626,7 +549,6 @@
 		[openID4VCIClientStateRepository,openID4VCIHelper, handleAuthorizationResponse, openID4VCIAuthorizationRequestForFirstPartyApplications,openID4VCIPushedAuthorizationRequest, requestCredentials]
 	);
 
-<<<<<<< HEAD
 	return useMemo(() => {
 		return {
 			generateAuthorizationRequest,
@@ -635,17 +557,9 @@
 			handleAuthorizationResponse
 		}
 	}, [
-=======
-	return {
->>>>>>> 5b9df081
 		generateAuthorizationRequest,
 		getAvailableCredentialConfigurations,
 		handleCredentialOffer,
 		handleAuthorizationResponse
-<<<<<<< HEAD
 	]);
-=======
-	}
-
->>>>>>> 5b9df081
 }