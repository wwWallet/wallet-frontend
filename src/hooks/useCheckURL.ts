--- conflicted
+++ resolved
@@ -33,21 +33,14 @@
 	const [typeMessagePopup, setTypeMessagePopup] = useState<string>("");
 	const { t } = useTranslation();
 
-<<<<<<< HEAD
-	async function handle(urlToCheck: string) {
-		const userHandleB64u = keystore.getUserHandleB64u();
-		if (!userHandleB64u && !isStandAlone) {
-			throw new Error("User handle could not be extracted from keystore");
-=======
 	useEffect(() => {
 		if (!isLoggedIn || !container || !urlToCheck || !keystore || !api || !t) {
 			return;
->>>>>>> 76b7fd26
 		}
 
 		async function handle(urlToCheck: string) {
 			const userHandleB64u = keystore.getUserHandleB64u();
-			if (!userHandleB64u) {
+			if (!userHandleB64u && !isStandAlone) {
 				return;
 			}
 			const u = new URL(urlToCheck);
@@ -125,7 +118,7 @@
 		}
 
 		handle(urlToCheck);
-	}, [api, keystore, t, urlToCheck, isLoggedIn, container, addLoader, removeLoader]);
+	}, [api, keystore, t, urlToCheck, isLoggedIn, container, addLoader, removeLoader, isStandAlone]);
 
 	useEffect(() => {
 		if (selectionMap) {
