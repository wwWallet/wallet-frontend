<<<<<<< HEAD
import { useCallback, useEffect, useRef, useState } from "react";
=======
import { useCallback, useEffect, useMemo } from "react";
>>>>>>> d8d762c1

import * as config from "../config";
import { useClearStorages, useLocalStorage, useSessionStorage } from "../hooks/useStorage";
import { toBase64Url } from "../util";
import { useIndexedDb } from "../hooks/useIndexedDb";
import { useOnUserInactivity } from "../hooks/useOnUserInactivity";

import * as keystore from "./keystore";
import type { AsymmetricEncryptedContainer, AsymmetricEncryptedContainerKeys, EncryptedContainer, OpenedContainer, PrivateData, UnlockSuccess, WebauthnPrfEncryptionKeyInfo, WebauthnPrfSaltInfo, WrappedKeyInfo } from "./keystore";
import { MDoc } from "@auth0/mdl";
import { JWK } from "jose";
import { WalletBaseState, WalletBaseStateCredential, WalletBaseStatePresentation, WalletSessionEvent, WalletStateContainer, WalletStateOperations } from "./WalletStateOperations";


type UserData = {
	displayName: string;
	userHandle: Uint8Array;
}

export type CachedUser = {
	displayName: string;

	// Authenticator may return `userHandle: null` when authenticating with
	// non-empty `allowCredentials` (which we do when evaluating PRF), but the
	// backend requires the user handle during login (which we do simultaneously
	// with PRF evaluation for cached credentials)
	userHandleB64u: string;

	prfKeys: WebauthnPrfSaltInfo[];
}

export enum KeystoreEvent {
	/** This event should be propagated to needed tabs which must clean SessionStorage. */
	CloseSessionTabLocal = 'keystore.closeSessionTabLocal',
}

export type CommitCallback = () => Promise<void>;
export interface LocalStorageKeystore {
	isOpen(): boolean,
	close(): Promise<void>,

	initPassword(password: string): Promise<[EncryptedContainer, (userHandleB64u: string) => void]>,
	initPrf(
		credential: PublicKeyCredential,
		prfSalt: Uint8Array,
		promptForPrfRetry: () => Promise<boolean | AbortSignal>,
		user: UserData,
	): Promise<EncryptedContainer>,
	addPrf(
		credential: PublicKeyCredential,
		[existingUnwrapKey, wrappedMainKey]: [CryptoKey, WrappedKeyInfo],
		promptForPrfRetry: () => Promise<boolean | AbortSignal>,
	): Promise<[EncryptedContainer, CommitCallback]>,
	deletePrf(credentialId: Uint8Array): [EncryptedContainer, CommitCallback],
	unlockPassword(
		privateData: EncryptedContainer,
		password: string,
		user: UserData,
	): Promise<[EncryptedContainer, CommitCallback] | null>,
	unlockPrf(
		privateData: EncryptedContainer,
		credential: PublicKeyCredential,
		promptForPrfRetry: () => Promise<boolean | AbortSignal>,
		user: CachedUser | UserData,
	): Promise<[EncryptedContainer, CommitCallback] | null>,
	getPrfKeyInfo(id: BufferSource): WebauthnPrfEncryptionKeyInfo,
	getPasswordOrPrfKeyFromSession(
		promptForPassword: () => Promise<string | null>,
		promptForPrfRetry: () => Promise<boolean | AbortSignal>,
	): Promise<[CryptoKey, WrappedKeyInfo]>,
	upgradePrfKey(prfKeyInfo: WebauthnPrfEncryptionKeyInfo, promptForPrfRetry: () => Promise<boolean | AbortSignal>): Promise<[EncryptedContainer, CommitCallback]>,
	getCachedUsers(): CachedUser[],
	forgetCachedUser(user: CachedUser): void,
	getUserHandleB64u(): string | null,
	getCalculatedWalletState(): WalletBaseState | null,
	emitWalletSessionEvents(getNewEventsCallback: (walletStateContainer: WalletStateContainer) => Promise<WalletSessionEvent[]>): Promise<[
		{},
		AsymmetricEncryptedContainer,
		CommitCallback,
	]>,
	signJwtPresentation(nonce: string, audience: string, verifiableCredentials: any[], transactionDataResponseParams?: { transaction_data_hashes: string[], transaction_data_hashes_alg: string[] }): Promise<{ vpjwt: string }>,
	generateOpenid4vciProofs(requests: { nonce: string, audience: string, issuer: string }[]): Promise<[
		{ proof_jwts: string[] },
		AsymmetricEncryptedContainer,
		CommitCallback,
	]>,

	generateKeypairs(n: number): Promise<[
		{ keypairs: keystore.CredentialKeyPair[] },
		AsymmetricEncryptedContainer,
		CommitCallback,
	]>,

	generateDeviceResponse(mdocCredential: MDoc, presentationDefinition: any, mdocGeneratedNonce: string, verifierGeneratedNonce: string, clientId: string, responseUri: string): Promise<{ deviceResponseMDoc: MDoc }>,
	generateDeviceResponseWithProximity(mdocCredential: MDoc, presentationDefinition: any, sessionTranscriptBytes: any): Promise<{ deviceResponseMDoc: MDoc }>,

	addCredentials(credentials: { data: string, format: string, credentialIssuerIdentifier: string, instanceId: number, }[]): Promise<[
		{},
		AsymmetricEncryptedContainer,
		CommitCallback,
	]>,

	deleteCredentialsByBatchId(batchId: number): Promise<[
		{},
		AsymmetricEncryptedContainer,
		CommitCallback,
	]>,

	getAllCredentials(): Promise<WalletBaseStateCredential[]>,
	getAllPresentations(): Promise<WalletBaseStatePresentation[]>,
}

/** A stateful wrapper around the keystore module, storing state in the browser's localStorage and sessionStorage. */
export function useLocalStorageKeystore(eventTarget: EventTarget): LocalStorageKeystore {
	const [cachedUsers, setCachedUsers,] = useLocalStorage<CachedUser[]>("cachedUsers", []);
	const [privateData, setPrivateData, clearPrivateData] = useLocalStorage<EncryptedContainer | null>("privateData", null);
	const [globalUserHandleB64u, setGlobalUserHandleB64u, clearGlobalUserHandleB64u] = useLocalStorage<string | null>("userHandle", null);

	const [userHandleB64u, setUserHandleB64u, clearUserHandleB64u] = useSessionStorage<string | null>("userHandle", null);
	const [mainKey, setMainKey, clearMainKey] = useSessionStorage<BufferSource | null>("mainKey", null);
	const [calculatedWalletState, setCalculatedWalletState] = useState<WalletBaseState | null>(null);
	const clearSessionStorage = useClearStorages(clearUserHandleB64u, clearMainKey);

	const idb = useIndexedDb("wallet-frontend", 2, useCallback((db, prevVersion, newVersion) => {
		if (prevVersion < 1) {
			const objectStore = db.createObjectStore("keys", { keyPath: "id" });
			objectStore.createIndex("id", "id", { unique: true });
		}
		if (prevVersion < 2) {
			db.deleteObjectStore("keys");
		}
	}, []));

	const closeSessionTabLocal = useCallback(
		async (): Promise<void> => {
			eventTarget.dispatchEvent(new CustomEvent(KeystoreEvent.CloseSessionTabLocal));
			clearSessionStorage();
		},
		[clearSessionStorage, eventTarget],
	);

	const close = useCallback(
		async (): Promise<void> => {
			console.log('Keystore Close');
			await idb.destroy();
			clearPrivateData();
			clearGlobalUserHandleB64u();
		},
		[idb, clearGlobalUserHandleB64u, clearPrivateData],
	);

	useOnUserInactivity(close, config.INACTIVE_LOGOUT_MILLIS);

	useEffect(
		() => {
			if (privateData && userHandleB64u && (userHandleB64u === globalUserHandleB64u)) {
				// When PRF keys are added, deleted or edited in any tab,
				// propagate changes to cached users
				setCachedUsers((cachedUsers) => cachedUsers.map((cu) => {
					if (cu.userHandleB64u === userHandleB64u) {
						return {
							...cu,
							prfKeys: privateData.prfKeys.map((keyInfo) => ({
								credentialId: keyInfo.credentialId,
								transports: keyInfo.transports,
								prfSalt: keyInfo.prfSalt,
							})),
						};
					} else {
						return cu;
					}
				}));
			}
		},
		[closeSessionTabLocal, privateData, userHandleB64u, globalUserHandleB64u, setCachedUsers],
	);

	useEffect(
		() => {
			if (userHandleB64u && globalUserHandleB64u && (userHandleB64u !== globalUserHandleB64u)) {
				// When user logs in in any tab, log out in all other tabs
				// that are logged in to a different account
				closeSessionTabLocal();
			}
		},
		[closeSessionTabLocal, userHandleB64u, globalUserHandleB64u, setCachedUsers],
	);

	useEffect(
		() => {
			if (!privateData) {
				// When user logs out in any tab, log out in all tabs
				closeSessionTabLocal();
			}
		},
		[closeSessionTabLocal, privateData],
	);

<<<<<<< HEAD
	const openPrivateData = async (): Promise<[PrivateData, CryptoKey, WalletBaseState]> => {
=======
	const openPrivateData = useCallback(async (): Promise<[PrivateData, CryptoKey]> => {
>>>>>>> d8d762c1
		if (mainKey && privateData) {
			return await keystore.openPrivateData(mainKey, privateData)
		} else {
			throw new Error("Private data not present in storage.");
		}
	}, [mainKey, privateData]);

	const editPrivateData = useCallback(async <T>(
		action: (container: OpenedContainer) => Promise<[T, OpenedContainer]>,
	): Promise<[T, AsymmetricEncryptedContainer, CommitCallback]> => {
		if (mainKey && privateData) {
			const [result, [newPrivateData, newMainKey]] = await action(
				[
					keystore.assertAsymmetricEncryptedContainer(privateData),
					await keystore.importMainKey(mainKey),
				],
			);
			// after private data update, the calculated wallet state must be re-computed
			const [, , newCalculatedWalletState] = await keystore.openPrivateData(await keystore.exportMainKey(newMainKey), newPrivateData);
			return [
				result,
				newPrivateData,
				async () => {
					setCalculatedWalletState(newCalculatedWalletState);
					setPrivateData(newPrivateData);
					setMainKey(await keystore.exportMainKey(newMainKey));
				},
			];
		} else {
			throw new Error("Private data not present in storage.");
		}
	}, [mainKey, privateData, setPrivateData, setMainKey]);

	const finishUnlock = useCallback(async (
		{ exportedMainKey, privateData }: UnlockSuccess,
		user: CachedUser | UserData | null,
	): Promise<void> => {
		if (user) {
			const userHandleB64u = ("prfKeys" in user
				? user.userHandleB64u
				: toBase64Url(user.userHandle)
			);
			const newUser = ("prfKeys" in user
				? user
				: {
					displayName: user.displayName,
					userHandleB64u,
					prfKeys: [], // Placeholder - will be updated by useEffect above
				}
			);

			setUserHandleB64u(userHandleB64u);

			// This must happen before setPrivateData in order to prevent the
			// useEffect updating cachedUsers from corrupting cache entries for other
			// users logged in in other tabs.
			setGlobalUserHandleB64u(userHandleB64u);

			setCachedUsers((cachedUsers) => {
				// Move most recently used user to front of list
				const otherUsers = (cachedUsers || []).filter((cu) => cu.userHandleB64u !== newUser.userHandleB64u);
				return [newUser, ...otherUsers];
			});
		}

		setMainKey(exportedMainKey);
		setPrivateData(privateData);
	}, [
		setUserHandleB64u,
		setGlobalUserHandleB64u,
		setCachedUsers,
		setMainKey,
		setPrivateData
	]);


<<<<<<< HEAD
	useEffect(() => {
		// initialize calculated wallet state
		if (mainKey && privateData && calculatedWalletState === null) {
			openPrivateData().then(([, , newCalculatedWalletState]) => {
				console.log("Calculated wallet state = ", newCalculatedWalletState);

				setCalculatedWalletState(newCalculatedWalletState);
			});
		}
	}, [mainKey, privateData, calculatedWalletState]);

	const init = async (
=======
	const init = useCallback(async (
>>>>>>> d8d762c1
		mainKey: CryptoKey,
		keyInfo: AsymmetricEncryptedContainerKeys,
		user: UserData,
	): Promise<EncryptedContainer> => {
		const unlocked = await keystore.init(mainKey, keyInfo);
		await finishUnlock(unlocked, user);
		const { privateData } = unlocked;
		return privateData;
	},
		[finishUnlock]
	);

	const unlockPassword = useCallback(
		async (
			privateData: EncryptedContainer,
			password: string,
			user: UserData,
		): Promise<[EncryptedContainer, CommitCallback] | null> => {
			const [unlockResult, newPrivateData] = await keystore.unlockPassword(privateData, password);
			await finishUnlock(unlockResult, user);
			return (
				newPrivateData
					?
					[newPrivateData,
						async () => {
							setPrivateData(newPrivateData);
						},
					]
					: null
			);
		},
		[finishUnlock, setPrivateData]
	);

	const initPrf = useCallback(
		async (
			credential: PublicKeyCredential,
			prfSalt: Uint8Array,
			promptForPrfRetry: () => Promise<boolean | AbortSignal>,
			user: UserData,
		): Promise<EncryptedContainer> => {
			const { mainKey, keyInfo } = await keystore.initPrf(credential, prfSalt, promptForPrfRetry);
			const result = await init(mainKey, keyInfo, user);
			return result;
		},
		[init]
	);

	const initPassword = useCallback(
		async (password: string): Promise<[EncryptedContainer, (userHandleB64u: string) => void]> => {
			const { mainKey, keyInfo } = await keystore.initPassword(password);
			return [await init(mainKey, keyInfo, null), setUserHandleB64u];
		},
		[init, setUserHandleB64u]
	);

	const getPrfKeyInfo = useCallback(
		(id: BufferSource): WebauthnPrfEncryptionKeyInfo | undefined => {
			return privateData?.prfKeys.find(({ credentialId }) => toBase64Url(credentialId) === toBase64Url(id));
		},
		[privateData]
	);


	const getCachedUsers = useCallback((): CachedUser[] => {
		return [...(cachedUsers || [])];
	}, []);

	const forgetCachedUser = useCallback((user: CachedUser): void => {
		setCachedUsers((cachedUsers) => cachedUsers.filter((cu) => cu.userHandleB64u !== user.userHandleB64u));
	}, [setCachedUsers]);

	const getUserHandleB64u = useCallback((): string | null => {
		return (userHandleB64u);
	}, [userHandleB64u]);


	const addPrf = useCallback(
		async (
			credential: PublicKeyCredential,
			[existingUnwrapKey, wrappedMainKey]: [CryptoKey, WrappedKeyInfo],
			promptForPrfRetry: () => Promise<boolean | AbortSignal>,
		): Promise<[EncryptedContainer, CommitCallback]> => {
			const newPrivateData = await keystore.addPrf(privateData, credential, [existingUnwrapKey, wrappedMainKey], promptForPrfRetry);
			return [
				newPrivateData,
				async () => {
					setPrivateData(newPrivateData);
				},
			];
		},
		[privateData, setPrivateData]
	);

	const deletePrf = useCallback(
		(credentialId: Uint8Array): [EncryptedContainer, CommitCallback] => {
			const newPrivateData = keystore.deletePrf(privateData, credentialId);
			return [
				newPrivateData,
				async () => {
					setPrivateData(newPrivateData);
				},
			];
		},
		[privateData, setPrivateData]
	);

	const unlockPrf = useCallback(
		async (
			privateData: EncryptedContainer,
			credential: PublicKeyCredential,
			promptForPrfRetry: () => Promise<boolean | AbortSignal>,
			user: CachedUser | UserData | null,
		): Promise<[EncryptedContainer, CommitCallback] | null> => {
			const [unlockPrfResult, newPrivateData] = await keystore.unlockPrf(privateData, credential, promptForPrfRetry);
			await finishUnlock(unlockPrfResult, user);
			return (
				newPrivateData
					?
					[newPrivateData,
						async () => {
							setPrivateData(newPrivateData);
						},
					]
					: null
			);
		},
		[finishUnlock, setPrivateData]
	);

	const getPasswordOrPrfKeyFromSession = useCallback(
		async (
			promptForPassword: () => Promise<string | null>,
			promptForPrfRetry: () => Promise<boolean | AbortSignal>,
		): Promise<[CryptoKey, WrappedKeyInfo]> => {
			if (privateData && privateData?.prfKeys?.length > 0) {
				const [prfKey, prfKeyInfo,] = await keystore.getPrfKey(privateData, null, promptForPrfRetry);
				return [prfKey, keystore.isPrfKeyV2(prfKeyInfo) ? prfKeyInfo : prfKeyInfo.mainKey];

			} else if (privateData && privateData?.passwordKey) {
				const password = await promptForPassword();
				if (password === null) {
					throw new Error("Password prompt aborted");
				} else {
					try {
						const [passwordKey, passwordKeyInfo] = await keystore.getPasswordKey(privateData, password);
						return [passwordKey, keystore.isAsymmetricPasswordKeyInfo(passwordKeyInfo) ? passwordKeyInfo : passwordKeyInfo.mainKey];
					} catch {
						throw new Error("Failed to unlock key store", { cause: { errorId: "passwordUnlockFailed" } });
					}
				}

			} else {
				throw new Error("Session not initialized");
			}
		},
		[privateData]
	);

	const upgradePrfKey = useCallback(
		async (
			prfKeyInfo: WebauthnPrfEncryptionKeyInfo,
			promptForPrfRetry: () => Promise<boolean | AbortSignal>,
		): Promise<[EncryptedContainer, CommitCallback]> => {
			if (keystore.isPrfKeyV2(prfKeyInfo)) {
				throw new Error("Key is already upgraded");

			} else if (privateData) {
				const newPrivateData = await keystore.upgradePrfKey(privateData, null, prfKeyInfo, promptForPrfRetry);
				return [
					newPrivateData,
					async () => {
						setPrivateData(newPrivateData);
					},
				];

			} else {
				throw new Error("Session not initialized");
			}
		},
		[privateData, setPrivateData]
	);

<<<<<<< HEAD
		getCachedUsers: (): CachedUser[] => {
			return [...(cachedUsers || [])];
		},

		forgetCachedUser: (user: CachedUser): void => {
			setCachedUsers((cachedUsers) => cachedUsers.filter((cu) => cu.userHandleB64u !== user.userHandleB64u));
		},

		getUserHandleB64u: (): string | null => {
			return (userHandleB64u);
		},

		getCalculatedWalletState: (): WalletBaseState | null => {
			return (calculatedWalletState);
		},

		emitWalletSessionEvents: async (getNewEventsCallback: (walletStateContainer: WalletStateContainer) => Promise<WalletSessionEvent[]>): Promise<[
			{},
			AsymmetricEncryptedContainer,
			CommitCallback,
		]> => {
			const [privateData, ,] = await openPrivateData();
			const newEvents = await getNewEventsCallback(JSON.parse(JSON.stringify(privateData)));
			privateData.events.push(...newEvents);
			if (!WalletStateOperations.validateEventHistoryContinuity(privateData.events)) {
				throw new Error("History continuity is not mainted after call of emitWalletSessionEvents()");
			}

			return editPrivateData(async (originalContainer) => {
				const { newContainer } = await keystore.updateWalletState(originalContainer, privateData.S, privateData.events);
				return [{}, newContainer];
			})
		},

		signJwtPresentation: async (nonce: string, audience: string, verifiableCredentials: any[], transactionDataResponseParams?: { transaction_data_hashes: string[], transaction_data_hashes_alg: string[] }): Promise<{ vpjwt: string }> => (
=======
	const signJwtPresentation = useCallback(
		async (nonce: string, audience: string, verifiableCredentials: any[], transactionDataResponseParams?: { transaction_data_hashes: string[], transaction_data_hashes_alg: string[] }): Promise<{ vpjwt: string }> => (
>>>>>>> d8d762c1
			await keystore.signJwtPresentation(await openPrivateData(), nonce, audience, verifiableCredentials, transactionDataResponseParams)
		),
		[openPrivateData]
	);

	const generateDeviceResponse = useCallback(
		async (mdocCredential: MDoc, presentationDefinition: any, mdocGeneratedNonce: string, verifierGeneratedNonce: string, clientId: string, responseUri: string): Promise<{ deviceResponseMDoc: MDoc }> => (
			await keystore.generateDeviceResponse(await openPrivateData(), mdocCredential, presentationDefinition, mdocGeneratedNonce, verifierGeneratedNonce, clientId, responseUri)
		),
		[openPrivateData]
	);

	const generateDeviceResponseWithProximity = useCallback(
		async (mdocCredential: MDoc, presentationDefinition: any, sessionTranscriptBytes: any): Promise<{ deviceResponseMDoc: MDoc }> => (
			await keystore.generateDeviceResponseWithProximity(await openPrivateData(), mdocCredential, presentationDefinition, sessionTranscriptBytes)
		),
		[openPrivateData]
	);

	const isOpen = useCallback((): boolean => {
		return privateData !== null && mainKey !== null;
	}, [privateData, mainKey]);

	const generateOpenid4vciProofs = useCallback(async (requests: { nonce: string, audience: string, issuer: string }[]): Promise<[
		{ proof_jwts: string[] },
		AsymmetricEncryptedContainer,
		CommitCallback,
	]> => (
		await editPrivateData(async (originalContainer) => {
			const { nonce, audience, issuer } = requests[0]; // the first row is enough since the nonce remains the same
			const [{ proof_jwts }, newContainer] = await keystore.generateOpenid4vciProofs(
				originalContainer,
				config.DID_KEY_VERSION,
				nonce,
				audience,
				issuer,
				requests.length
			);
			return [{ proof_jwts }, newContainer];
		})
	), [editPrivateData]);

	const generateKeypairs = useCallback(
		async (n: number): Promise<[
			{ keypairs: keystore.CredentialKeyPair[] },
			AsymmetricEncryptedContainer,
			CommitCallback,
		]> => (
			await editPrivateData(async (originalContainer) => {
				const [{ keypairs }, newContainer] = await keystore.generateKeypairs(
					originalContainer,
					config.DID_KEY_VERSION,
					n
				);
				return [{ keypairs }, newContainer];
			})
		),
		[editPrivateData]
	);

<<<<<<< HEAD
		generateDeviceResponse: async (mdocCredential: MDoc, presentationDefinition: any, mdocGeneratedNonce: string, verifierGeneratedNonce: string, clientId: string, responseUri: string): Promise<{ deviceResponseMDoc: MDoc }> => (
			await keystore.generateDeviceResponse(await openPrivateData(), mdocCredential, presentationDefinition, mdocGeneratedNonce, verifierGeneratedNonce, clientId, responseUri)
		),

		generateDeviceResponseWithProximity: async (mdocCredential: MDoc, presentationDefinition: any, sessionTranscriptBytes: any): Promise<{ deviceResponseMDoc: MDoc }> => (
			await keystore.generateDeviceResponseWithProximity(await openPrivateData(), mdocCredential, presentationDefinition, sessionTranscriptBytes)
		),

		addCredentials: async (credentials: { data: string, format: string, batchId: number, credentialIssuerIdentifier: string, instanceId: number, sigCount: number, }[]): Promise<[
			{},
			AsymmetricEncryptedContainer,
			CommitCallback,
		]> => {
			const [walletStateContainer, ,] = await openPrivateData();
			const newEvents: WalletSessionEvent[] = [];
			for (const { data, format, batchId, credentialIssuerIdentifier, instanceId, sigCount } of credentials) {
				const e = await WalletStateOperations.createNewCredentialWalletSessionEvent(walletStateContainer, data, format, batchId, credentialIssuerIdentifier, instanceId, sigCount);
				newEvents.push(e);
			}
			walletStateContainer.events.push(...newEvents);
			if (!WalletStateOperations.validateEventHistoryContinuity(walletStateContainer.events)) {
				throw new Error("History continuity is not maintained after call of emitWalletSessionEvents()");
			}

			return editPrivateData(async (originalContainer) => {
				const { newContainer } = await keystore.updateWalletState(originalContainer, walletStateContainer.S, walletStateContainer.events);
				return [{}, newContainer];
			})
		},

		getAllCredentials: async (): Promise<WalletBaseStateCredential[]> => {
			return calculatedWalletState ? calculatedWalletState.credentials : [];
		},

		deleteCredentialsByBatchId: async (batchId: number): Promise<[
			{},
			AsymmetricEncryptedContainer,
			CommitCallback,
		]> => {
			const [walletStateContainer, ,] = await openPrivateData();
			const credentialsToBeDeleted = calculatedWalletState.credentials.filter((cred) => cred.batchId === batchId);
			const newEvents: WalletSessionEvent[] = [];
			for (const cred of credentialsToBeDeleted) {
				const e = await WalletStateOperations.createDeleteCredentialWalletSessionEvent(walletStateContainer, cred.credentialId);
				newEvents.push(e);
			}
			walletStateContainer.events.push(...newEvents);
			if (!WalletStateOperations.validateEventHistoryContinuity(walletStateContainer.events)) {
				throw new Error("History continuity is not maintained after call of emitWalletSessionEvents()");
			}

			return editPrivateData(async (originalContainer) => {
				const { newContainer } = await keystore.updateWalletState(originalContainer, walletStateContainer.S, walletStateContainer.events);
				return [{}, newContainer];
			})
		},

		getAllPresentations: async (): Promise<WalletBaseStatePresentation[]> => {
			return calculatedWalletState ? calculatedWalletState.presentations : [];
		},
	};
=======
	return useMemo(() => ({
		isOpen,
		close,
		initPassword,
		initPrf,
		addPrf,
		deletePrf,
		unlockPassword,
		unlockPrf,
		getPrfKeyInfo,
		getPasswordOrPrfKeyFromSession,
		upgradePrfKey,
		getCachedUsers,
		forgetCachedUser,
		getUserHandleB64u,
		signJwtPresentation,
		generateOpenid4vciProofs,
		generateKeypairs,
		generateDeviceResponse,
		generateDeviceResponseWithProximity,
	}), [
		isOpen,
		close,
		initPassword,
		initPrf,
		addPrf,
		deletePrf,
		unlockPassword,
		unlockPrf,
		getPrfKeyInfo,
		getPasswordOrPrfKeyFromSession,
		upgradePrfKey,
		getCachedUsers,
		forgetCachedUser,
		getUserHandleB64u,
		signJwtPresentation,
		generateOpenid4vciProofs,
		generateKeypairs,
		generateDeviceResponse,
		generateDeviceResponseWithProximity,
	]);
>>>>>>> d8d762c1
}<|MERGE_RESOLUTION|>--- conflicted
+++ resolved
@@ -1,8 +1,4 @@
-<<<<<<< HEAD
-import { useCallback, useEffect, useRef, useState } from "react";
-=======
-import { useCallback, useEffect, useMemo } from "react";
->>>>>>> d8d762c1
+import { useCallback, useEffect, useRef, useState, useMemo } from "react";
 
 import * as config from "../config";
 import { useClearStorages, useLocalStorage, useSessionStorage } from "../hooks/useStorage";
@@ -77,12 +73,6 @@
 	getCachedUsers(): CachedUser[],
 	forgetCachedUser(user: CachedUser): void,
 	getUserHandleB64u(): string | null,
-	getCalculatedWalletState(): WalletBaseState | null,
-	emitWalletSessionEvents(getNewEventsCallback: (walletStateContainer: WalletStateContainer) => Promise<WalletSessionEvent[]>): Promise<[
-		{},
-		AsymmetricEncryptedContainer,
-		CommitCallback,
-	]>,
 	signJwtPresentation(nonce: string, audience: string, verifiableCredentials: any[], transactionDataResponseParams?: { transaction_data_hashes: string[], transaction_data_hashes_alg: string[] }): Promise<{ vpjwt: string }>,
 	generateOpenid4vciProofs(requests: { nonce: string, audience: string, issuer: string }[]): Promise<[
 		{ proof_jwts: string[] },
@@ -99,6 +89,7 @@
 	generateDeviceResponse(mdocCredential: MDoc, presentationDefinition: any, mdocGeneratedNonce: string, verifierGeneratedNonce: string, clientId: string, responseUri: string): Promise<{ deviceResponseMDoc: MDoc }>,
 	generateDeviceResponseWithProximity(mdocCredential: MDoc, presentationDefinition: any, sessionTranscriptBytes: any): Promise<{ deviceResponseMDoc: MDoc }>,
 
+	getCalculatedWalletState(): WalletBaseState | null,
 	addCredentials(credentials: { data: string, format: string, credentialIssuerIdentifier: string, instanceId: number, }[]): Promise<[
 		{},
 		AsymmetricEncryptedContainer,
@@ -201,11 +192,7 @@
 		[closeSessionTabLocal, privateData],
 	);
 
-<<<<<<< HEAD
-	const openPrivateData = async (): Promise<[PrivateData, CryptoKey, WalletBaseState]> => {
-=======
-	const openPrivateData = useCallback(async (): Promise<[PrivateData, CryptoKey]> => {
->>>>>>> d8d762c1
+	const openPrivateData = useCallback(async (): Promise<[PrivateData, CryptoKey, WalletBaseState]> => {
 		if (mainKey && privateData) {
 			return await keystore.openPrivateData(mainKey, privateData)
 		} else {
@@ -282,7 +269,6 @@
 	]);
 
 
-<<<<<<< HEAD
 	useEffect(() => {
 		// initialize calculated wallet state
 		if (mainKey && privateData && calculatedWalletState === null) {
@@ -294,10 +280,7 @@
 		}
 	}, [mainKey, privateData, calculatedWalletState]);
 
-	const init = async (
-=======
 	const init = useCallback(async (
->>>>>>> d8d762c1
 		mainKey: CryptoKey,
 		keyInfo: AsymmetricEncryptedContainerKeys,
 		user: UserData,
@@ -481,46 +464,8 @@
 		[privateData, setPrivateData]
 	);
 
-<<<<<<< HEAD
-		getCachedUsers: (): CachedUser[] => {
-			return [...(cachedUsers || [])];
-		},
-
-		forgetCachedUser: (user: CachedUser): void => {
-			setCachedUsers((cachedUsers) => cachedUsers.filter((cu) => cu.userHandleB64u !== user.userHandleB64u));
-		},
-
-		getUserHandleB64u: (): string | null => {
-			return (userHandleB64u);
-		},
-
-		getCalculatedWalletState: (): WalletBaseState | null => {
-			return (calculatedWalletState);
-		},
-
-		emitWalletSessionEvents: async (getNewEventsCallback: (walletStateContainer: WalletStateContainer) => Promise<WalletSessionEvent[]>): Promise<[
-			{},
-			AsymmetricEncryptedContainer,
-			CommitCallback,
-		]> => {
-			const [privateData, ,] = await openPrivateData();
-			const newEvents = await getNewEventsCallback(JSON.parse(JSON.stringify(privateData)));
-			privateData.events.push(...newEvents);
-			if (!WalletStateOperations.validateEventHistoryContinuity(privateData.events)) {
-				throw new Error("History continuity is not mainted after call of emitWalletSessionEvents()");
-			}
-
-			return editPrivateData(async (originalContainer) => {
-				const { newContainer } = await keystore.updateWalletState(originalContainer, privateData.S, privateData.events);
-				return [{}, newContainer];
-			})
-		},
-
-		signJwtPresentation: async (nonce: string, audience: string, verifiableCredentials: any[], transactionDataResponseParams?: { transaction_data_hashes: string[], transaction_data_hashes_alg: string[] }): Promise<{ vpjwt: string }> => (
-=======
 	const signJwtPresentation = useCallback(
 		async (nonce: string, audience: string, verifiableCredentials: any[], transactionDataResponseParams?: { transaction_data_hashes: string[], transaction_data_hashes_alg: string[] }): Promise<{ vpjwt: string }> => (
->>>>>>> d8d762c1
 			await keystore.signJwtPresentation(await openPrivateData(), nonce, audience, verifiableCredentials, transactionDataResponseParams)
 		),
 		[openPrivateData]
@@ -581,69 +526,69 @@
 		[editPrivateData]
 	);
 
-<<<<<<< HEAD
-		generateDeviceResponse: async (mdocCredential: MDoc, presentationDefinition: any, mdocGeneratedNonce: string, verifierGeneratedNonce: string, clientId: string, responseUri: string): Promise<{ deviceResponseMDoc: MDoc }> => (
-			await keystore.generateDeviceResponse(await openPrivateData(), mdocCredential, presentationDefinition, mdocGeneratedNonce, verifierGeneratedNonce, clientId, responseUri)
-		),
-
-		generateDeviceResponseWithProximity: async (mdocCredential: MDoc, presentationDefinition: any, sessionTranscriptBytes: any): Promise<{ deviceResponseMDoc: MDoc }> => (
-			await keystore.generateDeviceResponseWithProximity(await openPrivateData(), mdocCredential, presentationDefinition, sessionTranscriptBytes)
-		),
-
-		addCredentials: async (credentials: { data: string, format: string, batchId: number, credentialIssuerIdentifier: string, instanceId: number, sigCount: number, }[]): Promise<[
-			{},
-			AsymmetricEncryptedContainer,
-			CommitCallback,
-		]> => {
-			const [walletStateContainer, ,] = await openPrivateData();
-			const newEvents: WalletSessionEvent[] = [];
-			for (const { data, format, batchId, credentialIssuerIdentifier, instanceId, sigCount } of credentials) {
-				const e = await WalletStateOperations.createNewCredentialWalletSessionEvent(walletStateContainer, data, format, batchId, credentialIssuerIdentifier, instanceId, sigCount);
-				newEvents.push(e);
-			}
-			walletStateContainer.events.push(...newEvents);
-			if (!WalletStateOperations.validateEventHistoryContinuity(walletStateContainer.events)) {
-				throw new Error("History continuity is not maintained after call of emitWalletSessionEvents()");
-			}
-
-			return editPrivateData(async (originalContainer) => {
-				const { newContainer } = await keystore.updateWalletState(originalContainer, walletStateContainer.S, walletStateContainer.events);
-				return [{}, newContainer];
-			})
-		},
-
-		getAllCredentials: async (): Promise<WalletBaseStateCredential[]> => {
-			return calculatedWalletState ? calculatedWalletState.credentials : [];
-		},
-
-		deleteCredentialsByBatchId: async (batchId: number): Promise<[
-			{},
-			AsymmetricEncryptedContainer,
-			CommitCallback,
-		]> => {
-			const [walletStateContainer, ,] = await openPrivateData();
-			const credentialsToBeDeleted = calculatedWalletState.credentials.filter((cred) => cred.batchId === batchId);
-			const newEvents: WalletSessionEvent[] = [];
-			for (const cred of credentialsToBeDeleted) {
-				const e = await WalletStateOperations.createDeleteCredentialWalletSessionEvent(walletStateContainer, cred.credentialId);
-				newEvents.push(e);
-			}
-			walletStateContainer.events.push(...newEvents);
-			if (!WalletStateOperations.validateEventHistoryContinuity(walletStateContainer.events)) {
-				throw new Error("History continuity is not maintained after call of emitWalletSessionEvents()");
-			}
-
-			return editPrivateData(async (originalContainer) => {
-				const { newContainer } = await keystore.updateWalletState(originalContainer, walletStateContainer.S, walletStateContainer.events);
-				return [{}, newContainer];
-			})
-		},
-
-		getAllPresentations: async (): Promise<WalletBaseStatePresentation[]> => {
-			return calculatedWalletState ? calculatedWalletState.presentations : [];
-		},
-	};
-=======
+
+	const getCalculatedWalletState = useCallback((): WalletBaseState | null => {
+		return (calculatedWalletState);
+	}, [calculatedWalletState]);
+
+	const addCredentials = useCallback(async (credentials: { data: string, format: string, batchId: number, credentialIssuerIdentifier: string, instanceId: number, }[]): Promise<[
+		{},
+		AsymmetricEncryptedContainer,
+		CommitCallback,
+	]> => {
+		const [walletStateContainer, ,] = await openPrivateData();
+		const newEvents: WalletSessionEvent[] = [];
+		for (const { data, format, batchId, credentialIssuerIdentifier, instanceId } of credentials) {
+			const e = await WalletStateOperations.createNewCredentialWalletSessionEvent(walletStateContainer, data, format, batchId, credentialIssuerIdentifier, instanceId);
+			newEvents.push(e);
+		}
+		walletStateContainer.events.push(...newEvents);
+		if (!WalletStateOperations.validateEventHistoryContinuity(walletStateContainer.events)) {
+			throw new Error("History continuity is not maintained");
+		}
+
+		return editPrivateData(async (originalContainer) => {
+			const { newContainer } = await keystore.updateWalletState(originalContainer, walletStateContainer.S, walletStateContainer.events);
+			return [{}, newContainer];
+		})
+	}, [editPrivateData, openPrivateData])
+
+
+	const getAllCredentials = useCallback(async (): Promise<WalletBaseStateCredential[]> => {
+		return calculatedWalletState ? calculatedWalletState.credentials : [];
+	}, [calculatedWalletState]);
+
+
+	const deleteCredentialsByBatchId = useCallback(async (batchId: number): Promise<[
+		{},
+		AsymmetricEncryptedContainer,
+		CommitCallback,
+	]> => {
+		const [walletStateContainer, ,] = await openPrivateData();
+		const credentialsToBeDeleted = calculatedWalletState.credentials.filter((cred) => cred.batchId === batchId);
+		const newEvents: WalletSessionEvent[] = [];
+		for (const cred of credentialsToBeDeleted) {
+			const e = await WalletStateOperations.createDeleteCredentialWalletSessionEvent(walletStateContainer, cred.credentialId);
+			newEvents.push(e);
+		}
+		walletStateContainer.events.push(...newEvents);
+		if (!WalletStateOperations.validateEventHistoryContinuity(walletStateContainer.events)) {
+			throw new Error("History continuity is not maintained");
+		}
+
+		return editPrivateData(async (originalContainer) => {
+			const { newContainer } = await keystore.updateWalletState(originalContainer, walletStateContainer.S, walletStateContainer.events);
+			return [{}, newContainer];
+		})
+
+	}, [editPrivateData, getAllCredentials, calculatedWalletState]);
+
+
+	const getAllPresentations = useCallback(async (): Promise<WalletBaseStatePresentation[]> => {
+		return calculatedWalletState ? calculatedWalletState.presentations : [];
+	}, [calculatedWalletState]);
+
+
 	return useMemo(() => ({
 		isOpen,
 		close,
@@ -664,6 +609,11 @@
 		generateKeypairs,
 		generateDeviceResponse,
 		generateDeviceResponseWithProximity,
+		getCalculatedWalletState,
+		getAllCredentials,
+		addCredentials,
+		deleteCredentialsByBatchId,
+		getAllPresentations,
 	}), [
 		isOpen,
 		close,
@@ -684,6 +634,10 @@
 		generateKeypairs,
 		generateDeviceResponse,
 		generateDeviceResponseWithProximity,
+		getCalculatedWalletState,
+		getAllCredentials,
+		addCredentials,
+		deleteCredentialsByBatchId,
+		getAllPresentations,
 	]);
->>>>>>> d8d762c1
 }