import { useCallback, useEffect, useRef, useState, useMemo } from "react";
import { useNavigate, useLocation } from 'react-router-dom';

import * as config from "../config";
import { useClearStorages, useLocalStorage, useSessionStorage } from "../hooks/useStorage";
import { toBase64Url } from "../util";
import { useIndexedDb } from "../hooks/useIndexedDb";
import { useOnUserInactivity } from "../hooks/useOnUserInactivity";

import * as keystore from "./keystore";
import type { AsymmetricEncryptedContainer, AsymmetricEncryptedContainerKeys, EncryptedContainer, OpenedContainer, PrivateData, UnlockSuccess, WebauthnPrfEncryptionKeyInfo, WebauthnPrfSaltInfo, WrappedKeyInfo } from "./keystore";
import { MDoc } from "@auth0/mdl";
import { WalletState, WalletStateContainer, WalletStateCredential, WalletStateCredentialIssuanceSession, WalletStateOperations, WalletStatePresentation } from "./WalletStateOperations";


type UserData = {
	displayName: string;
	userHandle: Uint8Array;
}

export type CachedUser = {
	displayName: string;

	// Authenticator may return `userHandle: null` when authenticating with
	// non-empty `allowCredentials` (which we do when evaluating PRF), but the
	// backend requires the user handle during login (which we do simultaneously
	// with PRF evaluation for cached credentials)
	userHandleB64u: string;

	prfKeys: WebauthnPrfSaltInfo[];
}

export enum KeystoreEvent {
	/** This event should be propagated to needed tabs which must clean SessionStorage. */
	CloseSessionTabLocal = 'keystore.closeSessionTabLocal',
}

export type CommitCallback = () => Promise<void>;
export interface LocalStorageKeystore {
	isOpen(): boolean,
	close(): Promise<void>,

	initPassword(password: string): Promise<[EncryptedContainer, (userHandleB64u: string) => void]>,
	initPrf(
		credential: PublicKeyCredential,
		prfSalt: Uint8Array,
		promptForPrfRetry: () => Promise<boolean | AbortSignal>,
		user: UserData,
	): Promise<EncryptedContainer>,
	addPrf(
		credential: PublicKeyCredential,
		[existingUnwrapKey, wrappedMainKey]: [CryptoKey, WrappedKeyInfo],
		promptForPrfRetry: () => Promise<boolean | AbortSignal>,
	): Promise<[EncryptedContainer, CommitCallback]>,
	deletePrf(credentialId: Uint8Array): [EncryptedContainer, CommitCallback],
	unlockPassword(
		privateData: EncryptedContainer,
		password: string,
		user: UserData,
	): Promise<[EncryptedContainer, CommitCallback] | null>,
	unlockPrf(
		privateData: EncryptedContainer,
		credential: PublicKeyCredential,
		promptForPrfRetry: () => Promise<boolean | AbortSignal>,
		user: CachedUser | UserData,
	): Promise<[EncryptedContainer, CommitCallback] | null>,
	getPrfKeyInfo(id: BufferSource): WebauthnPrfEncryptionKeyInfo,
	getPasswordOrPrfKeyFromSession(
		promptForPassword: () => Promise<string | null>,
		promptForPrfRetry: () => Promise<boolean | AbortSignal>,
	): Promise<[CryptoKey, WrappedKeyInfo]>,
	upgradePrfKey(prfKeyInfo: WebauthnPrfEncryptionKeyInfo, promptForPrfRetry: () => Promise<boolean | AbortSignal>): Promise<[EncryptedContainer, CommitCallback]>,
	getCachedUsers(): CachedUser[],
	forgetCachedUser(user: CachedUser): void,
	getUserHandleB64u(): string | null,
	signJwtPresentation(nonce: string, audience: string, verifiableCredentials: any[], transactionDataResponseParams?: { transaction_data_hashes: string[], transaction_data_hashes_alg: string[] }): Promise<{ vpjwt: string }>,
	generateOpenid4vciProofs(requests: { nonce: string, audience: string, issuer: string }[]): Promise<[
		{ proof_jwts: string[] },
		AsymmetricEncryptedContainer,
		CommitCallback,
	]>,

	generateKeypairs(n: number): Promise<[
		{ keypairs: keystore.CredentialKeyPair[] },
		AsymmetricEncryptedContainer,
		CommitCallback,
	]>,

	generateDeviceResponse(mdocCredential: MDoc, presentationDefinition: any, mdocGeneratedNonce: string, verifierGeneratedNonce: string, clientId: string, responseUri: string): Promise<{ deviceResponseMDoc: MDoc }>,
	generateDeviceResponseWithProximity(mdocCredential: MDoc, presentationDefinition: any, sessionTranscriptBytes: any): Promise<{ deviceResponseMDoc: MDoc }>,

	getCalculatedWalletState(): WalletState | null,
	addCredentials(credentials: { data: string, format: string, kid: string, batchId: number, credentialIssuerIdentifier: string, credentialConfigurationId: string, instanceId: number, credentialId?: number }[]): Promise<[
		{},
		AsymmetricEncryptedContainer,
		CommitCallback,
	]>,
	deleteCredentialsByBatchId(batchId: number): Promise<[
		{},
		AsymmetricEncryptedContainer,
		CommitCallback,
	]>,
	getAllCredentials(): Promise<WalletState[] | null>,
	addPresentations(presentations: { transactionId: number, data: string, usedCredentialIds: number[], audience: string, }[]): Promise<[
		{},
		AsymmetricEncryptedContainer,
		CommitCallback,
	]>,
	getAllPresentations(): Promise<WalletStatePresentation[] | null>,
	saveCredentialIssuanceSessions(issuanceSessions: WalletStateCredentialIssuanceSession[]): Promise<[
		{},
		AsymmetricEncryptedContainer,
		CommitCallback,
	]>,
	getCredentialIssuanceSessionByState(state: string): Promise<WalletStateCredentialIssuanceSession | null>,
	alterSettings(settings: Record<string, string>): Promise<[
		{},
		AsymmetricEncryptedContainer,
		CommitCallback,
	]>,
}

/** A stateful wrapper around the keystore module, storing state in the browser's localStorage and sessionStorage. */
export function useLocalStorageKeystore(eventTarget: EventTarget): LocalStorageKeystore {
	const [cachedUsers, setCachedUsers,] = useLocalStorage<CachedUser[]>("cachedUsers", []);
	const [privateData, setPrivateData] = useState<EncryptedContainer | null>(null);
	const [globalUserHandleB64u, setGlobalUserHandleB64u, clearGlobalUserHandleB64u] = useLocalStorage<string | null>("userHandle", null);

	const [userHandleB64u, setUserHandleB64u, clearUserHandleB64u] = useSessionStorage<string | null>("userHandle", null);
	const [mainKey, setMainKey, clearMainKey] = useSessionStorage<BufferSource | null>("mainKey", null);
	const [calculatedWalletState, setCalculatedWalletState] = useState<WalletState | null>(null);
	const clearSessionStorage = useClearStorages(clearUserHandleB64u, clearMainKey);

	const navigate = useNavigate();
	const location = useLocation();

	const from = location.search || '/';


	const idb = useIndexedDb("wallet-frontend", 3, useCallback((db, prevVersion, newVersion) => {
		if (prevVersion < 1) {
			const objectStore = db.createObjectStore("keys", { keyPath: "id" });
			objectStore.createIndex("id", "id", { unique: true });
		}
		if (prevVersion < 2) {
			db.deleteObjectStore("keys");
		}

		if (prevVersion < 3) {
			db.createObjectStore("privateData", { keyPath: "userHandle" });
		}
	}, []));

	useEffect(() => {
		if (userHandleB64u) {
			readPrivateDataFromIdb(userHandleB64u).then((val) => {
				if (val) {
					setPrivateData(val);
				}
			})
		}
	}, [userHandleB64u]);

	useEffect(() => { // constantly update indexdb privateData
		if (privateData && userHandleB64u) {
			writePrivateDataOnIdb(privateData, userHandleB64u);
		}
	}, [privateData, userHandleB64u]);

	const writePrivateDataOnIdb = async (privateData: EncryptedContainer | null, userHandleB64u: string) => {
		await idb.write(["privateData"], (tx) => {
			const store = tx.objectStore("privateData");
			return store.put({ userHandle: userHandleB64u, content: privateData });
		})
	}

	const readPrivateDataFromIdb = async (userHandleB64u: string): Promise<EncryptedContainer | null> => {
		const result = await idb.read(['privateData'], (tx) => {
			const store = tx.objectStore("privateData");
			return store.get(userHandleB64u);
		});
		return result ? result.content : null;
	}

	const clearPrivateData = async (userHandleB64u: string) => {
		setPrivateData(null);
		await writePrivateDataOnIdb(null, userHandleB64u);
	}

	const closeSessionTabLocal = useCallback(
		async (): Promise<void> => {
			eventTarget.dispatchEvent(new CustomEvent(KeystoreEvent.CloseSessionTabLocal));
			clearSessionStorage();
		},
		[clearSessionStorage, eventTarget],
	);

	const close = useCallback(
		async (): Promise<void> => {
			console.log('Keystore Close');
			await clearPrivateData(userHandleB64u);
			await idb.destroy();
			setCalculatedWalletState(null);
			clearGlobalUserHandleB64u();
		},
		[idb, clearGlobalUserHandleB64u, clearPrivateData, setCalculatedWalletState, userHandleB64u],
	);

	useOnUserInactivity(close, config.INACTIVE_LOGOUT_MILLIS);

	useEffect(
		() => {
			if (privateData && userHandleB64u && (userHandleB64u === globalUserHandleB64u)) {
				// When PRF keys are added, deleted or edited in any tab,
				// propagate changes to cached users
				setCachedUsers((cachedUsers) => cachedUsers.map((cu) => {
					if (cu.userHandleB64u === userHandleB64u) {
						return {
							...cu,
							prfKeys: privateData.prfKeys.map((keyInfo) => ({
								credentialId: keyInfo.credentialId,
								transports: keyInfo.transports,
								prfSalt: keyInfo.prfSalt,
							})),
						};
					} else {
						return cu;
					}
				}));
			}
		},
		[closeSessionTabLocal, privateData, userHandleB64u, globalUserHandleB64u, setCachedUsers],
	);

	useEffect(
		() => {
			if (userHandleB64u && globalUserHandleB64u && (userHandleB64u !== globalUserHandleB64u)) {
				// When user logs in in any tab, log out in all other tabs
				// that are logged in to a different account
				closeSessionTabLocal();
			}
		},
		[closeSessionTabLocal, userHandleB64u, globalUserHandleB64u, setCachedUsers],
	);

	useEffect(() => {
		const checkPrivateData = async () => {
			if (!globalUserHandleB64u) {
				closeSessionTabLocal();
				return;
			}

			const privateData = await readPrivateDataFromIdb(globalUserHandleB64u);
			if (!privateData) {
				closeSessionTabLocal();
			}
		};

		checkPrivateData();
	}, [closeSessionTabLocal, globalUserHandleB64u]);

	const openPrivateData = useCallback(async (): Promise<[PrivateData, CryptoKey, WalletState]> => {
		if (mainKey && privateData) {
			try {
				return await keystore.openPrivateData(mainKey, privateData);
			}
			catch (err) {
				console.error(err);
				console.log("Navigating to login-state to handle JWE decryption failure");
				const queryParams = new URLSearchParams(from);
				queryParams.append('user', userHandleB64u);
<<<<<<< HEAD
				queryParams.append('sync', 'fail');
				navigate(`${window.location.pathname}?${queryParams.toString()}`, { replace: true });
=======
				navigate(`/login-state?${queryParams.toString()}`, { replace: true });
				return null;
>>>>>>> b4e75ec3
			}
		} else {
			throw new Error("Private data not present in storage.");
		}
	}, [mainKey, privateData, from]);

	const editPrivateData = useCallback(async <T>(
		action: (container: OpenedContainer) => Promise<[T, OpenedContainer]>,
	): Promise<[T, AsymmetricEncryptedContainer, CommitCallback]> => {
		if (mainKey && privateData) {
			const [result, [newPrivateData, newMainKey]] = await action(
				[
					keystore.assertAsymmetricEncryptedContainer(privateData),
					await keystore.importMainKey(mainKey),
				],
			);
			// after private data update, the calculated wallet state must be re-computed
			const [, , newCalculatedWalletState] = await keystore.openPrivateData(await keystore.exportMainKey(newMainKey), newPrivateData);
			return [
				result,
				newPrivateData,
				async () => {
					setCalculatedWalletState(newCalculatedWalletState);
					setPrivateData(newPrivateData);
					setMainKey(await keystore.exportMainKey(newMainKey));
				},
			];
		} else {
			throw new Error("Private data not present in storage.");
		}
	}, [mainKey, privateData, setPrivateData, setMainKey]);

	const finishUnlock = useCallback(async (
		{ exportedMainKey, privateData }: UnlockSuccess,
		user: CachedUser | UserData | null,
	): Promise<void> => {
		if (user) {
			const userHandleB64u = ("prfKeys" in user
				? user.userHandleB64u
				: toBase64Url(user.userHandle)
			);
			const newUser = ("prfKeys" in user
				? user
				: {
					displayName: user.displayName,
					userHandleB64u,
					prfKeys: [], // Placeholder - will be updated by useEffect above
				}
			);

			setUserHandleB64u(userHandleB64u);

			// This must happen before setPrivateData in order to prevent the
			// useEffect updating cachedUsers from corrupting cache entries for other
			// users logged in in other tabs.
			setGlobalUserHandleB64u(userHandleB64u);

			setCachedUsers((cachedUsers) => {
				// Move most recently used user to front of list
				const otherUsers = (cachedUsers || []).filter((cu) => cu.userHandleB64u !== newUser.userHandleB64u);
				return [newUser, ...otherUsers];
			});
		}

		setMainKey(exportedMainKey);
		setPrivateData(privateData);
		// after private data update, the calculated wallet state must be re-computed
		const [, , newCalculatedWalletState] = await keystore.openPrivateData(exportedMainKey, privateData);
		setCalculatedWalletState(newCalculatedWalletState);
	}, [
		setUserHandleB64u,
		setGlobalUserHandleB64u,
		setCachedUsers,
		setMainKey,
		setPrivateData,
		setCalculatedWalletState
	]);


	useEffect(() => {
		// initialize calculated wallet state
		if (mainKey && privateData && calculatedWalletState === null) {
			openPrivateData().then(([, , newCalculatedWalletState]) => {
				console.log("Calculated wallet state = ", newCalculatedWalletState);

				setCalculatedWalletState(newCalculatedWalletState);
			});
		}
	}, [mainKey, privateData, calculatedWalletState]);

	const init = useCallback(async (
		mainKey: CryptoKey,
		keyInfo: AsymmetricEncryptedContainerKeys,
		user: UserData,
	): Promise<EncryptedContainer> => {
		const unlocked = await keystore.init(mainKey, keyInfo);
		await finishUnlock(unlocked, user);
		const { privateData } = unlocked;
		return privateData;
	},
		[finishUnlock]
	);

	const unlockPassword = useCallback(
		async (
			privateData: EncryptedContainer,
			password: string,
			user: UserData,
		): Promise<[EncryptedContainer, CommitCallback] | null> => {
			const [unlockResult, newPrivateData] = await keystore.unlockPassword(privateData, password);
			await finishUnlock(unlockResult, user);
			return (
				newPrivateData
					?
					[newPrivateData,
						async () => {
							setPrivateData(newPrivateData);
						},
					]
					: null
			);
		},
		[finishUnlock, setPrivateData]
	);

	const initPrf = useCallback(
		async (
			credential: PublicKeyCredential,
			prfSalt: Uint8Array,
			promptForPrfRetry: () => Promise<boolean | AbortSignal>,
			user: UserData,
		): Promise<EncryptedContainer> => {
			const { mainKey, keyInfo } = await keystore.initPrf(credential, prfSalt, promptForPrfRetry);
			const result = await init(mainKey, keyInfo, user);
			return result;
		},
		[init]
	);

	const initPassword = useCallback(
		async (password: string): Promise<[EncryptedContainer, (userHandleB64u: string) => void]> => {
			const { mainKey, keyInfo } = await keystore.initPassword(password);
			return [await init(mainKey, keyInfo, null), setUserHandleB64u];
		},
		[init, setUserHandleB64u]
	);

	const getPrfKeyInfo = useCallback(
		(id: BufferSource): WebauthnPrfEncryptionKeyInfo | undefined => {
			return privateData?.prfKeys.find(({ credentialId }) => toBase64Url(credentialId) === toBase64Url(id));
		},
		[privateData]
	);


	const getCachedUsers = useCallback((): CachedUser[] => {
		return [...(cachedUsers || [])];
	}, []);

	const forgetCachedUser = useCallback((user: CachedUser): void => {
		setCachedUsers((cachedUsers) => cachedUsers.filter((cu) => cu.userHandleB64u !== user.userHandleB64u));
	}, [setCachedUsers]);

	const getUserHandleB64u = useCallback((): string | null => {
		return (userHandleB64u);
	}, [userHandleB64u]);


	const addPrf = useCallback(
		async (
			credential: PublicKeyCredential,
			[existingUnwrapKey, wrappedMainKey]: [CryptoKey, WrappedKeyInfo],
			promptForPrfRetry: () => Promise<boolean | AbortSignal>,
		): Promise<[EncryptedContainer, CommitCallback]> => {
			const newPrivateData = await keystore.addPrf(privateData, credential, [existingUnwrapKey, wrappedMainKey], promptForPrfRetry);
			return [
				newPrivateData,
				async () => {
					setPrivateData(newPrivateData);
				},
			];
		},
		[privateData, setPrivateData]
	);

	const deletePrf = useCallback(
		(credentialId: Uint8Array): [EncryptedContainer, CommitCallback] => {
			const newPrivateData = keystore.deletePrf(privateData, credentialId);
			return [
				newPrivateData,
				async () => {
					setPrivateData(newPrivateData);
				},
			];
		},
		[privateData, setPrivateData]
	);

	const unlockPrf = useCallback(
		async (
			privateData: EncryptedContainer,
			credential: PublicKeyCredential,
			promptForPrfRetry: () => Promise<boolean | AbortSignal>,
			user: CachedUser | UserData | null,
		): Promise<[EncryptedContainer, CommitCallback] | null> => {
			const [unlockPrfResult, newPrivateData] = await keystore.unlockPrf(privateData, credential, promptForPrfRetry);
			await finishUnlock(unlockPrfResult, user);
			return (
				newPrivateData
					?
					[newPrivateData,
						async () => {
							setPrivateData(newPrivateData);
						},
					]
					: null
			);
		},
		[finishUnlock, setPrivateData]
	);

	const getPasswordOrPrfKeyFromSession = useCallback(
		async (
			promptForPassword: () => Promise<string | null>,
			promptForPrfRetry: () => Promise<boolean | AbortSignal>,
		): Promise<[CryptoKey, WrappedKeyInfo]> => {
			if (privateData && privateData?.prfKeys?.length > 0) {
				const [prfKey, prfKeyInfo,] = await keystore.getPrfKey(privateData, null, promptForPrfRetry);
				return [prfKey, keystore.isPrfKeyV2(prfKeyInfo) ? prfKeyInfo : prfKeyInfo.mainKey];

			} else if (privateData && privateData?.passwordKey) {
				const password = await promptForPassword();
				if (password === null) {
					throw new Error("Password prompt aborted");
				} else {
					try {
						const [passwordKey, passwordKeyInfo] = await keystore.getPasswordKey(privateData, password);
						return [passwordKey, keystore.isAsymmetricPasswordKeyInfo(passwordKeyInfo) ? passwordKeyInfo : passwordKeyInfo.mainKey];
					} catch {
						throw new Error("Failed to unlock key store", { cause: { errorId: "passwordUnlockFailed" } });
					}
				}

			} else {
				throw new Error("Session not initialized");
			}
		},
		[privateData]
	);

	const upgradePrfKey = useCallback(
		async (
			prfKeyInfo: WebauthnPrfEncryptionKeyInfo,
			promptForPrfRetry: () => Promise<boolean | AbortSignal>,
		): Promise<[EncryptedContainer, CommitCallback]> => {
			if (keystore.isPrfKeyV2(prfKeyInfo)) {
				throw new Error("Key is already upgraded");

			} else if (privateData) {
				const newPrivateData = await keystore.upgradePrfKey(privateData, null, prfKeyInfo, promptForPrfRetry);
				return [
					newPrivateData,
					async () => {
						setPrivateData(newPrivateData);
					},
				];

			} else {
				throw new Error("Session not initialized");
			}
		},
		[privateData, setPrivateData]
	);

	const signJwtPresentation = useCallback(
		async (nonce: string, audience: string, verifiableCredentials: any[], transactionDataResponseParams?: { transaction_data_hashes: string[], transaction_data_hashes_alg: string[] }): Promise<{ vpjwt: string }> => (
			await keystore.signJwtPresentation(await openPrivateData(), nonce, audience, verifiableCredentials, transactionDataResponseParams)
		),
		[openPrivateData]
	);

	const generateDeviceResponse = useCallback(
		async (mdocCredential: MDoc, presentationDefinition: any, mdocGeneratedNonce: string, verifierGeneratedNonce: string, clientId: string, responseUri: string): Promise<{ deviceResponseMDoc: MDoc }> => (
			await keystore.generateDeviceResponse(await openPrivateData(), mdocCredential, presentationDefinition, mdocGeneratedNonce, verifierGeneratedNonce, clientId, responseUri)
		),
		[openPrivateData]
	);

	const generateDeviceResponseWithProximity = useCallback(
		async (mdocCredential: MDoc, presentationDefinition: any, sessionTranscriptBytes: any): Promise<{ deviceResponseMDoc: MDoc }> => (
			await keystore.generateDeviceResponseWithProximity(await openPrivateData(), mdocCredential, presentationDefinition, sessionTranscriptBytes)
		),
		[openPrivateData]
	);

	const isOpen = useCallback((): boolean => {
		return privateData !== null && mainKey !== null;
	}, [privateData, mainKey]);

	const generateOpenid4vciProofs = useCallback(async (requests: { nonce: string, audience: string, issuer: string }[]): Promise<[
		{ proof_jwts: string[] },
		AsymmetricEncryptedContainer,
		CommitCallback,
	]> => (
		await editPrivateData(async (originalContainer) => {
			const { nonce, audience, issuer } = requests[0]; // the first row is enough since the nonce remains the same
			const [{ proof_jwts }, newContainer] = await keystore.generateOpenid4vciProofs(
				originalContainer,
				config.DID_KEY_VERSION,
				nonce,
				audience,
				issuer,
				requests.length
			);
			return [{ proof_jwts }, newContainer];
		})
	), [editPrivateData]);

	const generateKeypairs = useCallback(
		async (n: number): Promise<[
			{ keypairs: keystore.CredentialKeyPair[] },
			AsymmetricEncryptedContainer,
			CommitCallback,
		]> => (
			await editPrivateData(async (originalContainer) => {
				const [{ keypairs }, newContainer] = await keystore.generateKeypairs(
					originalContainer,
					config.DID_KEY_VERSION,
					n
				);
				return [{ keypairs }, newContainer];
			})
		),
		[editPrivateData]
	);


	const getCalculatedWalletState = useCallback((): WalletState | null => {
		return (calculatedWalletState);
	}, [calculatedWalletState]);

	const addCredentials = useCallback(async (credentials: { data: string, format: string, kid: string, batchId: number, credentialIssuerIdentifier: string, credentialConfigurationId: string, instanceId: number, credentialId?: number, }[]): Promise<[
		{},
		AsymmetricEncryptedContainer,
		CommitCallback,
	]> => {
		let [walletStateContainer, ,] = await openPrivateData();
		walletStateContainer = await WalletStateOperations.foldOldEventsIntoBaseState(walletStateContainer);

		for (const { data, format, batchId, credentialIssuerIdentifier, kid, credentialConfigurationId, instanceId, credentialId } of credentials) {
			walletStateContainer = await WalletStateOperations.addNewCredentialEvent(walletStateContainer, data, format, kid, batchId, credentialIssuerIdentifier, credentialConfigurationId, instanceId, credentialId);
		}

		return editPrivateData(async (originalContainer) => {
			const { newContainer } = await keystore.updateWalletState(originalContainer, walletStateContainer);
			return [{}, newContainer];
		})
	}, [editPrivateData, openPrivateData])


	const getAllCredentials = useCallback(async (): Promise<WalletStateCredential[] | null> => {
		return calculatedWalletState ? calculatedWalletState.credentials : null;
	}, [calculatedWalletState]);


	const deleteCredentialsByBatchId = useCallback(async (batchId: number): Promise<[
		{},
		AsymmetricEncryptedContainer,
		CommitCallback,
	]> => {
		let [walletStateContainer, ,] = await openPrivateData();
		walletStateContainer = await WalletStateOperations.foldOldEventsIntoBaseState(walletStateContainer);

		const credentialsToBeDeleted = calculatedWalletState.credentials.filter((cred) => cred.batchId === batchId);
		for (const cred of credentialsToBeDeleted) {
			walletStateContainer = await WalletStateOperations.addDeleteCredentialEvent(walletStateContainer, cred.credentialId);
			// delete keypair
			const kid = calculatedWalletState.credentials.filter((c) => c.credentialId === cred.credentialId).map((c) => c.kid)[0];
			if (kid) {
				walletStateContainer = await WalletStateOperations.addDeleteKeypairEvent(walletStateContainer, kid);
			}
		}

		return editPrivateData(async (originalContainer) => {
			const { newContainer } = await keystore.updateWalletState(originalContainer, walletStateContainer);
			return [{}, newContainer];
		});

	}, [editPrivateData, getAllCredentials, calculatedWalletState]);


	const addPresentations = useCallback(async (presentations: { transactionId: number, data: string, usedCredentialIds: number[], audience: string, }[]): Promise<[
		{},
		AsymmetricEncryptedContainer,
		CommitCallback,
	]> => {
		let [walletStateContainer, ,] = await openPrivateData();
		walletStateContainer = await WalletStateOperations.foldOldEventsIntoBaseState(walletStateContainer);

		for (const { transactionId, data, usedCredentialIds, audience } of presentations) {
			walletStateContainer = await WalletStateOperations.addNewPresentationEvent(walletStateContainer,
				transactionId,
				data,
				usedCredentialIds,
				Math.floor(new Date().getTime() / 1000),
				audience
			);
		}

		return editPrivateData(async (originalContainer) => {
			const { newContainer } = await keystore.updateWalletState(originalContainer, walletStateContainer);
			return [{}, newContainer];
		})
	}, [editPrivateData, openPrivateData])
	const getAllPresentations = useCallback(async (): Promise<WalletStatePresentation[] | null> => {
		return calculatedWalletState ? calculatedWalletState.presentations : null;
	}, [calculatedWalletState]);


	const saveCredentialIssuanceSessions = useCallback(async (issuanceSessions: WalletStateCredentialIssuanceSession[]): Promise<[
		{},
		AsymmetricEncryptedContainer,
		CommitCallback,
	]> => {
		let [walletStateContainer, ,] = await openPrivateData();
		walletStateContainer = await WalletStateOperations.foldOldEventsIntoBaseState(walletStateContainer);

		for (const issuanceSession of issuanceSessions) {
			walletStateContainer = await WalletStateOperations.addSaveCredentialIssuanceSessionEvent(walletStateContainer,
				issuanceSession.sessionId,
				issuanceSession.credentialIssuerIdentifier,
				issuanceSession.state,
				issuanceSession.code_verifier,
				issuanceSession.credentialConfigurationId,
				issuanceSession.tokenResponse,
				issuanceSession.dpop,
				issuanceSession.firstPartyAuthorization,
				issuanceSession.created
			);
		}

		return editPrivateData(async (originalContainer) => {
			const { newContainer } = await keystore.updateWalletState(originalContainer, walletStateContainer);
			return [{}, newContainer];
		});
	}, [editPrivateData, openPrivateData]);

	const getCredentialIssuanceSessionByState = useCallback(async (state: string): Promise<WalletStateCredentialIssuanceSession | null> => {
		return calculatedWalletState ? calculatedWalletState.credentialIssuanceSessions.filter((s: WalletStateCredentialIssuanceSession) => s.state === state)[0] : null;
	}, [editPrivateData, openPrivateData]);

	const alterSettings = useCallback(async (settings: Record<string, string>): Promise<[
		{},
		AsymmetricEncryptedContainer,
		CommitCallback,
	]> => {
		let [walletStateContainer, ,] = await openPrivateData();
		walletStateContainer = await WalletStateOperations.foldOldEventsIntoBaseState(walletStateContainer);
		walletStateContainer = await WalletStateOperations.addAlterSettingsEvent(walletStateContainer, settings);

		return editPrivateData(async (originalContainer) => {
			const { newContainer } = await keystore.updateWalletState(originalContainer, walletStateContainer);
			return [{}, newContainer];
		});
	}, [editPrivateData, openPrivateData]);


	return useMemo(() => ({
		isOpen,
		close,
		initPassword,
		initPrf,
		addPrf,
		deletePrf,
		unlockPassword,
		unlockPrf,
		getPrfKeyInfo,
		getPasswordOrPrfKeyFromSession,
		upgradePrfKey,
		getCachedUsers,
		forgetCachedUser,
		getUserHandleB64u,
		signJwtPresentation,
		generateOpenid4vciProofs,
		generateKeypairs,
		generateDeviceResponse,
		generateDeviceResponseWithProximity,
		getCalculatedWalletState,
		getAllCredentials,
		addCredentials,
		deleteCredentialsByBatchId,
		addPresentations,
		getAllPresentations,
		saveCredentialIssuanceSessions,
		getCredentialIssuanceSessionByState,
		alterSettings,
	}), [
		isOpen,
		close,
		initPassword,
		initPrf,
		addPrf,
		deletePrf,
		unlockPassword,
		unlockPrf,
		getPrfKeyInfo,
		getPasswordOrPrfKeyFromSession,
		upgradePrfKey,
		getCachedUsers,
		forgetCachedUser,
		getUserHandleB64u,
		signJwtPresentation,
		generateOpenid4vciProofs,
		generateKeypairs,
		generateDeviceResponse,
		generateDeviceResponseWithProximity,
		getCalculatedWalletState,
		getAllCredentials,
		addCredentials,
		deleteCredentialsByBatchId,
		addPresentations,
		getAllPresentations,
		saveCredentialIssuanceSessions,
		getCredentialIssuanceSessionByState,
		alterSettings,
	]);
}<|MERGE_RESOLUTION|>--- conflicted
+++ resolved
@@ -269,13 +269,9 @@
 				console.log("Navigating to login-state to handle JWE decryption failure");
 				const queryParams = new URLSearchParams(from);
 				queryParams.append('user', userHandleB64u);
-<<<<<<< HEAD
 				queryParams.append('sync', 'fail');
 				navigate(`${window.location.pathname}?${queryParams.toString()}`, { replace: true });
-=======
-				navigate(`/login-state?${queryParams.toString()}`, { replace: true });
 				return null;
->>>>>>> b4e75ec3
 			}
 		} else {
 			throw new Error("Private data not present in storage.");
