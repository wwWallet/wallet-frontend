<<<<<<< HEAD
import { useCallback, useContext, useEffect, useMemo } from "react";
=======
import { useCallback, useEffect, useState, useMemo } from "react";
import { useNavigate } from 'react-router-dom';
>>>>>>> b3c04f48

import * as config from "../config";
import { useClearStorages, useLocalStorage, useSessionStorage } from "../hooks/useStorage";
import { toBase64Url } from "../util";
import { useIndexedDb } from "../hooks/useIndexedDb";
import { useOnUserInactivity } from "../hooks/useOnUserInactivity";

import * as keystore from "./keystore";
import type {
	AsymmetricEncryptedContainer,
	AsymmetricEncryptedContainerKeys,
	EncryptedContainer,
	OpenedContainer,
	PrecreatedPublicKeyCredential,
	PrivateData,
	UnlockSuccess,
	WebauthnPrfEncryptionKeyInfo,
	WebauthnPrfSaltInfo,
	WrappedKeyInfo,
} from "./keystore";
import { MDoc } from "@auth0/mdl";
<<<<<<< HEAD
import { JWK } from "jose";
import { PublicKeyCredentialCreation } from "../types/webauthn";
import WebauthnInteractionDialogContext, { UiStateMachineFunction } from "../context/WebauthnInteractionDialogContext";
import { useTranslation } from "react-i18next";
import { StorableCredential } from "@/lib/types/StorableCredential";
import { PointG1 } from "wallet-common/dist/bbs/index";
=======
import { WalletStateUtils } from "./WalletStateUtils";
import { CurrentSchema, foldOldEventsIntoBaseState } from "./WalletStateSchema";
>>>>>>> b3c04f48


type UserData = {
	displayName: string;
	userHandle: Uint8Array;
}

export type CachedUser = {
	displayName: string;

	// Authenticator may return `userHandle: null` when authenticating with
	// non-empty `allowCredentials` (which we do when evaluating PRF), but the
	// backend requires the user handle during login (which we do simultaneously
	// with PRF evaluation for cached credentials)
	userHandleB64u: string;

	prfKeys: WebauthnPrfSaltInfo[];
}

export enum KeystoreEvent {
	/** This event should be propagated to needed tabs which must clean SessionStorage. */
	CloseSessionTabLocal = 'keystore.closeSessionTabLocal',
}

export type CommitCallback = () => Promise<void>;
export interface LocalStorageKeystore {
	isOpen(): boolean,
	close(): Promise<void>,

	initPassword(password: string): Promise<[EncryptedContainer, (userHandleB64u: string) => void]>,
	initWebauthn(
		credentialOrCreateOptions: PrecreatedPublicKeyCredential | CredentialCreationOptions,
		promptForPrfRetry: () => Promise<boolean | AbortSignal>,
		user: UserData,
	): Promise<[PublicKeyCredential & { response: AuthenticatorAttestationResponse }, EncryptedContainer]>,
	beginAddPrf(createOptions: CredentialCreationOptions): Promise<PrecreatedPublicKeyCredential>,
	finishAddPrf(
		credential: PrecreatedPublicKeyCredential,
		[existingUnwrapKey, wrappedMainKey]: [CryptoKey, WrappedKeyInfo],
		promptForPrfRetry: () => Promise<boolean | AbortSignal>,
	): Promise<[EncryptedContainer, CommitCallback]>,
	deletePrf(credentialId: Uint8Array): [EncryptedContainer, CommitCallback],
	unlockPassword(
		privateData: EncryptedContainer,
		password: string,
		user: UserData,
	): Promise<[EncryptedContainer, CommitCallback] | null>,
	unlockPrf(
		privateData: EncryptedContainer,
		credential: PublicKeyCredential,
		promptForPrfRetry: () => Promise<boolean | AbortSignal>,
		user: CachedUser | UserData,
	): Promise<[EncryptedContainer, CommitCallback] | null>,
	getPrfKeyInfo(id: BufferSource): WebauthnPrfEncryptionKeyInfo | undefined,
	getPasswordOrPrfKeyFromSession(
		promptForPassword: () => Promise<string | null>,
		promptForPrfRetry: () => Promise<boolean | AbortSignal>,
	): Promise<[CryptoKey, WrappedKeyInfo]>,
	upgradePrfKey(prfKeyInfo: WebauthnPrfEncryptionKeyInfo, promptForPrfRetry: () => Promise<boolean | AbortSignal>): Promise<[EncryptedContainer, CommitCallback]>,
	getCachedUsers(): CachedUser[],
	forgetCachedUser(user: CachedUser): void,
	getUserHandleB64u(): string | null,
	signJwtPresentation(nonce: string, audience: string, verifiableCredentials: any[], transactionDataResponseParams?: { transaction_data_hashes: string[], transaction_data_hashes_alg: string[] }): Promise<{ vpjwt: string }>,
	signSplitBbs(vcEntity: StorableCredential, t2bar: PointG1, c_host: bigint): Promise<BufferSource>,
	generateOpenid4vciProofs(requests: { nonce: string, audience: string, issuer: string }[]): Promise<[
		{ proof_jwts: string[] },
		AsymmetricEncryptedContainer,
		CommitCallback,
	]>,

	generateKeypairs(n: number): Promise<[
		{ keypairs: keystore.CredentialKeyPair[] },
		AsymmetricEncryptedContainer,
		CommitCallback,
	]>,
	generateBbsKeypair(): Promise<[
		{ publicJwk: JWK },
		AsymmetricEncryptedContainer,
		CommitCallback,
	]>,

	generateDeviceResponse(mdocCredential: MDoc, presentationDefinition: any, mdocGeneratedNonce: string, verifierGeneratedNonce: string, clientId: string, responseUri: string): Promise<{ deviceResponseMDoc: MDoc }>,
	generateDeviceResponseWithProximity(mdocCredential: MDoc, presentationDefinition: any, sessionTranscriptBytes: any): Promise<{ deviceResponseMDoc: MDoc }>,

	getCalculatedWalletState(): CurrentSchema.WalletState | null,
	addCredentials(credentials: { data: string, format: string, kid: string, batchId: number, credentialIssuerIdentifier: string, credentialConfigurationId: string, instanceId: number, credentialId?: number }[]): Promise<[
		{},
		AsymmetricEncryptedContainer,
		CommitCallback,
	]>,
	deleteCredentialsByBatchId(batchId: number): Promise<[
		{},
		AsymmetricEncryptedContainer,
		CommitCallback,
	]>,
	getAllCredentials(): Promise<CurrentSchema.WalletStateCredential[] | null>,
	addPresentations(presentations: { transactionId: number, data: string, usedCredentialIds: number[], audience: string, }[]): Promise<[
		{},
		AsymmetricEncryptedContainer,
		CommitCallback,
	]>,
	getAllPresentations(): Promise<CurrentSchema.WalletStatePresentation[] | null>,
	saveCredentialIssuanceSessions(issuanceSessions: CurrentSchema.WalletStateCredentialIssuanceSession[]): Promise<[
		{},
		AsymmetricEncryptedContainer,
		CommitCallback,
	]>,
	getCredentialIssuanceSessionByState(state: string): Promise<CurrentSchema.WalletStateCredentialIssuanceSession | null>,
	alterSettings(settings: CurrentSchema.WalletStateSettings): Promise<[
		{},
		AsymmetricEncryptedContainer,
		CommitCallback,
	]>,
}

/** A stateful wrapper around the keystore module, storing state in the browser's localStorage and sessionStorage. */
export function useLocalStorageKeystore(eventTarget: EventTarget): LocalStorageKeystore {
	const [cachedUsers, setCachedUsers,] = useLocalStorage<CachedUser[]>("cachedUsers", []);
	const [privateData, setPrivateData] = useState<EncryptedContainer | null>(null);

	const [globalUserHandleB64u, setGlobalUserHandleB64u, clearGlobalUserHandleB64u] = useLocalStorage<string | null>("userHandle", null);
	const [userHandleB64u, setUserHandleB64u, clearUserHandleB64u] = useSessionStorage<string | null>("userHandle", null);

	// A unique id for each logged in tab
	const [globalTabId, setGlobalTabId, clearGlobalTabId] = useLocalStorage<string | null>("globalTabId", null);
	const [tabId, setTabId, clearTabId] = useSessionStorage<string | null>("tabId", null);

	const [mainKey, setMainKey, clearMainKey] = useSessionStorage<BufferSource | null>("mainKey", null);
	const [calculatedWalletState, setCalculatedWalletState] = useState<CurrentSchema.WalletState | null>(null);
	const clearSessionStorage = useClearStorages(clearUserHandleB64u, clearMainKey, clearTabId);

<<<<<<< HEAD
	const { t } = useTranslation();
	const webauthnInteractionCtx = useContext(WebauthnInteractionDialogContext);

	const idb = useIndexedDb("wallet-frontend", 2, useCallback((db, prevVersion, newVersion) => {
=======
	const navigate = useNavigate();

	const idb = useIndexedDb("wallet-frontend", 3, useCallback((db, prevVersion, newVersion) => {
>>>>>>> b3c04f48
		if (prevVersion < 1) {
			const objectStore = db.createObjectStore("keys", { keyPath: "id" });
			objectStore.createIndex("id", "id", { unique: true });
		}
		if (prevVersion < 2) {
			if (db.objectStoreNames.contains("keys")) {
				db.deleteObjectStore("keys");
			}
		}

		if (prevVersion < 3) {
			db.createObjectStore("privateData", { keyPath: "userHandle" });
		}
	}, []));

	useEffect(() => {
		if (userHandleB64u) {
			readPrivateDataFromIdb(userHandleB64u).then((val) => {
				if (val) {
					setPrivateData(val);
				}
			})
		}
	}, [userHandleB64u]);


	const writePrivateDataOnIdb = async (privateData: EncryptedContainer | null, userHandleB64u: string) => {
		await idb.write(["privateData"], (tx) => {
			const store = tx.objectStore("privateData");
			return store.put({ userHandle: userHandleB64u, content: privateData });
		})
	}

	const readPrivateDataFromIdb = async (userHandleB64u: string): Promise<EncryptedContainer | null> => {
		const result = await idb.read(['privateData'], (tx) => {
			const store = tx.objectStore("privateData");
			return store.get(userHandleB64u);
		});
		return result ? result.content : null;
	}

	const clearPrivateData = async (userHandleB64u: string) => {
		setPrivateData(null);
		await writePrivateDataOnIdb(null, userHandleB64u);
	}

	const closeSessionTabLocal = useCallback(
		async (): Promise<void> => {
			eventTarget.dispatchEvent(new CustomEvent(KeystoreEvent.CloseSessionTabLocal));
			clearSessionStorage();
		},
		[clearSessionStorage, eventTarget],
	);

	const close = useCallback(
		async (): Promise<void> => {
			console.log('Keystore Close');
			await clearPrivateData(userHandleB64u);
			await idb.destroy();
			setCalculatedWalletState(null);
			clearGlobalUserHandleB64u();
			clearGlobalTabId();
		},
		[idb, clearGlobalUserHandleB64u, clearGlobalTabId, clearPrivateData, setCalculatedWalletState, userHandleB64u],
	);

	useOnUserInactivity(close, config.INACTIVE_LOGOUT_MILLIS);

	useEffect(
		() => {
			if (privateData && userHandleB64u && (userHandleB64u === globalUserHandleB64u)) {
				// When PRF keys are added, deleted or edited in any tab,
				// propagate changes to cached users
				setCachedUsers((cachedUsers) => cachedUsers.map((cu) => {
					if (cu.userHandleB64u === userHandleB64u) {
						return {
							...cu,
							prfKeys: privateData.prfKeys.map((keyInfo) => ({
								credentialId: keyInfo.credentialId,
								transports: keyInfo.transports,
								prfSalt: keyInfo.prfSalt,
							})),
						};
					} else {
						return cu;
					}
				}));
			}
		},
		[closeSessionTabLocal, privateData, userHandleB64u, globalUserHandleB64u, setCachedUsers],
	);

	useEffect(
		() => {
			if (tabId && globalTabId && (tabId !== globalTabId)) {
				// When user logs in in any tab, log out in all other tabs
				closeSessionTabLocal();
			}
		},
		[closeSessionTabLocal, tabId, globalTabId],
	);

	useEffect(() => {
		const checkPrivateData = async () => {
			if (!globalUserHandleB64u) {
				closeSessionTabLocal();
				return;
			}

			const privateData = await readPrivateDataFromIdb(globalUserHandleB64u);
			if (!privateData) {
				closeSessionTabLocal();
			}
		};

		checkPrivateData();
	}, [closeSessionTabLocal, globalUserHandleB64u]);

	const openPrivateData = useCallback(async (): Promise<[PrivateData, CryptoKey, CurrentSchema.WalletState]> => {
		if (mainKey && privateData) {
			try {
				return await keystore.openPrivateData(mainKey, privateData);
			}
			catch (err) {
				console.error(err);
				console.log("Navigating to login-state to handle JWE decryption failure");
				const queryParams = new URLSearchParams(window.location.search);
				queryParams.delete('user');
				queryParams.delete('sync');

				queryParams.append('user', userHandleB64u);
				queryParams.append('sync', 'fail');
				navigate(`${window.location.pathname}?${queryParams.toString()}`, { replace: true });
				return null;
			}
		} else {
			throw new Error("Private data not present in storage.");
		}
	}, [mainKey, privateData]);

	const editPrivateData = useCallback(async <T>(
		action: (container: OpenedContainer) => Promise<[T, OpenedContainer]>,
	): Promise<[T, AsymmetricEncryptedContainer, CommitCallback]> => {
		if (mainKey && privateData) {
			const [result, [newPrivateData, newMainKey]] = await action(
				[
					keystore.assertAsymmetricEncryptedContainer(privateData),
					await keystore.importMainKey(mainKey),
				],
			);
			// after private data update, the calculated wallet state must be re-computed
			const [, , newCalculatedWalletState] = await keystore.openPrivateData(await keystore.exportMainKey(newMainKey), newPrivateData);
			return [
				result,
				newPrivateData,
				async () => {
					await writePrivateDataOnIdb(newPrivateData, userHandleB64u);
					setCalculatedWalletState(newCalculatedWalletState);
					setPrivateData(newPrivateData);
					setMainKey(await keystore.exportMainKey(newMainKey));
				},
			];
		} else {
			throw new Error("Private data not present in storage.");
		}
	}, [mainKey, privateData, setPrivateData, setMainKey]);

	const finishUnlock = useCallback(async (
		{ exportedMainKey, privateData }: UnlockSuccess,
		user: CachedUser | UserData | null,
	): Promise<void> => {
		if (user) {
			const userHandleB64u = ("prfKeys" in user
				? user.userHandleB64u
				: toBase64Url(user.userHandle)
			);
			const newUser = ("prfKeys" in user
				? user
				: {
					displayName: user.displayName,
					userHandleB64u,
					prfKeys: [], // Placeholder - will be updated by useEffect above
				}
			);

			setUserHandleB64u(userHandleB64u);

			const newTabId = tabId ?? WalletStateUtils.getRandomUint32().toString();
			setTabId(newTabId);
			setGlobalTabId(newTabId);

			// This must happen before setPrivateData in order to prevent the
			// useEffect updating cachedUsers from corrupting cache entries for other
			// users logged in in other tabs.
			setGlobalUserHandleB64u(userHandleB64u);
			await writePrivateDataOnIdb(privateData, userHandleB64u);

			setCachedUsers((cachedUsers) => {
				// Move most recently used user to front of list
				const otherUsers = (cachedUsers || []).filter((cu) => cu.userHandleB64u !== newUser.userHandleB64u);
				return [newUser, ...otherUsers];
			});
		}

		setMainKey(exportedMainKey);
		setPrivateData(privateData);
		// after private data update, the calculated wallet state must be re-computed
		const [, , newCalculatedWalletState] = await keystore.openPrivateData(exportedMainKey, privateData);
		setCalculatedWalletState(newCalculatedWalletState);
	}, [
		setUserHandleB64u,
		setGlobalUserHandleB64u,
		setCachedUsers,
		setMainKey,
		setPrivateData,
		setCalculatedWalletState,
		setTabId,
		setGlobalTabId,
		tabId
	]);


	useEffect(() => {
		// initialize calculated wallet state
		if (mainKey && privateData && calculatedWalletState === null) {
			openPrivateData().then(([, , newCalculatedWalletState]) => {
				console.log("Calculated wallet state = ", newCalculatedWalletState);

				setCalculatedWalletState(newCalculatedWalletState);
			});
		}
	}, [mainKey, privateData, calculatedWalletState]);

	const init = useCallback(async (
		mainKey: CryptoKey,
		keyInfo: AsymmetricEncryptedContainerKeys,
		user: UserData | null,
		credential: PublicKeyCredentialCreation | null,
	): Promise<EncryptedContainer> => {
		const unlocked = await keystore.init(mainKey, keyInfo, credential);
		await finishUnlock(unlocked, user);
		const { privateData } = unlocked;
		return privateData;
	},
		[finishUnlock]
	);

	const unlockPassword = useCallback(
		async (
			privateData: EncryptedContainer,
			password: string,
			user: UserData,
		): Promise<[EncryptedContainer, CommitCallback] | null> => {
			const [unlockResult, newPrivateData] = await keystore.unlockPassword(privateData, password);
			await finishUnlock(unlockResult, user);
			return (
				newPrivateData
					?
					[newPrivateData,
						async () => {
							await writePrivateDataOnIdb(newPrivateData, userHandleB64u);
							setPrivateData(newPrivateData);
						},
					]
					: null
			);
		},
		[finishUnlock, setPrivateData]
	);

	const initWebauthn = useCallback(
		async (
			credentialOrCreateOptions: PrecreatedPublicKeyCredential | CredentialCreationOptions,
			promptForPrfRetry: () => Promise<boolean | AbortSignal>,
			user: UserData,
		): Promise<[PublicKeyCredentialCreation, EncryptedContainer]> => {
			const { credential, mainKey, keyInfo } = await keystore.initWebauthn(credentialOrCreateOptions, promptForPrfRetry);
			const result = await init(mainKey, keyInfo, user, credential);
			return [credential, result];
		},
		[init]
	);

	const initPassword = useCallback(
		async (password: string): Promise<[EncryptedContainer, (userHandleB64u: string) => void]> => {
			const { mainKey, keyInfo } = await keystore.initPassword(password);
			return [await init(mainKey, keyInfo, null, null), setUserHandleB64u];
		},
		[init, setUserHandleB64u]
	);

	const getPrfKeyInfo = useCallback(
		(id: BufferSource): WebauthnPrfEncryptionKeyInfo | undefined => {
			return privateData?.prfKeys.find(({ credentialId }) => toBase64Url(credentialId) === toBase64Url(id));
		},
		[privateData]
	);


	const getCachedUsers = useCallback((): CachedUser[] => {
		return [...(cachedUsers || [])];
	}, [cachedUsers]);

	const forgetCachedUser = useCallback((user: CachedUser): void => {
		setCachedUsers((cachedUsers) => cachedUsers.filter((cu) => cu.userHandleB64u !== user.userHandleB64u));
	}, [setCachedUsers]);

	const getUserHandleB64u = useCallback((): string | null => {
		return (userHandleB64u);
	}, [userHandleB64u]);


	const beginAddPrf = useCallback(
		async (createOptions: CredentialCreationOptions): Promise<PrecreatedPublicKeyCredential> => {
			return await keystore.beginAddPrf(createOptions);
		},
		[keystore],
	);

	const finishAddPrf = useCallback(
		async (
			credential: PrecreatedPublicKeyCredential,
			[existingUnwrapKey, wrappedMainKey]: [CryptoKey, WrappedKeyInfo],
			promptForPrfRetry: () => Promise<boolean | AbortSignal>,
		): Promise<[EncryptedContainer, CommitCallback]> => {
			const newPrivateData = await keystore.finishAddPrf(
				privateData,
				credential,
				[existingUnwrapKey, wrappedMainKey],
				promptForPrfRetry,
			);
			return [
				newPrivateData,
				async () => {
					await writePrivateDataOnIdb(newPrivateData, userHandleB64u);
					setPrivateData(newPrivateData);
				},
			];
		},
		[privateData, setPrivateData]
	);

	const deletePrf = useCallback(
		(credentialId: Uint8Array): [EncryptedContainer, CommitCallback] => {
			const newPrivateData = keystore.deletePrf(privateData, credentialId);
			return [
				newPrivateData,
				async () => {
					await writePrivateDataOnIdb(newPrivateData, userHandleB64u);
					setPrivateData(newPrivateData);
				},
			];
		},
		[privateData, setPrivateData]
	);

	const unlockPrf = useCallback(
		async (
			privateData: EncryptedContainer,
			credential: PublicKeyCredential,
			promptForPrfRetry: () => Promise<boolean | AbortSignal>,
			user: CachedUser | UserData | null,
		): Promise<[EncryptedContainer, CommitCallback] | null> => {
			const [unlockPrfResult, newPrivateData] = await keystore.unlockPrf(privateData, credential, promptForPrfRetry);
			await finishUnlock(unlockPrfResult, user);
			return (
				newPrivateData
					?
					[newPrivateData,
						async () => {
							await writePrivateDataOnIdb(newPrivateData, userHandleB64u);
							setPrivateData(newPrivateData);
						},
					]
					: null
			);
		},
		[finishUnlock, setPrivateData]
	);

	const getPasswordOrPrfKeyFromSession = useCallback(
		async (
			promptForPassword: () => Promise<string | null>,
			promptForPrfRetry: () => Promise<boolean | AbortSignal>,
		): Promise<[CryptoKey, WrappedKeyInfo]> => {
			if (privateData && privateData?.prfKeys?.length > 0) {
				const [prfKey, prfKeyInfo,] = await keystore.getPrfKey(privateData, null, promptForPrfRetry);
				return [prfKey, keystore.isPrfKeyV2(prfKeyInfo) ? prfKeyInfo : prfKeyInfo.mainKey];

			} else if (privateData && privateData?.passwordKey) {
				const password = await promptForPassword();
				if (password === null) {
					throw new Error("Password prompt aborted");
				} else {
					try {
						const [passwordKey, passwordKeyInfo] = await keystore.getPasswordKey(privateData, password);
						return [passwordKey, keystore.isAsymmetricPasswordKeyInfo(passwordKeyInfo) ? passwordKeyInfo : passwordKeyInfo.mainKey];
					} catch {
						throw new Error("Failed to unlock key store", { cause: { errorId: "passwordUnlockFailed" } });
					}
				}

			} else {
				throw new Error("Session not initialized");
			}
		},
		[privateData]
	);

	const upgradePrfKey = useCallback(
		async (
			prfKeyInfo: WebauthnPrfEncryptionKeyInfo,
			promptForPrfRetry: () => Promise<boolean | AbortSignal>,
		): Promise<[EncryptedContainer, CommitCallback]> => {
			if (keystore.isPrfKeyV2(prfKeyInfo)) {
				throw new Error("Key is already upgraded");

			} else if (privateData) {
				const newPrivateData = await keystore.upgradePrfKey(privateData, null, prfKeyInfo, promptForPrfRetry);
				return [
					newPrivateData,
					async () => {
						await writePrivateDataOnIdb(newPrivateData, userHandleB64u);
						setPrivateData(newPrivateData);
					},
				];

			} else {
				throw new Error("Session not initialized");
			}
		},
		[privateData, setPrivateData]
	);

	const signJwtPresentation = useCallback(
		async (nonce: string, audience: string, verifiableCredentials: any[], transactionDataResponseParams?: { transaction_data_hashes: string[], transaction_data_hashes_alg: string[] }): Promise<{ vpjwt: string }> => {
			const moveUiStateMachine = webauthnInteractionCtx.setup(
				t("Sign credential presentation"),
				state => {
					switch (state.id) {
						case 'intro':
							return {
								bodyText: t('To proceed, please authenticate with your passkey.'),
								buttons: {
									continue: 'intro:ok',
								},
							};

						case 'webauthn-begin':
							return {
								bodyText: t("Please interact with your authenticator..."),
							};

						case 'err':
							return {
								bodyText: t("An error occurred!"),
								buttons: {
									retry: true,
								},
							};

						case 'err:ext:sign:signature-not-found':
							return {
								bodyText: t("An error occurred: Signature not found."),
								buttons: {
									retry: true,
								},
							};

						case 'success':
							return {
								bodyText: t("Success! Please wait..."),
							};

						default:
							throw new Error('Unknown WebAuthn interaction state:', { cause: state });
					}
				},
			);

			return await keystore.signJwtPresentation(
				await openPrivateData(),
				nonce,
				audience,
				verifiableCredentials,
				async event => {
					if (event.id === "success") {
						moveUiStateMachine(event);
						return { id: "success:ok" };
					} else {
						return moveUiStateMachine(event);
					}
				},
				transactionDataResponseParams,
			);
		},
		[openPrivateData]
	);

	const signSplitBbs = useCallback(
		async (vcEntity: StorableCredential, t2bar: PointG1, c_host: bigint, uiStateMachine: UiStateMachineFunction): Promise<BufferSource> => {
			console.log("signSplitBbs", vcEntity, t2bar, c_host);
			const moveUiStateMachine = webauthnInteractionCtx.setup(
				t("Sign credential presentation"),
				state => {
					switch (state.id) {
						case 'intro':
							return {
								bodyText: t('To proceed, please authenticate with your passkey.'),
								buttons: {
									continue: 'intro:ok',
								},
							};

						case 'webauthn-begin':
							return {
								bodyText: t("Please interact with your authenticator..."),
							};

						case 'err':
							return {
								bodyText: t("An error occurred!"),
								buttons: {
									retry: true,
								},
							};

						case 'err:ext:sign:signature-not-found':
							return {
								bodyText: t("An error occurred: Signature not found."),
								buttons: {
									retry: true,
								},
							};

						case 'success':
							return {
								bodyText: t("Success! Please wait..."),
							};

						default:
							throw new Error('Unknown WebAuthn interaction state:', { cause: state });
					}
				},
			);
			return await keystore.signSplitBbs(
				await openPrivateData(),
				vcEntity,
				t2bar,
				c_host,
				async event => {
					if (event.id === "success") {
						moveUiStateMachine(event);
						return { id: "success:ok" };
					} else {
						return moveUiStateMachine(event);
					}
				},
			);
		},
		[openPrivateData]
	);

	const generateDeviceResponse = useCallback(
		async (mdocCredential: MDoc, presentationDefinition: any, mdocGeneratedNonce: string, verifierGeneratedNonce: string, clientId: string, responseUri: string): Promise<{ deviceResponseMDoc: MDoc }> => (
			await keystore.generateDeviceResponse(await openPrivateData(), mdocCredential, presentationDefinition, mdocGeneratedNonce, verifierGeneratedNonce, clientId, responseUri)
		),
		[openPrivateData]
	);

	const generateDeviceResponseWithProximity = useCallback(
		async (mdocCredential: MDoc, presentationDefinition: any, sessionTranscriptBytes: any): Promise<{ deviceResponseMDoc: MDoc }> => (
			await keystore.generateDeviceResponseWithProximity(await openPrivateData(), mdocCredential, presentationDefinition, sessionTranscriptBytes)
		),
		[openPrivateData]
	);

	const isOpen = useCallback((): boolean => {
		return privateData !== null && mainKey !== null;
	}, [privateData, mainKey]);

	const generateOpenid4vciProofs = useCallback(async (requests: { nonce: string, audience: string, issuer: string }[]): Promise<[
		{ proof_jwts: string[] },
		AsymmetricEncryptedContainer,
		CommitCallback,
	]> => (
		await editPrivateData(async (originalContainer) => {
			const { nonce, audience, issuer } = requests[0]; // the first row is enough since the nonce remains the same
			const [{ proof_jwts }, newContainer] = await keystore.generateOpenid4vciProofs(
				originalContainer,
				config.DID_KEY_VERSION,
				nonce,
				audience,
				issuer,
				(index: number) => webauthnInteractionCtx.setup(
					t("Sign credential issuance ({{currentNumber}} of {{totalNumber}})", { currentNumber: index + 1, totalNumber: requests.length }),
					state => {
						switch (state.id) {
							case 'intro':
								return {
									bodyText: t('To proceed, please authenticate with your passkey.'),
									buttons: {
										continue: 'intro:ok',
									},
								};

							case 'webauthn-begin':
								return {
									bodyText: t("Please interact with your authenticator..."),
								};

							case 'err':
								return {
									bodyText: t("An error occurred!"),
									buttons: {
										retry: true,
									},
								};

							case 'err:ext:sign:signature-not-found':
								return {
									bodyText: t("An error occurred: Signature not found."),
									buttons: {
										retry: true,
									},
								};

							case 'success':
								return {
									bodyText: t("Your credential has been issued successfully."),
									buttons: {
										continue: 'success:ok',
									},
								};

							default:
								throw new Error('Unknown WebAuthn interaction state:', { cause: state });
						}
					},
				),
				requests.length,
			);
			return [{ proof_jwts }, newContainer];
		})
	), [editPrivateData]);

	const generateKeypairs = useCallback(
		async (n: number): Promise<[
			{ keypairs: keystore.CredentialKeyPair[] },
			AsymmetricEncryptedContainer,
			CommitCallback,
		]> => (
			await editPrivateData(async (originalContainer) => {
				const [{ keypairs }, newContainer] = await keystore.generateKeypairs(
					originalContainer,
					config.DID_KEY_VERSION,
					n,
				);
				return [{ keypairs }, newContainer];
			})
		),
		[editPrivateData]
	);

<<<<<<< HEAD
	const generateBbsKeypair = useCallback(
		async (): Promise<[
			{ publicJwk: JWK },
			AsymmetricEncryptedContainer,
			CommitCallback,
		]> => (
			await editPrivateData(async (originalContainer) => {
				const [{ publicJwk }, newContainer] = await keystore.generateBbsKeypair(
					originalContainer,
					config.DID_KEY_VERSION,
				);
				return [{ publicJwk }, newContainer];
			})
		),
		[editPrivateData]
	);
=======

	const getCalculatedWalletState = useCallback((): CurrentSchema.WalletState | null => {
		return (calculatedWalletState);
	}, [calculatedWalletState]);

	const addCredentials = useCallback(async (credentials: { data: string, format: string, kid: string, batchId: number, credentialIssuerIdentifier: string, credentialConfigurationId: string, instanceId: number, credentialId?: number, }[]): Promise<[
		{},
		AsymmetricEncryptedContainer,
		CommitCallback,
	]> => {
		let [walletStateContainer, ,] = await openPrivateData();
		walletStateContainer = await foldOldEventsIntoBaseState(walletStateContainer);

		for (const { data, format, batchId, credentialIssuerIdentifier, kid, credentialConfigurationId, instanceId, credentialId } of credentials) {
			walletStateContainer = await CurrentSchema.WalletStateOperations.addNewCredentialEvent(walletStateContainer, data, format, kid, batchId, credentialIssuerIdentifier, credentialConfigurationId, instanceId, credentialId);
		}

		return editPrivateData(async (originalContainer) => {
			const { newContainer } = await keystore.updateWalletState(originalContainer, walletStateContainer);
			return [{}, newContainer];
		})
	}, [editPrivateData, openPrivateData])


	const getAllCredentials = useCallback(async (): Promise<CurrentSchema.WalletStateCredential[] | null> => {
		return calculatedWalletState ? calculatedWalletState.credentials : null;
	}, [calculatedWalletState]);


	const deleteCredentialsByBatchId = useCallback(async (batchId: number): Promise<[
		{},
		AsymmetricEncryptedContainer,
		CommitCallback,
	]> => {
		let [walletStateContainer, ,] = await openPrivateData();
		walletStateContainer = await foldOldEventsIntoBaseState(walletStateContainer);

		const credentialsToBeDeleted = calculatedWalletState.credentials.filter((cred) => cred.batchId === batchId);
		for (const cred of credentialsToBeDeleted) {
			walletStateContainer = await CurrentSchema.WalletStateOperations.addDeleteCredentialEvent(walletStateContainer, cred.credentialId);
			// delete keypair
			const kid = calculatedWalletState.credentials.filter((c) => c.credentialId === cred.credentialId).map((c) => c.kid)[0];
			if (kid) {
				walletStateContainer = await CurrentSchema.WalletStateOperations.addDeleteKeypairEvent(walletStateContainer, kid);
			}
		}

		return editPrivateData(async (originalContainer) => {
			const { newContainer } = await keystore.updateWalletState(originalContainer, walletStateContainer);
			return [{}, newContainer];
		});

	}, [editPrivateData, getAllCredentials, calculatedWalletState]);


	const addPresentations = useCallback(async (presentations: { transactionId: number, data: string, usedCredentialIds: number[], audience: string, }[]): Promise<[
		{},
		AsymmetricEncryptedContainer,
		CommitCallback,
	]> => {
		let [walletStateContainer, ,] = await openPrivateData();
		walletStateContainer = await foldOldEventsIntoBaseState(walletStateContainer);

		for (const { transactionId, data, usedCredentialIds, audience } of presentations) {
			walletStateContainer = await CurrentSchema.WalletStateOperations.addNewPresentationEvent(walletStateContainer,
				transactionId,
				data,
				usedCredentialIds,
				Math.floor(new Date().getTime() / 1000),
				audience
			);
		}

		return editPrivateData(async (originalContainer) => {
			const { newContainer } = await keystore.updateWalletState(originalContainer, walletStateContainer);
			return [{}, newContainer];
		})
	}, [editPrivateData, openPrivateData])
	const getAllPresentations = useCallback(async (): Promise<CurrentSchema.WalletStatePresentation[] | null> => {
		return calculatedWalletState ? calculatedWalletState.presentations : null;
	}, [calculatedWalletState]);


	const saveCredentialIssuanceSessions = useCallback(async (issuanceSessions: CurrentSchema.WalletStateCredentialIssuanceSession[]): Promise<[
		{},
		AsymmetricEncryptedContainer,
		CommitCallback,
	]> => {
		let [walletStateContainer, ,] = await openPrivateData();
		walletStateContainer = await foldOldEventsIntoBaseState(walletStateContainer);

		for (const issuanceSession of issuanceSessions) {
			walletStateContainer = await CurrentSchema.WalletStateOperations.addSaveCredentialIssuanceSessionEvent(walletStateContainer,
				issuanceSession.sessionId,
				issuanceSession.credentialIssuerIdentifier,
				issuanceSession.state,
				issuanceSession.code_verifier,
				issuanceSession.credentialConfigurationId,
				issuanceSession.tokenResponse,
				issuanceSession.dpop,
				issuanceSession.firstPartyAuthorization,
				issuanceSession.created
			);
		}

		return editPrivateData(async (originalContainer) => {
			const { newContainer } = await keystore.updateWalletState(originalContainer, walletStateContainer);
			return [{}, newContainer];
		});
	}, [editPrivateData, openPrivateData]);

	const getCredentialIssuanceSessionByState = useCallback(async (state: string): Promise<CurrentSchema.WalletStateCredentialIssuanceSession | null> => {
		return calculatedWalletState ? calculatedWalletState.credentialIssuanceSessions.filter((s: CurrentSchema.WalletStateCredentialIssuanceSession) => s.state === state)[0] : null;
	}, [editPrivateData, openPrivateData]);

	const alterSettings = useCallback(async (settings: CurrentSchema.WalletStateSettings): Promise<[
		{},
		AsymmetricEncryptedContainer,
		CommitCallback,
	]> => {
		let [walletStateContainer, ,] = await openPrivateData();
		walletStateContainer = await foldOldEventsIntoBaseState(walletStateContainer);
		walletStateContainer = await CurrentSchema.WalletStateOperations.addAlterSettingsEvent(walletStateContainer, settings);

		return editPrivateData(async (originalContainer) => {
			const { newContainer } = await keystore.updateWalletState(originalContainer, walletStateContainer);
			return [{}, newContainer];
		});
	}, [editPrivateData, openPrivateData]);

>>>>>>> b3c04f48

	return useMemo(() => ({
		isOpen,
		close,
		initPassword,
		initWebauthn,
		beginAddPrf,
		finishAddPrf,
		deletePrf,
		unlockPassword,
		unlockPrf,
		getPrfKeyInfo,
		getPasswordOrPrfKeyFromSession,
		upgradePrfKey,
		getCachedUsers,
		forgetCachedUser,
		getUserHandleB64u,
		signJwtPresentation,
		signSplitBbs,
		generateOpenid4vciProofs,
		generateKeypairs,
		generateBbsKeypair,
		generateDeviceResponse,
		generateDeviceResponseWithProximity,
		getCalculatedWalletState,
		getAllCredentials,
		addCredentials,
		deleteCredentialsByBatchId,
		addPresentations,
		getAllPresentations,
		saveCredentialIssuanceSessions,
		getCredentialIssuanceSessionByState,
		alterSettings,
	}), [
		isOpen,
		close,
		initPassword,
		initWebauthn,
		beginAddPrf,
		finishAddPrf,
		deletePrf,
		unlockPassword,
		unlockPrf,
		getPrfKeyInfo,
		getPasswordOrPrfKeyFromSession,
		upgradePrfKey,
		getCachedUsers,
		forgetCachedUser,
		getUserHandleB64u,
		signJwtPresentation,
		signSplitBbs,
		generateOpenid4vciProofs,
		generateKeypairs,
		generateBbsKeypair,
		generateDeviceResponse,
		generateDeviceResponseWithProximity,
		getCalculatedWalletState,
		getAllCredentials,
		addCredentials,
		deleteCredentialsByBatchId,
		addPresentations,
		getAllPresentations,
		saveCredentialIssuanceSessions,
		getCredentialIssuanceSessionByState,
		alterSettings,
	]);
}<|MERGE_RESOLUTION|>--- conflicted
+++ resolved
@@ -1,9 +1,5 @@
-<<<<<<< HEAD
-import { useCallback, useContext, useEffect, useMemo } from "react";
-=======
-import { useCallback, useEffect, useState, useMemo } from "react";
+import { useCallback, useContext, useEffect, useState, useMemo } from "react";
 import { useNavigate } from 'react-router-dom';
->>>>>>> b3c04f48
 
 import * as config from "../config";
 import { useClearStorages, useLocalStorage, useSessionStorage } from "../hooks/useStorage";
@@ -25,17 +21,13 @@
 	WrappedKeyInfo,
 } from "./keystore";
 import { MDoc } from "@auth0/mdl";
-<<<<<<< HEAD
-import { JWK } from "jose";
+import { WalletStateUtils } from "./WalletStateUtils";
+import { CurrentSchema, foldOldEventsIntoBaseState } from "./WalletStateSchema";
 import { PublicKeyCredentialCreation } from "../types/webauthn";
 import WebauthnInteractionDialogContext, { UiStateMachineFunction } from "../context/WebauthnInteractionDialogContext";
 import { useTranslation } from "react-i18next";
 import { StorableCredential } from "@/lib/types/StorableCredential";
 import { PointG1 } from "wallet-common/dist/bbs/index";
-=======
-import { WalletStateUtils } from "./WalletStateUtils";
-import { CurrentSchema, foldOldEventsIntoBaseState } from "./WalletStateSchema";
->>>>>>> b3c04f48
 
 
 type UserData = {
@@ -167,16 +159,12 @@
 	const [calculatedWalletState, setCalculatedWalletState] = useState<CurrentSchema.WalletState | null>(null);
 	const clearSessionStorage = useClearStorages(clearUserHandleB64u, clearMainKey, clearTabId);
 
-<<<<<<< HEAD
+	const navigate = useNavigate();
+
 	const { t } = useTranslation();
 	const webauthnInteractionCtx = useContext(WebauthnInteractionDialogContext);
 
-	const idb = useIndexedDb("wallet-frontend", 2, useCallback((db, prevVersion, newVersion) => {
-=======
-	const navigate = useNavigate();
-
 	const idb = useIndexedDb("wallet-frontend", 3, useCallback((db, prevVersion, newVersion) => {
->>>>>>> b3c04f48
 		if (prevVersion < 1) {
 			const objectStore = db.createObjectStore("keys", { keyPath: "id" });
 			objectStore.createIndex("id", "id", { unique: true });
@@ -841,7 +829,136 @@
 		[editPrivateData]
 	);
 
-<<<<<<< HEAD
+	const getCalculatedWalletState = useCallback((): CurrentSchema.WalletState | null => {
+		return (calculatedWalletState);
+	}, [calculatedWalletState]);
+
+	const addCredentials = useCallback(async (credentials: { data: string, format: string, kid: string, batchId: number, credentialIssuerIdentifier: string, credentialConfigurationId: string, instanceId: number, credentialId?: number, }[]): Promise<[
+		{},
+		AsymmetricEncryptedContainer,
+		CommitCallback,
+	]> => {
+		let [walletStateContainer, ,] = await openPrivateData();
+		walletStateContainer = await foldOldEventsIntoBaseState(walletStateContainer);
+
+		for (const { data, format, batchId, credentialIssuerIdentifier, kid, credentialConfigurationId, instanceId, credentialId } of credentials) {
+			walletStateContainer = await CurrentSchema.WalletStateOperations.addNewCredentialEvent(walletStateContainer, data, format, kid, batchId, credentialIssuerIdentifier, credentialConfigurationId, instanceId, credentialId);
+		}
+
+		return editPrivateData(async (originalContainer) => {
+			const { newContainer } = await keystore.updateWalletState(originalContainer, walletStateContainer);
+			return [{}, newContainer];
+		})
+	}, [editPrivateData, openPrivateData])
+
+
+	const getAllCredentials = useCallback(async (): Promise<CurrentSchema.WalletStateCredential[] | null> => {
+		return calculatedWalletState ? calculatedWalletState.credentials : null;
+	}, [calculatedWalletState]);
+
+
+	const deleteCredentialsByBatchId = useCallback(async (batchId: number): Promise<[
+		{},
+		AsymmetricEncryptedContainer,
+		CommitCallback,
+	]> => {
+		let [walletStateContainer, ,] = await openPrivateData();
+		walletStateContainer = await foldOldEventsIntoBaseState(walletStateContainer);
+
+		const credentialsToBeDeleted = calculatedWalletState.credentials.filter((cred) => cred.batchId === batchId);
+		for (const cred of credentialsToBeDeleted) {
+			walletStateContainer = await CurrentSchema.WalletStateOperations.addDeleteCredentialEvent(walletStateContainer, cred.credentialId);
+			// delete keypair
+			const kid = calculatedWalletState.credentials.filter((c) => c.credentialId === cred.credentialId).map((c) => c.kid)[0];
+			if (kid) {
+				walletStateContainer = await CurrentSchema.WalletStateOperations.addDeleteKeypairEvent(walletStateContainer, kid);
+			}
+		}
+
+		return editPrivateData(async (originalContainer) => {
+			const { newContainer } = await keystore.updateWalletState(originalContainer, walletStateContainer);
+			return [{}, newContainer];
+		});
+
+	}, [editPrivateData, getAllCredentials, calculatedWalletState]);
+
+
+	const addPresentations = useCallback(async (presentations: { transactionId: number, data: string, usedCredentialIds: number[], audience: string, }[]): Promise<[
+		{},
+		AsymmetricEncryptedContainer,
+		CommitCallback,
+	]> => {
+		let [walletStateContainer, ,] = await openPrivateData();
+		walletStateContainer = await foldOldEventsIntoBaseState(walletStateContainer);
+
+		for (const { transactionId, data, usedCredentialIds, audience } of presentations) {
+			walletStateContainer = await CurrentSchema.WalletStateOperations.addNewPresentationEvent(walletStateContainer,
+				transactionId,
+				data,
+				usedCredentialIds,
+				Math.floor(new Date().getTime() / 1000),
+				audience
+			);
+		}
+
+		return editPrivateData(async (originalContainer) => {
+			const { newContainer } = await keystore.updateWalletState(originalContainer, walletStateContainer);
+			return [{}, newContainer];
+		})
+	}, [editPrivateData, openPrivateData])
+	const getAllPresentations = useCallback(async (): Promise<CurrentSchema.WalletStatePresentation[] | null> => {
+		return calculatedWalletState ? calculatedWalletState.presentations : null;
+	}, [calculatedWalletState]);
+
+
+	const saveCredentialIssuanceSessions = useCallback(async (issuanceSessions: CurrentSchema.WalletStateCredentialIssuanceSession[]): Promise<[
+		{},
+		AsymmetricEncryptedContainer,
+		CommitCallback,
+	]> => {
+		let [walletStateContainer, ,] = await openPrivateData();
+		walletStateContainer = await foldOldEventsIntoBaseState(walletStateContainer);
+
+		for (const issuanceSession of issuanceSessions) {
+			walletStateContainer = await CurrentSchema.WalletStateOperations.addSaveCredentialIssuanceSessionEvent(walletStateContainer,
+				issuanceSession.sessionId,
+				issuanceSession.credentialIssuerIdentifier,
+				issuanceSession.state,
+				issuanceSession.code_verifier,
+				issuanceSession.credentialConfigurationId,
+				issuanceSession.tokenResponse,
+				issuanceSession.dpop,
+				issuanceSession.firstPartyAuthorization,
+				issuanceSession.created
+			);
+		}
+
+		return editPrivateData(async (originalContainer) => {
+			const { newContainer } = await keystore.updateWalletState(originalContainer, walletStateContainer);
+			return [{}, newContainer];
+		});
+	}, [editPrivateData, openPrivateData]);
+
+	const getCredentialIssuanceSessionByState = useCallback(async (state: string): Promise<CurrentSchema.WalletStateCredentialIssuanceSession | null> => {
+		return calculatedWalletState ? calculatedWalletState.credentialIssuanceSessions.filter((s: CurrentSchema.WalletStateCredentialIssuanceSession) => s.state === state)[0] : null;
+	}, [editPrivateData, openPrivateData]);
+
+	const alterSettings = useCallback(async (settings: CurrentSchema.WalletStateSettings): Promise<[
+		{},
+		AsymmetricEncryptedContainer,
+		CommitCallback,
+	]> => {
+		let [walletStateContainer, ,] = await openPrivateData();
+		walletStateContainer = await foldOldEventsIntoBaseState(walletStateContainer);
+		walletStateContainer = await CurrentSchema.WalletStateOperations.addAlterSettingsEvent(walletStateContainer, settings);
+
+		return editPrivateData(async (originalContainer) => {
+			const { newContainer } = await keystore.updateWalletState(originalContainer, walletStateContainer);
+			return [{}, newContainer];
+		});
+	}, [editPrivateData, openPrivateData]);
+
+
 	const generateBbsKeypair = useCallback(
 		async (): Promise<[
 			{ publicJwk: JWK },
@@ -858,138 +975,6 @@
 		),
 		[editPrivateData]
 	);
-=======
-
-	const getCalculatedWalletState = useCallback((): CurrentSchema.WalletState | null => {
-		return (calculatedWalletState);
-	}, [calculatedWalletState]);
-
-	const addCredentials = useCallback(async (credentials: { data: string, format: string, kid: string, batchId: number, credentialIssuerIdentifier: string, credentialConfigurationId: string, instanceId: number, credentialId?: number, }[]): Promise<[
-		{},
-		AsymmetricEncryptedContainer,
-		CommitCallback,
-	]> => {
-		let [walletStateContainer, ,] = await openPrivateData();
-		walletStateContainer = await foldOldEventsIntoBaseState(walletStateContainer);
-
-		for (const { data, format, batchId, credentialIssuerIdentifier, kid, credentialConfigurationId, instanceId, credentialId } of credentials) {
-			walletStateContainer = await CurrentSchema.WalletStateOperations.addNewCredentialEvent(walletStateContainer, data, format, kid, batchId, credentialIssuerIdentifier, credentialConfigurationId, instanceId, credentialId);
-		}
-
-		return editPrivateData(async (originalContainer) => {
-			const { newContainer } = await keystore.updateWalletState(originalContainer, walletStateContainer);
-			return [{}, newContainer];
-		})
-	}, [editPrivateData, openPrivateData])
-
-
-	const getAllCredentials = useCallback(async (): Promise<CurrentSchema.WalletStateCredential[] | null> => {
-		return calculatedWalletState ? calculatedWalletState.credentials : null;
-	}, [calculatedWalletState]);
-
-
-	const deleteCredentialsByBatchId = useCallback(async (batchId: number): Promise<[
-		{},
-		AsymmetricEncryptedContainer,
-		CommitCallback,
-	]> => {
-		let [walletStateContainer, ,] = await openPrivateData();
-		walletStateContainer = await foldOldEventsIntoBaseState(walletStateContainer);
-
-		const credentialsToBeDeleted = calculatedWalletState.credentials.filter((cred) => cred.batchId === batchId);
-		for (const cred of credentialsToBeDeleted) {
-			walletStateContainer = await CurrentSchema.WalletStateOperations.addDeleteCredentialEvent(walletStateContainer, cred.credentialId);
-			// delete keypair
-			const kid = calculatedWalletState.credentials.filter((c) => c.credentialId === cred.credentialId).map((c) => c.kid)[0];
-			if (kid) {
-				walletStateContainer = await CurrentSchema.WalletStateOperations.addDeleteKeypairEvent(walletStateContainer, kid);
-			}
-		}
-
-		return editPrivateData(async (originalContainer) => {
-			const { newContainer } = await keystore.updateWalletState(originalContainer, walletStateContainer);
-			return [{}, newContainer];
-		});
-
-	}, [editPrivateData, getAllCredentials, calculatedWalletState]);
-
-
-	const addPresentations = useCallback(async (presentations: { transactionId: number, data: string, usedCredentialIds: number[], audience: string, }[]): Promise<[
-		{},
-		AsymmetricEncryptedContainer,
-		CommitCallback,
-	]> => {
-		let [walletStateContainer, ,] = await openPrivateData();
-		walletStateContainer = await foldOldEventsIntoBaseState(walletStateContainer);
-
-		for (const { transactionId, data, usedCredentialIds, audience } of presentations) {
-			walletStateContainer = await CurrentSchema.WalletStateOperations.addNewPresentationEvent(walletStateContainer,
-				transactionId,
-				data,
-				usedCredentialIds,
-				Math.floor(new Date().getTime() / 1000),
-				audience
-			);
-		}
-
-		return editPrivateData(async (originalContainer) => {
-			const { newContainer } = await keystore.updateWalletState(originalContainer, walletStateContainer);
-			return [{}, newContainer];
-		})
-	}, [editPrivateData, openPrivateData])
-	const getAllPresentations = useCallback(async (): Promise<CurrentSchema.WalletStatePresentation[] | null> => {
-		return calculatedWalletState ? calculatedWalletState.presentations : null;
-	}, [calculatedWalletState]);
-
-
-	const saveCredentialIssuanceSessions = useCallback(async (issuanceSessions: CurrentSchema.WalletStateCredentialIssuanceSession[]): Promise<[
-		{},
-		AsymmetricEncryptedContainer,
-		CommitCallback,
-	]> => {
-		let [walletStateContainer, ,] = await openPrivateData();
-		walletStateContainer = await foldOldEventsIntoBaseState(walletStateContainer);
-
-		for (const issuanceSession of issuanceSessions) {
-			walletStateContainer = await CurrentSchema.WalletStateOperations.addSaveCredentialIssuanceSessionEvent(walletStateContainer,
-				issuanceSession.sessionId,
-				issuanceSession.credentialIssuerIdentifier,
-				issuanceSession.state,
-				issuanceSession.code_verifier,
-				issuanceSession.credentialConfigurationId,
-				issuanceSession.tokenResponse,
-				issuanceSession.dpop,
-				issuanceSession.firstPartyAuthorization,
-				issuanceSession.created
-			);
-		}
-
-		return editPrivateData(async (originalContainer) => {
-			const { newContainer } = await keystore.updateWalletState(originalContainer, walletStateContainer);
-			return [{}, newContainer];
-		});
-	}, [editPrivateData, openPrivateData]);
-
-	const getCredentialIssuanceSessionByState = useCallback(async (state: string): Promise<CurrentSchema.WalletStateCredentialIssuanceSession | null> => {
-		return calculatedWalletState ? calculatedWalletState.credentialIssuanceSessions.filter((s: CurrentSchema.WalletStateCredentialIssuanceSession) => s.state === state)[0] : null;
-	}, [editPrivateData, openPrivateData]);
-
-	const alterSettings = useCallback(async (settings: CurrentSchema.WalletStateSettings): Promise<[
-		{},
-		AsymmetricEncryptedContainer,
-		CommitCallback,
-	]> => {
-		let [walletStateContainer, ,] = await openPrivateData();
-		walletStateContainer = await foldOldEventsIntoBaseState(walletStateContainer);
-		walletStateContainer = await CurrentSchema.WalletStateOperations.addAlterSettingsEvent(walletStateContainer, settings);
-
-		return editPrivateData(async (originalContainer) => {
-			const { newContainer } = await keystore.updateWalletState(originalContainer, walletStateContainer);
-			return [{}, newContainer];
-		});
-	}, [editPrivateData, openPrivateData]);
-
->>>>>>> b3c04f48
 
 	return useMemo(() => ({
 		isOpen,
