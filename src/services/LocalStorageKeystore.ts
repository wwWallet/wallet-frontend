import { useCallback, useContext, useEffect, useState, useMemo } from "react";
import { useNavigate } from 'react-router-dom';

import * as config from "../config";
import { useClearStorages, useLocalStorage, useSessionStorage } from "../hooks/useStorage";
import { toBase64Url } from "../util";
import { useIndexedDb } from "../hooks/useIndexedDb";
import { useOnUserInactivity } from "../hooks/useOnUserInactivity";

import * as keystore from "./keystore";
import type {
	AsymmetricEncryptedContainer,
	AsymmetricEncryptedContainerKeys,
	EncryptedContainer,
	OpenedContainer,
	PrecreatedPublicKeyCredential,
	PrivateData,
	UnlockSuccess,
	WebauthnPrfEncryptionKeyInfo,
	WebauthnPrfSaltInfo,
	WrappedKeyInfo,
} from "./keystore";
import { MDoc } from "@auth0/mdl";
import { WalletStateUtils } from "./WalletStateUtils";
<<<<<<< HEAD
import { CurrentSchema, foldOldEventsIntoBaseState } from "./WalletStateSchema";
import { PublicKeyCredentialCreation } from "../types/webauthn";
import WebauthnInteractionDialogContext, { UiStateMachineFunction } from "../context/WebauthnInteractionDialogContext";
import { useTranslation } from "react-i18next";
import { StorableCredential } from "@/lib/types/StorableCredential";
import { PointG1 } from "wallet-common/dist/bbs/index";
=======
import { addAlterSettingsEvent, addDeleteCredentialEvent, addDeleteKeypairEvent, addNewCredentialEvent, addNewPresentationEvent, addSaveCredentialIssuanceSessionEvent, CurrentSchema, foldOldEventsIntoBaseState } from "./WalletStateSchema";
>>>>>>> cc5a2b32


type UserData = {
	displayName: string;
	userHandle: Uint8Array;
}

export type CachedUser = {
	displayName: string;

	// Authenticator may return `userHandle: null` when authenticating with
	// non-empty `allowCredentials` (which we do when evaluating PRF), but the
	// backend requires the user handle during login (which we do simultaneously
	// with PRF evaluation for cached credentials)
	userHandleB64u: string;

	prfKeys: WebauthnPrfSaltInfo[];
}

export enum KeystoreEvent {
	/** This event should be propagated to needed tabs which must clean SessionStorage. */
	CloseSessionTabLocal = 'keystore.closeSessionTabLocal',
}

export type CommitCallback = () => Promise<void>;
export interface LocalStorageKeystore {
	isOpen(): boolean,
	close(): Promise<void>,

	initPassword(password: string): Promise<[EncryptedContainer, (userHandleB64u: string) => void]>,
	initWebauthn(
		credentialOrCreateOptions: PrecreatedPublicKeyCredential | CredentialCreationOptions,
		promptForPrfRetry: () => Promise<boolean | AbortSignal>,
		user: UserData,
	): Promise<[PublicKeyCredential & { response: AuthenticatorAttestationResponse }, EncryptedContainer]>,
	beginAddPrf(createOptions: CredentialCreationOptions): Promise<PrecreatedPublicKeyCredential>,
	finishAddPrf(
		credential: PrecreatedPublicKeyCredential,
		[existingUnwrapKey, wrappedMainKey]: [CryptoKey, WrappedKeyInfo],
		promptForPrfRetry: () => Promise<boolean | AbortSignal>,
	): Promise<[EncryptedContainer, CommitCallback]>,
	deletePrf(credentialId: Uint8Array): [EncryptedContainer, CommitCallback],
	unlockPassword(
		privateData: EncryptedContainer,
		password: string,
		user: UserData,
	): Promise<[EncryptedContainer, CommitCallback] | null>,
	unlockPrf(
		privateData: EncryptedContainer,
		credential: PublicKeyCredential,
		promptForPrfRetry: () => Promise<boolean | AbortSignal>,
		user: CachedUser | UserData,
	): Promise<[EncryptedContainer, CommitCallback] | null>,
	getPrfKeyInfo(id: BufferSource): WebauthnPrfEncryptionKeyInfo | undefined,
	getPasswordOrPrfKeyFromSession(
		promptForPassword: () => Promise<string | null>,
		promptForPrfRetry: () => Promise<boolean | AbortSignal>,
	): Promise<[CryptoKey, WrappedKeyInfo]>,
	upgradePrfKey(prfKeyInfo: WebauthnPrfEncryptionKeyInfo, promptForPrfRetry: () => Promise<boolean | AbortSignal>): Promise<[EncryptedContainer, CommitCallback]>,
	getCachedUsers(): CachedUser[],
	forgetCachedUser(user: CachedUser): void,
	getUserHandleB64u(): string | null,
	signJwtPresentation(nonce: string, audience: string, verifiableCredentials: any[], transactionDataResponseParams?: { transaction_data_hashes: string[], transaction_data_hashes_alg: string[] }): Promise<{ vpjwt: string }>,
	signSplitBbs(vcEntity: StorableCredential, t2bar: PointG1, c_host: bigint): Promise<BufferSource>,
	generateOpenid4vciProofs(requests: { nonce: string, audience: string, issuer: string }[]): Promise<[
		{ proof_jwts: string[] },
		AsymmetricEncryptedContainer,
		CommitCallback,
	]>,

	generateKeypairs(n: number): Promise<[
		{ keypairs: keystore.CredentialKeyPair[] },
		AsymmetricEncryptedContainer,
		CommitCallback,
	]>,
	generateBbsKeypair(): Promise<[
		{ publicJwk: JWK },
		AsymmetricEncryptedContainer,
		CommitCallback,
	]>,

	generateDeviceResponse(mdocCredential: MDoc, presentationDefinition: any, mdocGeneratedNonce: string, verifierGeneratedNonce: string, clientId: string, responseUri: string): Promise<{ deviceResponseMDoc: MDoc }>,
	generateDeviceResponseWithProximity(mdocCredential: MDoc, presentationDefinition: any, sessionTranscriptBytes: any): Promise<{ deviceResponseMDoc: MDoc }>,

	getCalculatedWalletState(): CurrentSchema.WalletState | null,
	addCredentials(credentials: { data: string, format: string, kid: string, batchId: number, credentialIssuerIdentifier: string, credentialConfigurationId: string, instanceId: number, credentialId?: number }[]): Promise<[
		{},
		AsymmetricEncryptedContainer,
		CommitCallback,
	]>,
	deleteCredentialsByBatchId(batchId: number): Promise<[
		{},
		AsymmetricEncryptedContainer,
		CommitCallback,
	]>,
	getAllCredentials(): Promise<CurrentSchema.WalletStateCredential[] | null>,
	addPresentations(presentations: { transactionId: number, data: string, usedCredentialIds: number[], audience: string, }[]): Promise<[
		{},
		AsymmetricEncryptedContainer,
		CommitCallback,
	]>,
	getAllPresentations(): Promise<CurrentSchema.WalletStatePresentation[] | null>,
	saveCredentialIssuanceSessions(issuanceSessions: CurrentSchema.WalletStateCredentialIssuanceSession[]): Promise<[
		{},
		AsymmetricEncryptedContainer,
		CommitCallback,
	]>,
	getCredentialIssuanceSessionByState(state: string): Promise<CurrentSchema.WalletStateCredentialIssuanceSession | null>,
	alterSettings(settings: CurrentSchema.WalletStateSettings): Promise<[
		{},
		AsymmetricEncryptedContainer,
		CommitCallback,
	]>,
}

/** A stateful wrapper around the keystore module, storing state in the browser's localStorage and sessionStorage. */
export function useLocalStorageKeystore(eventTarget: EventTarget): LocalStorageKeystore {
	const [cachedUsers, setCachedUsers,] = useLocalStorage<CachedUser[]>("cachedUsers", []);
	const [privateData, setPrivateData] = useState<EncryptedContainer | null>(null);

	const [globalUserHandleB64u, setGlobalUserHandleB64u, clearGlobalUserHandleB64u] = useLocalStorage<string | null>("userHandle", null);
	const [userHandleB64u, setUserHandleB64u, clearUserHandleB64u] = useSessionStorage<string | null>("userHandle", null);

	// A unique id for each logged in tab
	const [globalTabId, setGlobalTabId, clearGlobalTabId] = useLocalStorage<string | null>("globalTabId", null);
	const [tabId, setTabId, clearTabId] = useSessionStorage<string | null>("tabId", null);

	const [mainKey, setMainKey, clearMainKey] = useSessionStorage<BufferSource | null>("mainKey", null);
	const [calculatedWalletState, setCalculatedWalletState] = useState<CurrentSchema.WalletState | null>(null);
	const clearSessionStorage = useClearStorages(clearUserHandleB64u, clearMainKey, clearTabId);

	const navigate = useNavigate();

	const { t } = useTranslation();
	const webauthnInteractionCtx = useContext(WebauthnInteractionDialogContext);

	const idb = useIndexedDb("wallet-frontend", 3, useCallback((db, prevVersion, newVersion) => {
		if (prevVersion < 1) {
			const objectStore = db.createObjectStore("keys", { keyPath: "id" });
			objectStore.createIndex("id", "id", { unique: true });
		}
		if (prevVersion < 2) {
			if (db.objectStoreNames.contains("keys")) {
				db.deleteObjectStore("keys");
			}
		}

		if (prevVersion < 3) {
			db.createObjectStore("privateData", { keyPath: "userHandle" });
		}
	}, []));

	useEffect(() => {
		if (userHandleB64u) {
			readPrivateDataFromIdb(userHandleB64u).then((val) => {
				if (val) {
					setPrivateData(val);
				}
			})
		}
	}, [userHandleB64u]);


	const writePrivateDataOnIdb = async (privateData: EncryptedContainer | null, userHandleB64u: string) => {
		await idb.write(["privateData"], (tx) => {
			const store = tx.objectStore("privateData");
			return store.put({ userHandle: userHandleB64u, content: privateData });
		})
	}

	const readPrivateDataFromIdb = async (userHandleB64u: string): Promise<EncryptedContainer | null> => {
		const result = await idb.read(['privateData'], (tx) => {
			const store = tx.objectStore("privateData");
			return store.get(userHandleB64u);
		});
		return result ? result.content : null;
	}

	const clearPrivateData = async (userHandleB64u: string) => {
		setPrivateData(null);
		await writePrivateDataOnIdb(null, userHandleB64u);
	}

	const closeSessionTabLocal = useCallback(
		async (): Promise<void> => {
			eventTarget.dispatchEvent(new CustomEvent(KeystoreEvent.CloseSessionTabLocal));
			clearSessionStorage();
		},
		[clearSessionStorage, eventTarget],
	);

	const close = useCallback(
		async (): Promise<void> => {
			console.log('Keystore Close');
			await clearPrivateData(userHandleB64u);
			await idb.destroy();
			setCalculatedWalletState(null);
			clearGlobalUserHandleB64u();
			clearGlobalTabId();
		},
		[idb, clearGlobalUserHandleB64u, clearGlobalTabId, clearPrivateData, setCalculatedWalletState, userHandleB64u],
	);

	useOnUserInactivity(close, config.INACTIVE_LOGOUT_MILLIS);

	useEffect(
		() => {
			if (privateData && userHandleB64u && (userHandleB64u === globalUserHandleB64u)) {
				// When PRF keys are added, deleted or edited in any tab,
				// propagate changes to cached users
				setCachedUsers((cachedUsers) => cachedUsers.map((cu) => {
					if (cu.userHandleB64u === userHandleB64u) {
						return {
							...cu,
							prfKeys: privateData.prfKeys.map((keyInfo) => ({
								credentialId: keyInfo.credentialId,
								transports: keyInfo.transports,
								prfSalt: keyInfo.prfSalt,
							})),
						};
					} else {
						return cu;
					}
				}));
			}
		},
		[closeSessionTabLocal, privateData, userHandleB64u, globalUserHandleB64u, setCachedUsers],
	);

	useEffect(
		() => {
			if (tabId && globalTabId && (tabId !== globalTabId)) {
				// When user logs in in any tab, log out in all other tabs
				closeSessionTabLocal();
			}
		},
		[closeSessionTabLocal, tabId, globalTabId],
	);

	useEffect(() => {
		const checkPrivateData = async () => {
			if (!globalUserHandleB64u) {
				closeSessionTabLocal();
				return;
			}

			const privateData = await readPrivateDataFromIdb(globalUserHandleB64u);
			if (!privateData) {
				closeSessionTabLocal();
			}
		};

		checkPrivateData();
	}, [closeSessionTabLocal, globalUserHandleB64u]);

	const openPrivateData = useCallback(async (): Promise<[PrivateData, CryptoKey, CurrentSchema.WalletState]> => {
		if (mainKey && privateData) {
			try {
				return await keystore.openPrivateData(mainKey, privateData);
			}
			catch (err) {
				console.error(err);
				console.log("Navigating to login-state to handle JWE decryption failure");
				const queryParams = new URLSearchParams(window.location.search);
				queryParams.delete('user');
				queryParams.delete('sync');

				queryParams.append('user', userHandleB64u);
				queryParams.append('sync', 'fail');
				navigate(`${window.location.pathname}?${queryParams.toString()}`, { replace: true });
				return null;
			}
		} else {
			throw new Error("Private data not present in storage.");
		}
	}, [mainKey, privateData]);

	const editPrivateData = useCallback(async <T>(
		action: (container: OpenedContainer) => Promise<[T, OpenedContainer]>,
	): Promise<[T, AsymmetricEncryptedContainer, CommitCallback]> => {
		if (mainKey && privateData) {
			const [result, [newPrivateData, newMainKey]] = await action(
				[
					keystore.assertAsymmetricEncryptedContainer(privateData),
					await keystore.importMainKey(mainKey),
				],
			);
			// after private data update, the calculated wallet state must be re-computed
			const [, , newCalculatedWalletState] = await keystore.openPrivateData(await keystore.exportMainKey(newMainKey), newPrivateData);
			return [
				result,
				newPrivateData,
				async () => {
					await writePrivateDataOnIdb(newPrivateData, userHandleB64u);
					setCalculatedWalletState(newCalculatedWalletState);
					setPrivateData(newPrivateData);
					setMainKey(await keystore.exportMainKey(newMainKey));
				},
			];
		} else {
			throw new Error("Private data not present in storage.");
		}
	}, [mainKey, privateData, setPrivateData, setMainKey]);

	const finishUnlock = useCallback(async (
		{ exportedMainKey, privateData }: UnlockSuccess,
		user: CachedUser | UserData | null,
	): Promise<void> => {
		if (user) {
			const userHandleB64u = ("prfKeys" in user
				? user.userHandleB64u
				: toBase64Url(user.userHandle)
			);
			const newUser = ("prfKeys" in user
				? user
				: {
					displayName: user.displayName,
					userHandleB64u,
					prfKeys: [], // Placeholder - will be updated by useEffect above
				}
			);

			setUserHandleB64u(userHandleB64u);

			const newTabId = tabId ?? WalletStateUtils.getRandomUint32().toString();
			setTabId(newTabId);
			setGlobalTabId(newTabId);

			// This must happen before setPrivateData in order to prevent the
			// useEffect updating cachedUsers from corrupting cache entries for other
			// users logged in in other tabs.
			setGlobalUserHandleB64u(userHandleB64u);
			await writePrivateDataOnIdb(privateData, userHandleB64u);

			setCachedUsers((cachedUsers) => {
				// Move most recently used user to front of list
				const otherUsers = (cachedUsers || []).filter((cu) => cu.userHandleB64u !== newUser.userHandleB64u);
				return [newUser, ...otherUsers];
			});
		}

		setMainKey(exportedMainKey);
		setPrivateData(privateData);
		// after private data update, the calculated wallet state must be re-computed
		const [, , newCalculatedWalletState] = await keystore.openPrivateData(exportedMainKey, privateData);
		setCalculatedWalletState(newCalculatedWalletState);
	}, [
		setUserHandleB64u,
		setGlobalUserHandleB64u,
		setCachedUsers,
		setMainKey,
		setPrivateData,
		setCalculatedWalletState,
		setTabId,
		setGlobalTabId,
		tabId
	]);


	useEffect(() => {
		// initialize calculated wallet state
		if (mainKey && privateData && calculatedWalletState === null) {
			openPrivateData().then(([, , newCalculatedWalletState]) => {
				console.log("Calculated wallet state = ", newCalculatedWalletState);

				setCalculatedWalletState(newCalculatedWalletState);
			});
		}
	}, [mainKey, privateData, calculatedWalletState]);

	const init = useCallback(async (
		mainKey: CryptoKey,
		keyInfo: AsymmetricEncryptedContainerKeys,
		user: UserData | null,
		credential: PublicKeyCredentialCreation | null,
	): Promise<EncryptedContainer> => {
		const unlocked = await keystore.init(mainKey, keyInfo, credential);
		await finishUnlock(unlocked, user);
		const { privateData } = unlocked;
		return privateData;
	},
		[finishUnlock]
	);

	const unlockPassword = useCallback(
		async (
			privateData: EncryptedContainer,
			password: string,
			user: UserData,
		): Promise<[EncryptedContainer, CommitCallback] | null> => {
			const [unlockResult, newPrivateData] = await keystore.unlockPassword(privateData, password);
			await finishUnlock(unlockResult, user);
			return (
				newPrivateData
					?
					[newPrivateData,
						async () => {
							await writePrivateDataOnIdb(newPrivateData, userHandleB64u);
							setPrivateData(newPrivateData);
						},
					]
					: null
			);
		},
		[finishUnlock, setPrivateData]
	);

	const initWebauthn = useCallback(
		async (
			credentialOrCreateOptions: PrecreatedPublicKeyCredential | CredentialCreationOptions,
			promptForPrfRetry: () => Promise<boolean | AbortSignal>,
			user: UserData,
		): Promise<[PublicKeyCredentialCreation, EncryptedContainer]> => {
			const { credential, mainKey, keyInfo } = await keystore.initWebauthn(credentialOrCreateOptions, promptForPrfRetry);
			const result = await init(mainKey, keyInfo, user, credential);
			return [credential, result];
		},
		[init]
	);

	const initPassword = useCallback(
		async (password: string): Promise<[EncryptedContainer, (userHandleB64u: string) => void]> => {
			const { mainKey, keyInfo } = await keystore.initPassword(password);
			return [await init(mainKey, keyInfo, null, null), setUserHandleB64u];
		},
		[init, setUserHandleB64u]
	);

	const getPrfKeyInfo = useCallback(
		(id: BufferSource): WebauthnPrfEncryptionKeyInfo | undefined => {
			return privateData?.prfKeys.find(({ credentialId }) => toBase64Url(credentialId) === toBase64Url(id));
		},
		[privateData]
	);


	const getCachedUsers = useCallback((): CachedUser[] => {
		return [...(cachedUsers || [])];
	}, [cachedUsers]);

	const forgetCachedUser = useCallback((user: CachedUser): void => {
		setCachedUsers((cachedUsers) => cachedUsers.filter((cu) => cu.userHandleB64u !== user.userHandleB64u));
	}, [setCachedUsers]);

	const getUserHandleB64u = useCallback((): string | null => {
		return (userHandleB64u);
	}, [userHandleB64u]);


	const beginAddPrf = useCallback(
		async (createOptions: CredentialCreationOptions): Promise<PrecreatedPublicKeyCredential> => {
			return await keystore.beginAddPrf(createOptions);
		},
		[keystore],
	);

	const finishAddPrf = useCallback(
		async (
			credential: PrecreatedPublicKeyCredential,
			[existingUnwrapKey, wrappedMainKey]: [CryptoKey, WrappedKeyInfo],
			promptForPrfRetry: () => Promise<boolean | AbortSignal>,
		): Promise<[EncryptedContainer, CommitCallback]> => {
			const newPrivateData = await keystore.finishAddPrf(
				privateData,
				credential,
				[existingUnwrapKey, wrappedMainKey],
				promptForPrfRetry,
			);
			return [
				newPrivateData,
				async () => {
					await writePrivateDataOnIdb(newPrivateData, userHandleB64u);
					setPrivateData(newPrivateData);
				},
			];
		},
		[privateData, setPrivateData]
	);

	const deletePrf = useCallback(
		(credentialId: Uint8Array): [EncryptedContainer, CommitCallback] => {
			const newPrivateData = keystore.deletePrf(privateData, credentialId);
			return [
				newPrivateData,
				async () => {
					await writePrivateDataOnIdb(newPrivateData, userHandleB64u);
					setPrivateData(newPrivateData);
				},
			];
		},
		[privateData, setPrivateData]
	);

	const unlockPrf = useCallback(
		async (
			privateData: EncryptedContainer,
			credential: PublicKeyCredential,
			promptForPrfRetry: () => Promise<boolean | AbortSignal>,
			user: CachedUser | UserData | null,
		): Promise<[EncryptedContainer, CommitCallback] | null> => {
			const [unlockPrfResult, newPrivateData] = await keystore.unlockPrf(privateData, credential, promptForPrfRetry);
			await finishUnlock(unlockPrfResult, user);
			return (
				newPrivateData
					?
					[newPrivateData,
						async () => {
							await writePrivateDataOnIdb(newPrivateData, userHandleB64u);
							setPrivateData(newPrivateData);
						},
					]
					: null
			);
		},
		[finishUnlock, setPrivateData]
	);

	const getPasswordOrPrfKeyFromSession = useCallback(
		async (
			promptForPassword: () => Promise<string | null>,
			promptForPrfRetry: () => Promise<boolean | AbortSignal>,
		): Promise<[CryptoKey, WrappedKeyInfo]> => {
			if (privateData && privateData?.prfKeys?.length > 0) {
				const [prfKey, prfKeyInfo,] = await keystore.getPrfKey(privateData, null, promptForPrfRetry);
				return [prfKey, keystore.isPrfKeyV2(prfKeyInfo) ? prfKeyInfo : prfKeyInfo.mainKey];

			} else if (privateData && privateData?.passwordKey) {
				const password = await promptForPassword();
				if (password === null) {
					throw new Error("Password prompt aborted");
				} else {
					try {
						const [passwordKey, passwordKeyInfo] = await keystore.getPasswordKey(privateData, password);
						return [passwordKey, keystore.isAsymmetricPasswordKeyInfo(passwordKeyInfo) ? passwordKeyInfo : passwordKeyInfo.mainKey];
					} catch {
						throw new Error("Failed to unlock key store", { cause: { errorId: "passwordUnlockFailed" } });
					}
				}

			} else {
				throw new Error("Session not initialized");
			}
		},
		[privateData]
	);

	const upgradePrfKey = useCallback(
		async (
			prfKeyInfo: WebauthnPrfEncryptionKeyInfo,
			promptForPrfRetry: () => Promise<boolean | AbortSignal>,
		): Promise<[EncryptedContainer, CommitCallback]> => {
			if (keystore.isPrfKeyV2(prfKeyInfo)) {
				throw new Error("Key is already upgraded");

			} else if (privateData) {
				const newPrivateData = await keystore.upgradePrfKey(privateData, null, prfKeyInfo, promptForPrfRetry);
				return [
					newPrivateData,
					async () => {
						await writePrivateDataOnIdb(newPrivateData, userHandleB64u);
						setPrivateData(newPrivateData);
					},
				];

			} else {
				throw new Error("Session not initialized");
			}
		},
		[privateData, setPrivateData]
	);

	const signJwtPresentation = useCallback(
		async (nonce: string, audience: string, verifiableCredentials: any[], transactionDataResponseParams?: { transaction_data_hashes: string[], transaction_data_hashes_alg: string[] }): Promise<{ vpjwt: string }> => {
			const moveUiStateMachine = webauthnInteractionCtx.setup(
				t("Sign credential presentation"),
				state => {
					switch (state.id) {
						case 'intro':
							return {
								bodyText: t('To proceed, please authenticate with your passkey.'),
								buttons: {
									continue: 'intro:ok',
								},
							};

						case 'webauthn-begin':
							return {
								bodyText: t("Please interact with your authenticator..."),
							};

						case 'err':
							return {
								bodyText: t("An error occurred!"),
								buttons: {
									retry: true,
								},
							};

						case 'err:ext:sign:signature-not-found':
							return {
								bodyText: t("An error occurred: Signature not found."),
								buttons: {
									retry: true,
								},
							};

						case 'success':
							return {
								bodyText: t("Success! Please wait..."),
							};

						default:
							throw new Error('Unknown WebAuthn interaction state:', { cause: state });
					}
				},
			);

			return await keystore.signJwtPresentation(
				await openPrivateData(),
				nonce,
				audience,
				verifiableCredentials,
				async event => {
					if (event.id === "success") {
						moveUiStateMachine(event);
						return { id: "success:ok" };
					} else {
						return moveUiStateMachine(event);
					}
				},
				transactionDataResponseParams,
			);
		},
		[openPrivateData]
	);

	const signSplitBbs = useCallback(
		async (vcEntity: StorableCredential, t2bar: PointG1, c_host: bigint, uiStateMachine: UiStateMachineFunction): Promise<BufferSource> => {
			console.log("signSplitBbs", vcEntity, t2bar, c_host);
			const moveUiStateMachine = webauthnInteractionCtx.setup(
				t("Sign credential presentation"),
				state => {
					switch (state.id) {
						case 'intro':
							return {
								bodyText: t('To proceed, please authenticate with your passkey.'),
								buttons: {
									continue: 'intro:ok',
								},
							};

						case 'webauthn-begin':
							return {
								bodyText: t("Please interact with your authenticator..."),
							};

						case 'err':
							return {
								bodyText: t("An error occurred!"),
								buttons: {
									retry: true,
								},
							};

						case 'err:ext:sign:signature-not-found':
							return {
								bodyText: t("An error occurred: Signature not found."),
								buttons: {
									retry: true,
								},
							};

						case 'success':
							return {
								bodyText: t("Success! Please wait..."),
							};

						default:
							throw new Error('Unknown WebAuthn interaction state:', { cause: state });
					}
				},
			);
			return await keystore.signSplitBbs(
				await openPrivateData(),
				vcEntity,
				t2bar,
				c_host,
				async event => {
					if (event.id === "success") {
						moveUiStateMachine(event);
						return { id: "success:ok" };
					} else {
						return moveUiStateMachine(event);
					}
				},
			);
		},
		[openPrivateData]
	);

	const generateDeviceResponse = useCallback(
		async (mdocCredential: MDoc, presentationDefinition: any, mdocGeneratedNonce: string, verifierGeneratedNonce: string, clientId: string, responseUri: string): Promise<{ deviceResponseMDoc: MDoc }> => (
			await keystore.generateDeviceResponse(await openPrivateData(), mdocCredential, presentationDefinition, mdocGeneratedNonce, verifierGeneratedNonce, clientId, responseUri)
		),
		[openPrivateData]
	);

	const generateDeviceResponseWithProximity = useCallback(
		async (mdocCredential: MDoc, presentationDefinition: any, sessionTranscriptBytes: any): Promise<{ deviceResponseMDoc: MDoc }> => (
			await keystore.generateDeviceResponseWithProximity(await openPrivateData(), mdocCredential, presentationDefinition, sessionTranscriptBytes)
		),
		[openPrivateData]
	);

	const isOpen = useCallback((): boolean => {
		return privateData !== null && mainKey !== null;
	}, [privateData, mainKey]);

	const generateOpenid4vciProofs = useCallback(async (requests: { nonce: string, audience: string, issuer: string }[]): Promise<[
		{ proof_jwts: string[] },
		AsymmetricEncryptedContainer,
		CommitCallback,
	]> => (
		await editPrivateData(async (originalContainer) => {
			const { nonce, audience, issuer } = requests[0]; // the first row is enough since the nonce remains the same
			const [{ proof_jwts }, newContainer] = await keystore.generateOpenid4vciProofs(
				originalContainer,
				config.DID_KEY_VERSION,
				nonce,
				audience,
				issuer,
				(index: number) => webauthnInteractionCtx.setup(
					t("Sign credential issuance ({{currentNumber}} of {{totalNumber}})", { currentNumber: index + 1, totalNumber: requests.length }),
					state => {
						switch (state.id) {
							case 'intro':
								return {
									bodyText: t('To proceed, please authenticate with your passkey.'),
									buttons: {
										continue: 'intro:ok',
									},
								};

							case 'webauthn-begin':
								return {
									bodyText: t("Please interact with your authenticator..."),
								};

							case 'err':
								return {
									bodyText: t("An error occurred!"),
									buttons: {
										retry: true,
									},
								};

							case 'err:ext:sign:signature-not-found':
								return {
									bodyText: t("An error occurred: Signature not found."),
									buttons: {
										retry: true,
									},
								};

							case 'success':
								return {
									bodyText: t("Your credential has been issued successfully."),
									buttons: {
										continue: 'success:ok',
									},
								};

							default:
								throw new Error('Unknown WebAuthn interaction state:', { cause: state });
						}
					},
				),
				requests.length,
			);
			return [{ proof_jwts }, newContainer];
		})
	), [editPrivateData]);

	const generateKeypairs = useCallback(
		async (n: number): Promise<[
			{ keypairs: keystore.CredentialKeyPair[] },
			AsymmetricEncryptedContainer,
			CommitCallback,
		]> => (
			await editPrivateData(async (originalContainer) => {
				const [{ keypairs }, newContainer] = await keystore.generateKeypairs(
					originalContainer,
					config.DID_KEY_VERSION,
					n,
				);
				return [{ keypairs }, newContainer];
			})
		),
		[editPrivateData]
	);

	const getCalculatedWalletState = useCallback((): CurrentSchema.WalletState | null => {
		return (calculatedWalletState);
	}, [calculatedWalletState]);

	const addCredentials = useCallback(async (credentials: { data: string, format: string, kid: string, batchId: number, credentialIssuerIdentifier: string, credentialConfigurationId: string, instanceId: number, credentialId?: number, }[]): Promise<[
		{},
		AsymmetricEncryptedContainer,
		CommitCallback,
	]> => {
		let [walletStateContainer, ,] = await openPrivateData();
		walletStateContainer = await foldOldEventsIntoBaseState(walletStateContainer);

		for (const { data, format, batchId, credentialIssuerIdentifier, kid, credentialConfigurationId, instanceId, credentialId } of credentials) {
			walletStateContainer = await addNewCredentialEvent(walletStateContainer, data, format, kid, batchId, credentialIssuerIdentifier, credentialConfigurationId, instanceId, credentialId);
		}

		return editPrivateData(async (originalContainer) => {
			const { newContainer } = await keystore.updateWalletState(originalContainer, walletStateContainer);
			return [{}, newContainer];
		})
	}, [editPrivateData, openPrivateData])


	const getAllCredentials = useCallback(async (): Promise<CurrentSchema.WalletStateCredential[] | null> => {
		return calculatedWalletState ? calculatedWalletState.credentials : null;
	}, [calculatedWalletState]);


	const deleteCredentialsByBatchId = useCallback(async (batchId: number): Promise<[
		{},
		AsymmetricEncryptedContainer,
		CommitCallback,
	]> => {
		let [walletStateContainer, ,] = await openPrivateData();
		walletStateContainer = await foldOldEventsIntoBaseState(walletStateContainer);

		const credentialsToBeDeleted = calculatedWalletState.credentials.filter((cred) => cred.batchId === batchId);
		for (const cred of credentialsToBeDeleted) {
			walletStateContainer = await addDeleteCredentialEvent(walletStateContainer, cred.credentialId);
			// delete keypair
			const kid = calculatedWalletState.credentials.filter((c) => c.credentialId === cred.credentialId).map((c) => c.kid)[0];
			if (kid) {
				walletStateContainer = await addDeleteKeypairEvent(walletStateContainer, kid);
			}
		}

		return editPrivateData(async (originalContainer) => {
			const { newContainer } = await keystore.updateWalletState(originalContainer, walletStateContainer);
			return [{}, newContainer];
		});

	}, [editPrivateData, getAllCredentials, calculatedWalletState]);


	const addPresentations = useCallback(async (presentations: { transactionId: number, data: string, usedCredentialIds: number[], audience: string, }[]): Promise<[
		{},
		AsymmetricEncryptedContainer,
		CommitCallback,
	]> => {
		let [walletStateContainer, ,] = await openPrivateData();
		walletStateContainer = await foldOldEventsIntoBaseState(walletStateContainer);

		for (const { transactionId, data, usedCredentialIds, audience } of presentations) {
			walletStateContainer = await addNewPresentationEvent(walletStateContainer,
				transactionId,
				data,
				usedCredentialIds,
				Math.floor(new Date().getTime() / 1000),
				audience
			);
		}

		return editPrivateData(async (originalContainer) => {
			const { newContainer } = await keystore.updateWalletState(originalContainer, walletStateContainer);
			return [{}, newContainer];
		})
	}, [editPrivateData, openPrivateData])
	const getAllPresentations = useCallback(async (): Promise<CurrentSchema.WalletStatePresentation[] | null> => {
		return calculatedWalletState ? calculatedWalletState.presentations : null;
	}, [calculatedWalletState]);


	const saveCredentialIssuanceSessions = useCallback(async (issuanceSessions: CurrentSchema.WalletStateCredentialIssuanceSession[]): Promise<[
		{},
		AsymmetricEncryptedContainer,
		CommitCallback,
	]> => {
		let [walletStateContainer, ,] = await openPrivateData();
		walletStateContainer = await foldOldEventsIntoBaseState(walletStateContainer);

		for (const issuanceSession of issuanceSessions) {
			walletStateContainer = await addSaveCredentialIssuanceSessionEvent(walletStateContainer,
				issuanceSession.sessionId,
				issuanceSession.credentialIssuerIdentifier,
				issuanceSession.state,
				issuanceSession.code_verifier,
				issuanceSession.credentialConfigurationId,
				issuanceSession.tokenResponse,
				issuanceSession.dpop,
				issuanceSession.firstPartyAuthorization,
				issuanceSession.created
			);
		}

		return editPrivateData(async (originalContainer) => {
			const { newContainer } = await keystore.updateWalletState(originalContainer, walletStateContainer);
			return [{}, newContainer];
		});
	}, [editPrivateData, openPrivateData]);

	const getCredentialIssuanceSessionByState = useCallback(async (state: string): Promise<CurrentSchema.WalletStateCredentialIssuanceSession | null> => {
		return calculatedWalletState ? calculatedWalletState.credentialIssuanceSessions.filter((s: CurrentSchema.WalletStateCredentialIssuanceSession) => s.state === state)[0] : null;
	}, [editPrivateData, openPrivateData]);

	const alterSettings = useCallback(async (settings: CurrentSchema.WalletStateSettings): Promise<[
		{},
		AsymmetricEncryptedContainer,
		CommitCallback,
	]> => {
		let [walletStateContainer, ,] = await openPrivateData();
		walletStateContainer = await foldOldEventsIntoBaseState(walletStateContainer);
		walletStateContainer = await addAlterSettingsEvent(walletStateContainer, settings);

		return editPrivateData(async (originalContainer) => {
			const { newContainer } = await keystore.updateWalletState(originalContainer, walletStateContainer);
			return [{}, newContainer];
		});
	}, [editPrivateData, openPrivateData]);


	const generateBbsKeypair = useCallback(
		async (): Promise<[
			{ publicJwk: JWK },
			AsymmetricEncryptedContainer,
			CommitCallback,
		]> => (
			await editPrivateData(async (originalContainer) => {
				const [{ publicJwk }, newContainer] = await keystore.generateBbsKeypair(
					originalContainer,
					config.DID_KEY_VERSION,
				);
				return [{ publicJwk }, newContainer];
			})
		),
		[editPrivateData]
	);

	return useMemo(() => ({
		isOpen,
		close,
		initPassword,
		initWebauthn,
		beginAddPrf,
		finishAddPrf,
		deletePrf,
		unlockPassword,
		unlockPrf,
		getPrfKeyInfo,
		getPasswordOrPrfKeyFromSession,
		upgradePrfKey,
		getCachedUsers,
		forgetCachedUser,
		getUserHandleB64u,
		signJwtPresentation,
		signSplitBbs,
		generateOpenid4vciProofs,
		generateKeypairs,
		generateBbsKeypair,
		generateDeviceResponse,
		generateDeviceResponseWithProximity,
		getCalculatedWalletState,
		getAllCredentials,
		addCredentials,
		deleteCredentialsByBatchId,
		addPresentations,
		getAllPresentations,
		saveCredentialIssuanceSessions,
		getCredentialIssuanceSessionByState,
		alterSettings,
	}), [
		isOpen,
		close,
		initPassword,
		initWebauthn,
		beginAddPrf,
		finishAddPrf,
		deletePrf,
		unlockPassword,
		unlockPrf,
		getPrfKeyInfo,
		getPasswordOrPrfKeyFromSession,
		upgradePrfKey,
		getCachedUsers,
		forgetCachedUser,
		getUserHandleB64u,
		signJwtPresentation,
		signSplitBbs,
		generateOpenid4vciProofs,
		generateKeypairs,
		generateBbsKeypair,
		generateDeviceResponse,
		generateDeviceResponseWithProximity,
		getCalculatedWalletState,
		getAllCredentials,
		addCredentials,
		deleteCredentialsByBatchId,
		addPresentations,
		getAllPresentations,
		saveCredentialIssuanceSessions,
		getCredentialIssuanceSessionByState,
		alterSettings,
	]);
}<|MERGE_RESOLUTION|>--- conflicted
+++ resolved
@@ -22,16 +22,13 @@
 } from "./keystore";
 import { MDoc } from "@auth0/mdl";
 import { WalletStateUtils } from "./WalletStateUtils";
-<<<<<<< HEAD
-import { CurrentSchema, foldOldEventsIntoBaseState } from "./WalletStateSchema";
+import { addAlterSettingsEvent, addDeleteCredentialEvent, addDeleteKeypairEvent, addNewCredentialEvent, addNewPresentationEvent, addSaveCredentialIssuanceSessionEvent, CurrentSchema, foldOldEventsIntoBaseState } from "./WalletStateSchema";
 import { PublicKeyCredentialCreation } from "../types/webauthn";
 import WebauthnInteractionDialogContext, { UiStateMachineFunction } from "../context/WebauthnInteractionDialogContext";
 import { useTranslation } from "react-i18next";
 import { StorableCredential } from "@/lib/types/StorableCredential";
 import { PointG1 } from "wallet-common/dist/bbs/index";
-=======
-import { addAlterSettingsEvent, addDeleteCredentialEvent, addDeleteKeypairEvent, addNewCredentialEvent, addNewPresentationEvent, addSaveCredentialIssuanceSessionEvent, CurrentSchema, foldOldEventsIntoBaseState } from "./WalletStateSchema";
->>>>>>> cc5a2b32
+import { JWK } from "jose";
 
 
 type UserData = {
@@ -95,7 +92,7 @@
 	forgetCachedUser(user: CachedUser): void,
 	getUserHandleB64u(): string | null,
 	signJwtPresentation(nonce: string, audience: string, verifiableCredentials: any[], transactionDataResponseParams?: { transaction_data_hashes: string[], transaction_data_hashes_alg: string[] }): Promise<{ vpjwt: string }>,
-	signSplitBbs(vcEntity: StorableCredential, t2bar: PointG1, c_host: bigint): Promise<BufferSource>,
+	signSplitBbs(issuedJpt: string, t2bar: PointG1, c_host: bigint): Promise<BufferSource>,
 	generateOpenid4vciProofs(requests: { nonce: string, audience: string, issuer: string }[]): Promise<[
 		{ proof_jwts: string[] },
 		AsymmetricEncryptedContainer,
@@ -394,7 +391,8 @@
 	useEffect(() => {
 		// initialize calculated wallet state
 		if (mainKey && privateData && calculatedWalletState === null) {
-			openPrivateData().then(([, , newCalculatedWalletState]) => {
+			openPrivateData().then(([container, , newCalculatedWalletState]) => {
+				console.log("State container = ", container);
 				console.log("Calculated wallet state = ", newCalculatedWalletState);
 
 				setCalculatedWalletState(newCalculatedWalletState);
@@ -669,8 +667,8 @@
 	);
 
 	const signSplitBbs = useCallback(
-		async (vcEntity: StorableCredential, t2bar: PointG1, c_host: bigint, uiStateMachine: UiStateMachineFunction): Promise<BufferSource> => {
-			console.log("signSplitBbs", vcEntity, t2bar, c_host);
+		async (issuedJpt: string, t2bar: PointG1, c_host: bigint): Promise<BufferSource> => {
+			console.log("signSplitBbs", issuedJpt, t2bar, c_host);
 			const moveUiStateMachine = webauthnInteractionCtx.setup(
 				t("Sign credential presentation"),
 				state => {
@@ -716,7 +714,7 @@
 			);
 			return await keystore.signSplitBbs(
 				await openPrivateData(),
-				vcEntity,
+				issuedJpt,
 				t2bar,
 				c_host,
 				async event => {
