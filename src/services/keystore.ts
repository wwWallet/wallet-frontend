--- conflicted
+++ resolved
@@ -9,13 +9,10 @@
 import { SignVerifiablePresentationJWT } from "@wwwallet/ssi-sdk";
 
 import * as config from '../config';
+import type { DidKeyVersion } from '../config';
 import { jsonParseTaggedBinary, jsonStringifyTaggedBinary, toBase64Url } from "../util";
 
 
-<<<<<<< HEAD
-export type DidKeyVersion = "p256-pub" | "jwk_jcs-pub";
-=======
->>>>>>> 085124e0
 const keyDidResolver = KeyDidResolver.getResolver();
 const didResolver = new Resolver(keyDidResolver);
 
@@ -966,19 +963,11 @@
 	const publicKeyJWK: JWK = await crypto.subtle.exportKey("jwk", publicKey) as JWK;
 
 	let did = null;
-<<<<<<< HEAD
 	if (didKeyVersion === "p256-pub") {
 		const { didKeyString } = await createW3CDID(publicKey);
 		did = didKeyString;
 	}
 	else if (didKeyVersion === "jwk_jcs-pub") {
-=======
-	if (config.DID_KEY_VERSION === "p256-pub") {
-		const { didKeyString } = await createW3CDID(publicKey);
-		did = didKeyString;
-	}
-	else if (config.DID_KEY_VERSION === "jwk_jcs-pub") {
->>>>>>> 085124e0
 		did = util.createDid(publicKeyJWK as JWK);
 	}
 	else {
