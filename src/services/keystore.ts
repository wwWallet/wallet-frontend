--- conflicted
+++ resolved
@@ -18,7 +18,6 @@
 import { SupportedAlgs } from "@auth0/mdl/lib/mdoc/model/types";
 import { COSEKeyToJWK } from "cose-kit";
 import { withHintsFromAllowCredentials } from "@/util-webauthn";
-<<<<<<< HEAD
 import { addNewArkgSeedEvent, addNewKeypairEvent, addNewSplitBbsKeypairEvent, CurrentSchema, foldOldEventsIntoBaseState, foldState, SchemaV1 } from "./WalletStateSchema";
 import { toArrayBuffer } from "../types/webauthn";
 import type { PublicKeyCredentialCreation } from "../types/webauthn";
@@ -28,14 +27,11 @@
 import * as webauthn from "../webauthn";
 import { COSE_ALG_ESP256_ARKG, COSE_ALG_SPLIT_BBS, COSE_CRV_BLS12_381, COSE_KTY_ARKG_DERIVED, COSE_KTY_ARKG_PUB } from "../coseConstants";
 import { UiStateMachineFunction } from "../context/WebauthnInteractionDialogContext";
-import { StorableCredential } from "@/lib/types/StorableCredential";
 import { getCipherSuite, PointG1 } from "wallet-common/dist/bbs/index";
-=======
-import { addNewKeypairEvent, CurrentSchema, foldState, SchemaV1 } from "./WalletStateSchema";
 
 type WalletState = CurrentSchema.WalletState;
 type WalletStateContainer = CurrentSchema.WalletStateContainer;
->>>>>>> dbfcfb93
+const WalletStateOperations = CurrentSchema.WalletStateOperations;
 
 
 const keyDidResolver = KeyDidResolver.getResolver();
@@ -308,7 +304,7 @@
 	},
 }
 
-export type PrivateData = CurrentSchema.WalletStateContainer;
+export type PrivateData = WalletStateContainer;
 
 function makeWebauthnSignFunction(
 	rpId: string,
@@ -521,7 +517,7 @@
 	);
 }
 
-export async function openPrivateData(mainKeyOrExportedMainKey: CryptoKey | BufferSource, privateData: EncryptedContainer): Promise<[PrivateData, CryptoKey, CurrentSchema.WalletState]> {
+export async function openPrivateData(mainKeyOrExportedMainKey: CryptoKey | BufferSource, privateData: EncryptedContainer): Promise<[PrivateData, CryptoKey, WalletState]> {
 	const mainKey = (
 		(mainKeyOrExportedMainKey instanceof CryptoKey)
 			? mainKeyOrExportedMainKey
@@ -1250,7 +1246,7 @@
 	const webauthnSignGeneratedKey = credential ? parseWebauthnSignGeneratedKey(credential) : null;
 	const arkgSeed = (webauthnSignGeneratedKey && "arkg" in webauthnSignGeneratedKey) ? webauthnSignGeneratedKey.arkg : null;
 	const splitBbsKeypair = (webauthnSignGeneratedKey && "splitBbs" in webauthnSignGeneratedKey) ? webauthnSignGeneratedKey.splitBbs : null;
-	let state = CurrentSchema.WalletStateOperations.initialWalletStateContainer();
+	let state = WalletStateOperations.initialWalletStateContainer();
 	if (arkgSeed) {
 		state = await addNewArkgSeedEvent(state, arkgSeed);
 	}
@@ -1259,15 +1255,11 @@
 	}
 	const privateData: EncryptedContainer = {
 		...keyInfo,
-<<<<<<< HEAD
 		jwe: await encryptPrivateData(
 			// Fold events immediately since no conflicts can exist with a newly initialized state
 			await foldOldEventsIntoBaseState(state, -1),
 			mainKey,
 		),
-=======
-		jwe: await encryptPrivateData(SchemaV1.WalletStateOperations.initialWalletStateContainer(), mainKey),
->>>>>>> dbfcfb93
 	};
 	return await unlock(mainKey, privateData);
 }
@@ -1403,7 +1395,7 @@
 
 export async function updateWalletState(
 	[privateData, mainKey]: OpenedContainer,
-	walletStateContainer: CurrentSchema.WalletStateContainer,
+	walletStateContainer: WalletStateContainer,
 ): Promise<{ newContainer: OpenedContainer }> {
 
 	return {
@@ -1614,7 +1606,7 @@
 }
 
 export async function signJwtPresentation(
-	[privateData, mainKey, calculatedState]: [PrivateData, CryptoKey, CurrentSchema.WalletState],
+	[privateData, mainKey, calculatedState]: [PrivateData, CryptoKey, WalletState],
 	nonce: string,
 	audience: string,
 	verifiableCredentials: any[],
@@ -1681,7 +1673,7 @@
 }
 
 export async function signSplitBbs(
-	[_privateData, mainKey, state]: [PrivateData, CryptoKey, CurrentSchema.WalletState],
+	[_privateData, mainKey, state]: [PrivateData, CryptoKey, WalletState],
 	issuedJpt: string,
 	t2bar: PointG1,
 	c_host: bigint,
@@ -1824,7 +1816,7 @@
 	return [{ publicJwk }, newPrivateData];
 }
 
-export async function generateDeviceResponse([privateData, mainKey, calculatedState]: [PrivateData, CryptoKey, CurrentSchema.WalletState], mdocCredential: MDoc, presentationDefinition: any, mdocGeneratedNonce: string, verifierGeneratedNonce: string, clientId: string, responseUri: string): Promise<{ deviceResponseMDoc: MDoc }> {
+export async function generateDeviceResponse([privateData, mainKey, calculatedState]: [PrivateData, CryptoKey, WalletState], mdocCredential: MDoc, presentationDefinition: any, mdocGeneratedNonce: string, verifierGeneratedNonce: string, clientId: string, responseUri: string): Promise<{ deviceResponseMDoc: MDoc }> {
 
 	const getSessionTranscriptBytesForOID4VP = async (clId: string, respUri: string, nonce: string, mdocNonce: string) => cborEncode(
 		DataItem.fromData(
@@ -1893,7 +1885,7 @@
 	return { deviceResponseMDoc };
 }
 
-export async function generateDeviceResponseWithProximity([privateData, mainKey, calculatedState]: [PrivateData, CryptoKey, CurrentSchema.WalletState], mdocCredential: MDoc, presentationDefinition: any, sessionTranscriptBytes: any): Promise<{ deviceResponseMDoc: MDoc }> {
+export async function generateDeviceResponseWithProximity([privateData, mainKey, calculatedState]: [PrivateData, CryptoKey, WalletState], mdocCredential: MDoc, presentationDefinition: any, sessionTranscriptBytes: any): Promise<{ deviceResponseMDoc: MDoc }> {
 	// extract the COSE device public key from mdoc
 	const p: DataItem = cborDecode(mdocCredential.documents[0].issuerSigned.issuerAuth.payload);
 	const deviceKeyInfo = p.data.get('deviceKeyInfo');
