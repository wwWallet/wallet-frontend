import * as jose from "jose";
import { JWK, SignJWT } from "jose";
import { base58btc } from 'multiformats/bases/base58';
import { varint } from 'multiformats';
import * as KeyDidResolver from 'key-did-resolver'
import { Resolver } from 'did-resolver'
import * as didUtil from "@cef-ebsi/key-did-resolver/dist/util.js";

import * as config from '../config';
import type { DidKeyVersion } from '../config';
import { byteArrayEquals, filterObject, jsonParseTaggedBinary, jsonStringifyTaggedBinary, toBase64Url } from "../util";
import { SDJwt } from "@sd-jwt/core";
import { cborEncode, cborDecode, DataItem, getCborEncodeDecodeOptions, setCborEncodeDecodeOptions } from "@auth0/mdl/lib/cbor";
import { DeviceResponse, MDoc } from "@auth0/mdl";
import { SupportedAlgs } from "@auth0/mdl/lib/mdoc/model/types";
import { COSEKeyToJWK } from "cose-kit";
<<<<<<< HEAD
import { withHintsFromAllowCredentials } from "@/util-webauthn";
import { CurrentSchema, foldState, SchemaV1 } from "./WalletStateSchema";
=======
import { WalletState, WalletStateContainer, WalletStateOperations } from "./WalletStateOperations";
import { withHintsFromAllowCredentials } from "@/util-webauthn";
>>>>>>> 4bdb0fc1


const keyDidResolver = KeyDidResolver.getResolver();
const didResolver = new Resolver(keyDidResolver);


type EncryptedContainerContent = { jwe: string }
export type EncryptedContainerKeys = {
	mainKey?: EphemeralEncapsulationInfo,
	passwordKey?: PasswordKeyInfo,
	prfKeys: WebauthnPrfEncryptionKeyInfo[],
}
export type MixedEncryptedContainer = EncryptedContainerKeys & EncryptedContainerContent;

export type AsymmetricEncryptedContainerKeys = {
	mainKey: EphemeralEncapsulationInfo,
	passwordKey?: AsymmetricPasswordKeyInfo,
	prfKeys: WebauthnPrfEncryptionKeyInfoV2[],
}
export type AsymmetricEncryptedContainer = AsymmetricEncryptedContainerKeys & EncryptedContainerContent;
export type OpenedContainer = [AsymmetricEncryptedContainer, CryptoKey];

export type EncryptedContainer = MixedEncryptedContainer | AsymmetricEncryptedContainer;

type EphemeralEncapsulationInfo = {
	publicKey: EncapsulationPublicKeyInfo,
	unwrapKey: {
		format: "raw",
		unwrapAlgo: "AES-KW",
		unwrappedKeyAlgo: KeyAlgorithm,
	},
}

type StaticEncapsulationInfo = {
	keypair: EncapsulationKeypairInfo,
	unwrapKey: {
		wrappedKey: Uint8Array,
		unwrappingKey: EncapsulationUnwrappingKeyInfo,
	},
}


function isAsymmetricEncryptedContainer(privateData: EncryptedContainer): privateData is AsymmetricEncryptedContainer {
	return (
		(privateData.passwordKey
			? isAsymmetricPasswordKeyInfo(privateData.passwordKey)
			: true)
		&& (privateData.prfKeys
			? privateData.prfKeys.every(isPrfKeyV2)
			: true)
	);
}

export function assertAsymmetricEncryptedContainer(privateData: EncryptedContainer): AsymmetricEncryptedContainer {
	if (isAsymmetricEncryptedContainer(privateData)) {
		return privateData;
	} else {
		throw new Error("Keystore must be upgraded to asymmetric format");
	}
}

// Values from OWASP password guidelines https://cheatsheetseries.owasp.org/cheatsheets/Password_Storage_Cheat_Sheet.html#pbkdf2
const pbkdfHash: HashAlgorithmIdentifier = "SHA-256";
const pbkdfIterations: number = 600000;

type SymmetricWrappedKeyInfo = {
	wrappedKey: Uint8Array,
	unwrapAlgo: "AES-KW",
	unwrappedKeyAlgo: KeyAlgorithm,
};

export type WrappedKeyInfo = SymmetricWrappedKeyInfo | StaticEncapsulationInfo;

export function isAsymmetricWrappedKeyInfo(keyInfo: WrappedKeyInfo): keyInfo is StaticEncapsulationInfo {
	return "keypair" in keyInfo && "unwrapKey" in keyInfo;
}

type EncapsulationPublicKeyInfo = {
	importKey: {
		format: "raw",
		keyData: Uint8Array,
		algorithm: EcKeyImportParams,
	},
}

type EncapsulationPrivateKeyInfo = {
	unwrapKey: {
		format: KeyFormat,
		wrappedKey: Uint8Array,
		unwrapAlgo: AesGcmParams,
		unwrappedKeyAlgo: EcKeyImportParams,
	},
}

type EncapsulationKeypairInfo = {
	publicKey: EncapsulationPublicKeyInfo,
	privateKey: EncapsulationPrivateKeyInfo,
}

type EncapsulationUnwrappingKeyInfo = {
	deriveKey: {
		algorithm: {
			name: "ECDH",
		},
		derivedKeyAlgorithm: { name: "AES-KW", length: 256 },
	},
};

type DerivePasswordKeyInfo = {
	pbkdf2Params: Pbkdf2Params;
	algorithm?: { name: "AES-GCM", length: 256 },
}

export type AsymmetricPasswordKeyInfo = DerivePasswordKeyInfo & StaticEncapsulationInfo;
type SymmetricPasswordKeyInfo = DerivePasswordKeyInfo & {
	mainKey: SymmetricWrappedKeyInfo,
}
type PasswordKeyInfo = (SymmetricPasswordKeyInfo | AsymmetricPasswordKeyInfo);
export function isAsymmetricPasswordKeyInfo(passwordKeyInfo: PasswordKeyInfo): passwordKeyInfo is AsymmetricPasswordKeyInfo {
	return (
		"mainKey" in passwordKeyInfo
			? false
			: isAsymmetricWrappedKeyInfo(passwordKeyInfo)
	);
}

export type WebauthnPrfSaltInfo = {
	credentialId: Uint8Array,
	transports?: AuthenticatorTransport[],
	prfSalt: Uint8Array,
}

export type WebauthnPrfEncryptionKeyInfo = (
	WebauthnPrfEncryptionKeyInfoV1
	| WebauthnPrfEncryptionKeyInfoV2
);
type WebauthnPrfEncryptionKeyDeriveKeyParams = {
	hkdfSalt: Uint8Array,
	hkdfInfo: Uint8Array,
	algorithm?: AesKeyGenParams,
}
type WebauthnPrfEncryptionKeyInfoV1 = WebauthnPrfSaltInfo & WebauthnPrfEncryptionKeyDeriveKeyParams & {
	mainKey: SymmetricWrappedKeyInfo,
}
export type WebauthnPrfEncryptionKeyInfoV2 = (
	WebauthnPrfSaltInfo
	& WebauthnPrfEncryptionKeyDeriveKeyParams
	& StaticEncapsulationInfo
);
export function isPrfKeyV2(prfKeyInfo: WebauthnPrfEncryptionKeyInfo): prfKeyInfo is WebauthnPrfEncryptionKeyInfoV2 {
	return (
		"mainKey" in prfKeyInfo
			? false
			: isAsymmetricWrappedKeyInfo(prfKeyInfo)
	);
}

type PrfExtensionInput = { eval: { first: BufferSource } } | { evalByCredential: PrfEvalByCredential };
type PrfEvalByCredential = { [credentialId: string]: { first: BufferSource } };
type PrfExtensionOutput = { enabled: boolean, results?: { first?: ArrayBuffer } };
type PrfInputs = {
	allowCredentials?: PublicKeyCredentialDescriptor[],
	prfInput: PrfExtensionInput,
};

export type KeystoreV0PublicData = {
	publicKey: JWK,
	did: string,
	alg: string,
	verificationMethod: string,
}
export type KeystoreV0PrivateData = KeystoreV0PublicData & {
	wrappedPrivateKey: WrappedPrivateKey,
}

export function isKeystoreV0PrivateData(privateData: KeystoreV0PrivateData | PrivateDataV1): privateData is KeystoreV0PrivateData {
	return (
		"publicKey" in privateData
		&& "did" in privateData
		&& "alg" in privateData
		&& "verificationMethod" in privateData
		&& "wrappedPrivateKey" in privateData
	);
}

export function isKeystoreV1PrivateData(privateData: KeystoreV0PrivateData | PrivateDataV1 | PrivateData): privateData is PrivateDataV1 {
	return (
		"keypairs" in privateData
	);
}

export function migrateV0PrivateData(privateData: KeystoreV0PrivateData | PrivateDataV1): PrivateDataV1 {
	if (isKeystoreV0PrivateData(privateData)) {
		return {
			keypairs: {
				[privateData.did]: {
					kid: privateData.did,
					did: privateData.did,
					alg: privateData.alg,
					publicKey: privateData.publicKey,
					wrappedPrivateKey: privateData.wrappedPrivateKey,
				},
			}
		}
	} else {
		return privateData;
	}
}

export function migrateV1PrivateData(privateData: PrivateDataV1 | PrivateData): PrivateData {
	if (isKeystoreV1PrivateData(privateData)) {
		const initialWalletContainer = SchemaV1.WalletStateOperations.initialWalletStateContainer();
		initialWalletContainer.S.keypairs = Object.values(privateData.keypairs).map((keypair) => {
			return { kid: keypair.kid, keypair: { ...keypair } };
		});
		return initialWalletContainer;
	} else {
		return privateData;
	}
}

export type CredentialKeyPair = {
	kid: string,
	did: string,
	alg: string,
	publicKey: JWK,
	wrappedPrivateKey: WrappedPrivateKey,
}

type WrappedPrivateKey = {
	privateKey: BufferSource,
	aesGcmParams: AesGcmParams,
	unwrappedKeyAlgo: EcKeyImportParams,
}

export type PrivateDataV1 = {
	keypairs: {
		[kid: string]: CredentialKeyPair,
	},
}

export type PrivateData = CurrentSchema.WalletStateContainer;

export async function parsePrivateData(privateData: BufferSource): Promise<EncryptedContainer> {
	return jsonParseTaggedBinary(new TextDecoder().decode(privateData));
}

export function serializePrivateData(privateData: EncryptedContainer): Uint8Array {
	return new TextEncoder().encode(jsonStringifyTaggedBinary(privateData));
}

async function createAsymmetricMainKey(currentMainKey?: CryptoKey): Promise<{ keyInfo: EphemeralEncapsulationInfo, mainKey: CryptoKey, privateKey: CryptoKey }> {
	const mainKey = currentMainKey || await crypto.subtle.generateKey(
		{ name: "AES-GCM", length: 256 },
		true,
		["decrypt", "encrypt", "wrapKey"],
	);

	const [mainPublicKeyInfo, mainPrivateKey] = await generateEncapsulationKeypair();
	return {
		keyInfo: {
			publicKey: mainPublicKeyInfo,
			unwrapKey: {
				format: "raw",
				unwrapAlgo: "AES-KW",
				unwrappedKeyAlgo: mainKey.algorithm,
			},
		},
		mainKey,
		privateKey: mainPrivateKey,
	};
}

export type AsyncMapFunc<T> = (value: T) => Promise<T>;
export type WrappedMapFunc<CT, CL> = (wrappedValue: CT, update: AsyncMapFunc<CL>) => Promise<CT>;
export async function updatePrivateData(
	[privateData, currentMainKey]: OpenedContainer,
	update: (
		privateData: PrivateData,
		updateWrappedPrivateKey: WrappedMapFunc<WrappedPrivateKey, CryptoKey>,
	) => Promise<PrivateData>,
): Promise<OpenedContainer> {
	if (!isAsymmetricEncryptedContainer(privateData)) {
		throw new Error("EncryptedContainer is not fully asymmetric-encrypted");
	}

	const {
		keyInfo: newMainPublicKeyInfo,
		mainKey: newMainKey,
		privateKey: newMainPrivateKey,
	} = await createAsymmetricMainKey();

	const privateDataContent = await decryptPrivateData(privateData.jwe, currentMainKey);
	const updateWrappedPrivateKey = async (wrappedPrivateKey: WrappedPrivateKey, update: AsyncMapFunc<CryptoKey>) => {
		const privateKey = await unwrapPrivateKey(wrappedPrivateKey, currentMainKey, true);
		const newPrivateKey = await update(privateKey);
		return await wrapPrivateKey(newPrivateKey, currentMainKey);
	};

	const newPrivateDataContent = await rewrapPrivateKeys(
		await update(privateDataContent, updateWrappedPrivateKey),
		currentMainKey,
		newMainKey,
	);

	return [
		{
			mainKey: newMainPublicKeyInfo,
			jwe: await encryptPrivateData(newPrivateDataContent, newMainKey),
			passwordKey: privateData.passwordKey && {
				...privateData.passwordKey,
				...await encapsulateKey(
					newMainPrivateKey,
					privateData.passwordKey.keypair.publicKey,
					privateData.passwordKey.keypair,
					newMainKey,
				),
			},
			prfKeys: privateData.prfKeys && await Promise.all(
				privateData.prfKeys.map(async keyInfo => ({
					...keyInfo,
					...await encapsulateKey(
						newMainPrivateKey,
						keyInfo.keypair.publicKey,
						keyInfo.keypair,
						newMainKey,
					),
				}))
			),
		},
		newMainKey,
	];
}

export async function exportMainKey(mainKey: CryptoKey): Promise<ArrayBuffer> {
	return await crypto.subtle.exportKey(
		"raw",
		mainKey,
	);
}

export async function importMainKey(exportedMainKey: BufferSource): Promise<CryptoKey> {
	return await crypto.subtle.importKey(
		"raw",
		exportedMainKey,
		"AES-GCM",
		false,
		["decrypt", "wrapKey", "unwrapKey"],
	);
}

export async function openPrivateData(exportedMainKey: BufferSource, privateData: EncryptedContainer): Promise<[PrivateData, CryptoKey, CurrentSchema.WalletState]> {
	const mainKey = await importMainKey(exportedMainKey);
	const openedPrivateData = await decryptPrivateData(privateData.jwe, mainKey);
	const calculatedState = foldState(openedPrivateData);
	return [openedPrivateData, mainKey, calculatedState];
}

async function generateEncapsulationKeypair(): Promise<[EncapsulationPublicKeyInfo, CryptoKey]> {
	const algorithm = { name: "ECDH", namedCurve: "P-256" };
	const { publicKey, privateKey } = await crypto.subtle.generateKey(algorithm, true, ["deriveKey"]);
	const publicFormat = "raw";
	return [
		{
			importKey: {
				format: publicFormat,
				keyData: new Uint8Array(await crypto.subtle.exportKey(publicFormat, publicKey)),
				algorithm: algorithm,
			},
		},
		privateKey,
	];
}

async function generateWrappedEncapsulationKeypair(baseWrappingKey: CryptoKey): Promise<[EncapsulationKeypairInfo, CryptoKey]> {
	const [publicKey, privateKey] = await generateEncapsulationKeypair();
	const privateFormat = "jwk";
	const wrapAlgo = { name: "AES-GCM", iv: crypto.getRandomValues(new Uint8Array(96 / 8)) };
	const wrappedKey = new Uint8Array(await crypto.subtle.wrapKey(privateFormat, privateKey, baseWrappingKey, wrapAlgo));

	return [
		{
			publicKey,
			privateKey: {
				unwrapKey: {
					format: privateFormat,
					wrappedKey,
					unwrapAlgo: wrapAlgo,
					unwrappedKeyAlgo: publicKey.importKey.algorithm,
				},
			},
		},
		privateKey,
	];
}

async function unwrapEncapsulationPrivateKey(
	baseWrappingKey: CryptoKey,
	encapsulationPrivateKey: EncapsulationPrivateKeyInfo,
): Promise<CryptoKey> {
	return await crypto.subtle.unwrapKey(
		encapsulationPrivateKey.unwrapKey.format,
		encapsulationPrivateKey.unwrapKey.wrappedKey,
		baseWrappingKey,
		encapsulationPrivateKey.unwrapKey.unwrapAlgo,
		encapsulationPrivateKey.unwrapKey.unwrappedKeyAlgo,
		false,
		["deriveKey"],
	);
}

async function encapsulateKey(
	privateKey: CryptoKey,
	publicKey: EncapsulationPublicKeyInfo,
	recipient: EncapsulationKeypairInfo,
	keyToWrap: CryptoKey,
): Promise<StaticEncapsulationInfo> {
	const wrappingKeyAlgorithm: { name: "AES-KW", length: 256 } = { name: "AES-KW", length: 256 };
	const wrappingKey = await crypto.subtle.deriveKey(
		{
			name: privateKey.algorithm.name,
			public: await crypto.subtle.importKey(
				publicKey.importKey.format,
				publicKey.importKey.keyData,
				publicKey.importKey.algorithm,
				true,
				[], // Empty in Chrome; "deriveKey" in Firefox(?)
			),
		},
		privateKey,
		wrappingKeyAlgorithm,
		false,
		["wrapKey"],
	);

	const unwrappingKey: EncapsulationUnwrappingKeyInfo = {
		deriveKey: {
			algorithm: {
				name: "ECDH",
			},
			derivedKeyAlgorithm: wrappingKeyAlgorithm,
		},
	};

	const format = "raw";
	const wrapAlgo = "AES-KW";
	const wrappedKey = new Uint8Array(await crypto.subtle.wrapKey(format, keyToWrap, wrappingKey, wrapAlgo));
	return {
		keypair: recipient,
		unwrapKey: {
			wrappedKey,
			unwrappingKey,
		},
	}
}

async function decapsulateKey(
	baseWrappingKey: CryptoKey,
	ephemeralInfo: EphemeralEncapsulationInfo,
	staticInfo: StaticEncapsulationInfo,
	extractable: boolean,
	keyUsages: KeyUsage[],
): Promise<CryptoKey> {
	return await crypto.subtle.unwrapKey(
		ephemeralInfo.unwrapKey.format,
		staticInfo.unwrapKey.wrappedKey,
		await crypto.subtle.deriveKey(
			{
				name: staticInfo.unwrapKey.unwrappingKey.deriveKey.algorithm.name,
				public: await crypto.subtle.importKey(
					ephemeralInfo.publicKey.importKey.format,
					ephemeralInfo.publicKey.importKey.keyData,
					ephemeralInfo.publicKey.importKey.algorithm,
					true,
					[], // Empty in Chrome; "deriveKey" in Firefox(?)
				),
			},
			await unwrapEncapsulationPrivateKey(baseWrappingKey, staticInfo.keypair.privateKey),
			staticInfo.unwrapKey.unwrappingKey.deriveKey.derivedKeyAlgorithm,
			false,
			["unwrapKey"],
		),
		ephemeralInfo.unwrapKey.unwrapAlgo,
		ephemeralInfo.unwrapKey.unwrappedKeyAlgo,
		extractable,
		keyUsages,
	);
}

export async function unwrapKey(
	wrappingKey: CryptoKey,
	ephemeralInfo: EphemeralEncapsulationInfo | null,
	keyInfo: WrappedKeyInfo,
	extractable: boolean = false,
): Promise<CryptoKey> {
	if (isAsymmetricWrappedKeyInfo(keyInfo)) {
		return await decapsulateKey(wrappingKey, ephemeralInfo, keyInfo, extractable, ["decrypt", "wrapKey", "unwrapKey"]);
	} else {
		return await crypto.subtle.unwrapKey(
			"raw",
			keyInfo.wrappedKey,
			wrappingKey,
			keyInfo.unwrapAlgo,
			keyInfo.unwrappedKeyAlgo,
			extractable,
			["decrypt", "wrapKey", "unwrapKey"],
		);
	}
}

async function unwrapPrivateKey(wrappedPrivateKey: WrappedPrivateKey, wrappingKey: CryptoKey, extractable: boolean = false): Promise<CryptoKey> {
	return await crypto.subtle.unwrapKey(
		"jwk",
		wrappedPrivateKey.privateKey,
		wrappingKey,
		wrappedPrivateKey.aesGcmParams,
		wrappedPrivateKey.unwrappedKeyAlgo,
		extractable,
		["sign"],
	);
};

async function wrapPrivateKey(privateKey: CryptoKey, wrappingKey: CryptoKey): Promise<WrappedPrivateKey> {
	const privateKeyAesGcmParams: AesGcmParams = {
		name: "AES-GCM",
		iv: crypto.getRandomValues(new Uint8Array(96 / 8)),
		additionalData: new Uint8Array([]),
		tagLength: 128,
	};
	return {
		privateKey: await crypto.subtle.wrapKey("jwk", privateKey, wrappingKey, privateKeyAesGcmParams),
		aesGcmParams: privateKeyAesGcmParams,
		unwrappedKeyAlgo: { name: "ECDSA", namedCurve: "P-256" },
	};
};

async function encryptPrivateData(privateData: PrivateData, encryptionKey: CryptoKey): Promise<string> {
	const cleartext = new TextEncoder().encode(jsonStringifyTaggedBinary(privateData));
	return await new jose.CompactEncrypt(cleartext)
		.setProtectedHeader({ alg: "A256GCMKW", enc: "A256GCM" })
		.encrypt(encryptionKey);
};

async function decryptPrivateData(privateDataJwe: string, encryptionKey: CryptoKey): Promise<PrivateData> {
	return migrateV1PrivateData(
		migrateV0PrivateData(
			jsonParseTaggedBinary(
				new TextDecoder().decode(
					(await jose.compactDecrypt(privateDataJwe, encryptionKey)).plaintext
				))
		));
};

async function rewrapPrivateKeys(
	privateData: PrivateData,
	fromKey: CryptoKey,
	toKey: CryptoKey,
): Promise<PrivateData> {
	const rewrappedKeys: { kid: string, keypair: CredentialKeyPair }[] = await Promise.all(
		Object.values(privateData.S.keypairs).map(async ({ kid, keypair }): Promise<{ kid: string, keypair: CredentialKeyPair }> => ({
			kid,
			keypair: {
				...keypair,
				wrappedPrivateKey: await wrapPrivateKey(await unwrapPrivateKey(keypair.wrappedPrivateKey, fromKey, true), toKey),
			},
		}))
	);

	const newCredentialKeypairEvents = privateData.events.filter(e => e.type === 'new_keypair');
	const rewrappedKeysFromEvents: { kid: string, keypair: CredentialKeyPair }[] = await Promise.all(
		newCredentialKeypairEvents.map(async ({ kid, keypair }): Promise<{ kid: string, keypair: CredentialKeyPair }> => ({
			kid,
			keypair: {
				...keypair,
				wrappedPrivateKey: await wrapPrivateKey(await unwrapPrivateKey(keypair.wrappedPrivateKey, fromKey, true), toKey),
			},
		}))
	);

	return {
		...privateData,
		lastEventHash: privateData.lastEventHash ?? "",
		S: {
			...privateData.S,
			keypairs: rewrappedKeys,
		},
		events: privateData.events.map((e) => {
			if (e.type === "new_keypair") {
				const rewrappedKeypair = rewrappedKeysFromEvents.filter((k) => k.kid === e.kid)[0];
				if (rewrappedKeypair) {
					return {
						...e,
						keypair: rewrappedKeypair.keypair,
					}
				}
			}
			return e;
		}),
	};
}

async function derivePasswordKey(password: string, keyInfo: DerivePasswordKeyInfo): Promise<CryptoKey> {
	const keyMaterial = await crypto.subtle.importKey(
		"raw",
		new TextEncoder().encode(password),
		"PBKDF2",
		false,
		["deriveKey"],
	);

	return await crypto.subtle.deriveKey(
		keyInfo.pbkdf2Params,
		keyMaterial,
		keyInfo.algorithm || { name: "AES-KW", length: 256 },
		true,
		["wrapKey", "unwrapKey"],
	);
};

export async function upgradePasswordKey(
	privateData: MixedEncryptedContainer,
	password: string,
	currentKeyInfo: SymmetricPasswordKeyInfo,
	currentPasswordKey: CryptoKey,
): Promise<EncryptedContainer> {
	const newDeriveKeyInfo: DerivePasswordKeyInfo = {
		pbkdf2Params: currentKeyInfo.pbkdf2Params,
		algorithm: { name: "AES-GCM", length: 256 },
	};
	const newPasswordKey = await derivePasswordKey(password, newDeriveKeyInfo);
	const mainKey = await unwrapKey(
		currentPasswordKey,
		privateData.mainKey || null,
		currentKeyInfo.mainKey,
		true,
	);
	const mainKeyInfo = privateData.mainKey || (await createAsymmetricMainKey(mainKey)).keyInfo;
	const [passwordKeypair, passwordPrivateKey] = await generateWrappedEncapsulationKeypair(newPasswordKey);
	return {
		...privateData,
		mainKey: mainKeyInfo,
		passwordKey: {
			...newDeriveKeyInfo,
			...await encapsulateKey(
				passwordPrivateKey,
				mainKeyInfo.publicKey,
				passwordKeypair,
				mainKey,
			),
		},
	};
}

async function derivePrfKey(
	prfOutput: BufferSource,
	deriveKeyParams: WebauthnPrfEncryptionKeyDeriveKeyParams,
): Promise<CryptoKey> {
	const hkdfKey = await crypto.subtle.importKey(
		"raw",
		prfOutput,
		"HKDF",
		false,
		["deriveKey"],
	);
	const { hkdfSalt, hkdfInfo, algorithm } = deriveKeyParams;

	return await crypto.subtle.deriveKey(
		{ name: "HKDF", hash: "SHA-256", salt: hkdfSalt, info: hkdfInfo },
		hkdfKey,
		algorithm || { name: "AES-KW", length: 256 },
		true,
		["wrapKey", "unwrapKey"],
	);
}

function makeRegistrationPrfExtensionInputs(credential: PublicKeyCredential, prfSalt: BufferSource): {
	allowCredentials: PublicKeyCredentialDescriptor[],
	prfInput: PrfExtensionInput,
} {
	return {
		allowCredentials: [{
			type: "public-key",
			id: credential.rawId,
			transports: (credential.response as AuthenticatorAttestationResponse).getTransports() as AuthenticatorTransport[],
		}],
		prfInput: { eval: { first: prfSalt } },
	};
}

export function makeAssertionPrfExtensionInputs(prfKeys: WebauthnPrfSaltInfo[]): {
	allowCredentials: PublicKeyCredentialDescriptor[],
	prfInput: PrfExtensionInput,
} {
	return {
		allowCredentials: prfKeys.map(
			(keyInfo: WebauthnPrfSaltInfo) => ({
				type: "public-key",
				id: keyInfo.credentialId,
				transports: keyInfo.transports ?? [],
			})
		),
		prfInput: {
			evalByCredential: prfKeys.reduce(
				(result: { [credentialId: string]: { first: BufferSource } }, keyInfo: WebauthnPrfSaltInfo) => {
					result[toBase64Url(keyInfo.credentialId)] = { first: keyInfo.prfSalt };
					return result;
				},
				{},
			),
		}
	};
}

function filterPrfAllowCredentials(credential: PublicKeyCredential | null, prfInputs: PrfInputs): PrfInputs {
	if (credential) {
		return {
			allowCredentials: prfInputs?.allowCredentials?.filter(credDesc => byteArrayEquals(credDesc.id, credential.rawId)),
			prfInput: (
				"evalByCredential" in prfInputs.prfInput
					? {
						evalByCredential: filterObject(
							prfInputs.prfInput.evalByCredential,
							(_, credIdB64u) => credIdB64u === credential.id,
						),
					}
					: prfInputs.prfInput
			),
		};
	} else {
		return prfInputs;
	}
}

async function getPrfOutput(
	credential: PublicKeyCredential | null,
	prfInputs: PrfInputs,
	promptForRetry: () => Promise<boolean | AbortSignal>,
): Promise<[ArrayBuffer, PublicKeyCredential]> {
	const clientExtensionOutputs = credential?.getClientExtensionResults() as { prf?: PrfExtensionOutput } | null;
	const canRetry = !clientExtensionOutputs?.prf || clientExtensionOutputs?.prf?.enabled;

	if (credential && clientExtensionOutputs?.prf?.results?.first) {
		return [clientExtensionOutputs?.prf?.results?.first, credential];

	} else if (canRetry) {
		const retryOrAbortSignal = await promptForRetry();
		if (retryOrAbortSignal) {
			try {
				// Restrict the PRF-retry to use the same passkey as the previous
				// authentication. Otherwise users may have to click through "use a
				// different option" dialogs twice in order to use a security key
				// instead of the platform authenticator, for example.
				const filteredPrfInputs = filterPrfAllowCredentials(credential, prfInputs);

				const retryCred = await navigator.credentials.get({
					publicKey: withHintsFromAllowCredentials({
						rpId: config.WEBAUTHN_RPID,
						challenge: crypto.getRandomValues(new Uint8Array(32)),
						allowCredentials: filteredPrfInputs?.allowCredentials,
						extensions: { prf: filteredPrfInputs.prfInput } as AuthenticationExtensionsClientInputs,
					}),
					signal: retryOrAbortSignal === true ? undefined : retryOrAbortSignal,
				}) as PublicKeyCredential;
				return await getPrfOutput(retryCred, prfInputs, async () => false);
			} catch (err) {
				if (err instanceof DOMException && err.name === "NotAllowedError") {
					throw new Error("Failed to evaluate PRF", { cause: { errorId: "prf_retry_failed", credential, err } });
				} else {
					throw new Error("Failed to evaluate PRF", { cause: err });
				}
			}

		} else {
			throw new Error("Canceled by user", { cause: { errorId: "canceled" } });
		}

	} else {
		throw new Error("Browser or authenticator does not support PRF", { cause: { errorId: "prf_not_supported" } });
	}
}

async function createPrfKey(
	credential: PublicKeyCredential,
	prfSalt: Uint8Array,
	mainKeyInfo: EphemeralEncapsulationInfo,
	mainKey: CryptoKey,
	promptForPrfRetry: () => Promise<boolean | AbortSignal>,
): Promise<WebauthnPrfEncryptionKeyInfoV2> {
	const [prfOutput,] = await getPrfOutput(
		credential,
		makeRegistrationPrfExtensionInputs(credential, prfSalt),
		promptForPrfRetry,
	);
	const hkdfSalt = crypto.getRandomValues(new Uint8Array(32));
	const hkdfInfo = new TextEncoder().encode("eDiplomas PRF");
	const algorithm = { name: "AES-GCM", length: 256 };
	const deriveKeyParams = { hkdfSalt, hkdfInfo, algorithm };
	const prfKey = await derivePrfKey(prfOutput, deriveKeyParams);
	const [prfKeypair, prfPrivateKey] = await generateWrappedEncapsulationKeypair(prfKey);
	const keyInfo: WebauthnPrfEncryptionKeyInfoV2 = {
		credentialId: new Uint8Array(credential.rawId),
		transports: (credential.response as AuthenticatorAttestationResponse).getTransports() as AuthenticatorTransport[],
		prfSalt,
		...deriveKeyParams,
		...await encapsulateKey(prfPrivateKey, mainKeyInfo.publicKey, prfKeypair, mainKey),
	};
	return keyInfo;
}

export async function getPrfKey(
	privateData: EncryptedContainer,
	credential: PublicKeyCredential | null,
	promptForPrfRetry: () => Promise<boolean | AbortSignal>,
): Promise<[CryptoKey, WebauthnPrfEncryptionKeyInfo, PublicKeyCredential]> {
	const [prfOutput, prfCredential] = await getPrfOutput(
		credential,
		makeAssertionPrfExtensionInputs(privateData.prfKeys),
		promptForPrfRetry,
	);
	const keyInfo = privateData.prfKeys.find(keyInfo => toBase64Url(keyInfo.credentialId) === prfCredential.id);
	if (keyInfo === undefined) {
		throw new Error("PRF key not found");
	}
	return [await derivePrfKey(prfOutput, keyInfo), keyInfo, prfCredential];
}

export async function upgradePrfKey(
	privateData: EncryptedContainer,
	credential: PublicKeyCredential | null,
	prfKeyInfo: WebauthnPrfEncryptionKeyInfoV1,
	promptForPrfRetry: () => Promise<boolean | AbortSignal>,
): Promise<EncryptedContainer> {
	const [prfKey, , prfCredential] = await getPrfKey(
		{
			...privateData,
			prfKeys: privateData.prfKeys.filter((keyInfo) => (
				toBase64Url(keyInfo.credentialId) === toBase64Url(prfKeyInfo.credentialId)
			)),
		},
		credential,
		promptForPrfRetry,
	);

	const mainKey = await unwrapKey(prfKey, null, prfKeyInfo.mainKey, true);
	const mainKeyInfo = privateData.mainKey || (await createAsymmetricMainKey(mainKey)).keyInfo;

	const newPrivateData = {
		...privateData,
		mainKey: mainKeyInfo,
		prfKeys: await Promise.all(privateData.prfKeys.map(async prfKeyItem => {
			if (toBase64Url(prfKeyItem.credentialId) === prfCredential.id) {
				const newPrfKeyInfo = await createPrfKey(
					prfCredential,
					prfKeyInfo.prfSalt,
					mainKeyInfo,
					mainKey,
					async () => false,
				);
				return newPrfKeyInfo;
			} else {
				return prfKeyItem;
			}
		})),
	};

	return newPrivateData;
};

export async function addPrf(
	privateData: EncryptedContainer,
	credential: PublicKeyCredential,
	[existingUnwrapKey, wrappedMainKey]: [CryptoKey, WrappedKeyInfo],
	promptForPrfRetry: () => Promise<boolean | AbortSignal>,
): Promise<EncryptedContainer> {
	const prfSalt = crypto.getRandomValues(new Uint8Array(32))
	const mainKey = await unwrapKey(existingUnwrapKey, privateData.mainKey, wrappedMainKey, true);
	const mainKeyInfo = privateData.mainKey || (await createAsymmetricMainKey(mainKey)).keyInfo;

	const keyInfo = await createPrfKey(
		credential,
		prfSalt,
		mainKeyInfo,
		mainKey,
		promptForPrfRetry,
	);
	return {
		...privateData,
		prfKeys: [
			...privateData.prfKeys,
			keyInfo,
		],
	};
}

export function deletePrf(privateData: EncryptedContainer, credentialId: Uint8Array): EncryptedContainer {
	return {
		...privateData,
		prfKeys: privateData.prfKeys.filter((keyInfo) => (
			toBase64Url(keyInfo.credentialId) !== toBase64Url(credentialId)
		)),
	};
}

export type UnlockSuccess = {
	exportedMainKey: ArrayBuffer,
	privateData: EncryptedContainer,
}
export async function unlock(mainKey: CryptoKey, privateData: EncryptedContainer): Promise<UnlockSuccess> {
	await decryptPrivateData(privateData.jwe, mainKey); // Throw error if decryption fails
	const exportedMainKey = await exportMainKey(mainKey);
	return {
		exportedMainKey,
		privateData,
	};
}

export async function getPasswordKey(privateData: EncryptedContainer, password: string): Promise<[CryptoKey, PasswordKeyInfo]> {
	const keyInfo = privateData.passwordKey;
	if (keyInfo === undefined) {
		throw new Error("Password key not found");
	}
	const passwordKey = await derivePasswordKey(password, keyInfo);

	// Throw an error if the password is incorrect
	await unwrapKey(
		passwordKey,
		privateData.mainKey,
		isAsymmetricPasswordKeyInfo(keyInfo) ? keyInfo : keyInfo.mainKey,
	);

	return [passwordKey, keyInfo];
};

export async function unlockPassword(
	privateData: EncryptedContainer,
	password: string,
): Promise<[UnlockSuccess, EncryptedContainer | null]> {
	const keyInfo = privateData.passwordKey;
	if (keyInfo === undefined) {
		throw new Error("Password key not found");
	}
	const passwordKey = await derivePasswordKey(password, keyInfo);
	const mainKey = isAsymmetricPasswordKeyInfo(keyInfo)
		? await decapsulateKey(passwordKey, privateData.mainKey, keyInfo, true, ["decrypt", "unwrapKey"])
		: await unwrapKey(passwordKey, null, keyInfo.mainKey, true);

	const newPrivateData = (
		isAsymmetricPasswordKeyInfo(keyInfo)
			? null
			: await upgradePasswordKey(privateData, password, keyInfo, passwordKey)
	);

	return [await unlock(mainKey, privateData), newPrivateData];
};

export async function unlockPrf(
	privateData: EncryptedContainer,
	credential: PublicKeyCredential,
	promptForPrfRetry: () => Promise<boolean | AbortSignal>,
): Promise<[UnlockSuccess, EncryptedContainer | null]> {
	const [prfKey, keyInfo, prfCredential] = await getPrfKey(privateData, credential, promptForPrfRetry);
	const mainKey = isPrfKeyV2(keyInfo)
		? await decapsulateKey(prfKey, privateData.mainKey, keyInfo, true, ["decrypt", "unwrapKey"])
		: await unwrapKey(prfKey, null, keyInfo.mainKey, true);

	const newPrivateData = (
		isPrfKeyV2(keyInfo)
			? null
			: await upgradePrfKey(privateData, prfCredential, keyInfo, promptForPrfRetry)
	);

	return [await unlock(mainKey, privateData), newPrivateData];
}

export async function init(
	mainKey: CryptoKey,
	keyInfo: AsymmetricEncryptedContainerKeys,
): Promise<UnlockSuccess> {
	const privateData: EncryptedContainer = {
		...keyInfo,
		jwe: await encryptPrivateData(SchemaV1.WalletStateOperations.initialWalletStateContainer(), mainKey),
	};
	return await unlock(mainKey, privateData);
}

export async function initPassword(
	password: string,
	options?: { pbkdfIterations: number },
): Promise<{ mainKey: CryptoKey, keyInfo: AsymmetricEncryptedContainerKeys }> {
	const pbkdf2Params: Pbkdf2Params = {
		name: "PBKDF2",
		hash: pbkdfHash,
		iterations: options?.pbkdfIterations ?? pbkdfIterations,
		salt: crypto.getRandomValues(new Uint8Array(32)),
	};
	const deriveKeyInfo: DerivePasswordKeyInfo = {
		pbkdf2Params,
		algorithm: { name: "AES-GCM", length: 256 },
	};
	const passwordKey = await derivePasswordKey(password, deriveKeyInfo);
	const [passwordKeypair, passwordPrivateKey] = await generateWrappedEncapsulationKeypair(passwordKey);
	const mainKeyInfo = await createAsymmetricMainKey();
	const passwordKeyInfo = {
		...deriveKeyInfo,
		...await encapsulateKey(passwordPrivateKey, mainKeyInfo.keyInfo.publicKey, passwordKeypair, mainKeyInfo.mainKey)
	};

	return {
		mainKey: mainKeyInfo.mainKey,
		keyInfo: {
			mainKey: mainKeyInfo.keyInfo,
			passwordKey: passwordKeyInfo,
			prfKeys: [],
		},
	};
}

export async function initPrf(
	credential: PublicKeyCredential,
	prfSalt: Uint8Array,
	promptForPrfRetry: () => Promise<boolean | AbortSignal>,
): Promise<{ mainKey: CryptoKey, keyInfo: AsymmetricEncryptedContainerKeys }> {
	const mainKeyInfo = await createAsymmetricMainKey();
	const keyInfo = await createPrfKey(
		credential,
		prfSalt,
		mainKeyInfo.keyInfo,
		mainKeyInfo.mainKey,
		promptForPrfRetry,
	);
	return {
		mainKey: mainKeyInfo.mainKey,
		keyInfo: {
			mainKey: mainKeyInfo.keyInfo,
			prfKeys: [keyInfo],
		},
	};
}

async function compressPublicKey(uncompressedRawPublicKey: Uint8Array): Promise<Uint8Array> {
	// Check if the uncompressed public key has the correct length
	if (uncompressedRawPublicKey.length !== 65 || uncompressedRawPublicKey[0] !== 0x04) {
		throw new Error('Invalid uncompressed public key format');
	}

	// Get the x-coordinate
	const x = uncompressedRawPublicKey.subarray(1, 33) as any;
	const y = uncompressedRawPublicKey.subarray(33, 65) as any;
	// Determine the parity (odd or even) from the last byte
	const parity = y % 2 === 0 ? 0x02 : 0x03;

	// Create the compressed public key by concatenating the x-coordinate and the parity byte
	const compressedPublicKey = new Uint8Array([parity, ...x]);

	return compressedPublicKey;
}

async function createW3CDID(publicKey: CryptoKey): Promise<{ didKeyString: string }> {
	const rawPublicKey = new Uint8Array(await crypto.subtle.exportKey("raw", publicKey));
	const compressedPublicKeyBytes = await compressPublicKey(rawPublicKey)
	// Concatenate keyType and publicKey Uint8Arrays
	const multicodecPublicKey = new Uint8Array(2 + compressedPublicKeyBytes.length);
	varint.encodeTo(0x1200, multicodecPublicKey, 0);

	multicodecPublicKey.set(compressedPublicKeyBytes, 2);

	// Base58-btc encode the multicodec public key
	const base58EncodedPublicKey = base58btc.encode(multicodecPublicKey);

	// Construct the did:key string
	const didKeyString = `did:key:${base58EncodedPublicKey}`;

	const doc = await didResolver.resolve(didKeyString);
	if (doc.didDocument == null) {
		throw new Error("Failed to resolve the generated DID");
	}
	return { didKeyString };
}

export async function updateWalletState(
	[privateData, mainKey]: OpenedContainer,
	walletStateContainer: CurrentSchema.WalletStateContainer,
): Promise<{ newContainer: OpenedContainer }> {

	return {
		newContainer: await updatePrivateData(
			[privateData, mainKey],
			async (privateData: PrivateData) => {
				return {
					...privateData,
					...walletStateContainer,
				}
			}
		)
	}
}

async function addNewCredentialKeypairs(
	[privateData, mainKey]: OpenedContainer,
	didKeyVersion: DidKeyVersion,
	deriveKid: (publicKey: CryptoKey, did: string) => Promise<string>,
	numberOfKeyPairs: number = 1
): Promise<{
	privateKeys: CryptoKey[],
	keypairs: CredentialKeyPair[],
	newPrivateData: OpenedContainer,
}> {

	const keypairsWithPrivateKeys = await Promise.all(Array.from({ length: numberOfKeyPairs }).map(async () => {
		const { publicKey, privateKey } = await crypto.subtle.generateKey(
			{ name: "ECDSA", namedCurve: "P-256" },
			true,
			['sign']
		);
		const publicKeyJwk: JWK = await crypto.subtle.exportKey("jwk", publicKey) as JWK;
		const wrappedPrivateKey = await wrapPrivateKey(privateKey, mainKey);
		const did = await createDid(publicKey, didKeyVersion);
		const kid = await deriveKid(publicKey, did);

		const keypair: CredentialKeyPair = {
			kid,
			did,
			alg: "ES256",
			publicKey: publicKeyJwk,
			wrappedPrivateKey,
		};

		return { kid, keypair, privateKey };
	}));



	console.log("addNewredentialKeypair: Before update private data")
	return {
		privateKeys: keypairsWithPrivateKeys.map((k) => k.privateKey),
		keypairs: keypairsWithPrivateKeys.map((k) => k.keypair),
		newPrivateData: await updatePrivateData(
			[privateData, mainKey],
			async (privateData: PrivateData) => {

				// append events
				for (const { kid, keypair } of keypairsWithPrivateKeys) {
					privateData = await CurrentSchema.WalletStateOperations.addNewKeypairEvent(privateData, kid, keypair);
				}

				return {
					...privateData,
					S: privateData.S,
					events: privateData.events,
					lastEventHash: privateData.lastEventHash ?? "",
				}
			}
		),
	};
}

async function createDid(publicKey: CryptoKey, didKeyVersion: DidKeyVersion): Promise<string> {
	if (didKeyVersion === "p256-pub") {
		const { didKeyString } = await createW3CDID(publicKey);
		return didKeyString;
	} else if (didKeyVersion === "jwk_jcs-pub") {
		const publicKeyJwk = await crypto.subtle.exportKey("jwk", publicKey);
		return didUtil.createDid(publicKeyJwk as JWK);
	}
}

export async function signJwtPresentation([privateData, mainKey, calculatedState]: [PrivateData, CryptoKey, CurrentSchema.WalletState], nonce: string, audience: string, verifiableCredentials: any[], transactionDataResponseParams?: { transaction_data_hashes: string[], transaction_data_hashes_alg: string[] }): Promise<{ vpjwt: string }> {
	const hasher = (data: string | ArrayBuffer, alg: string) => {
		const encoded =
			typeof data === 'string' ? new TextEncoder().encode(data) : new Uint8Array(data);

		return crypto.subtle.digest(alg, encoded).then((v) => new Uint8Array(v));
	}

	const inputJwt = await SDJwt.fromEncode(verifiableCredentials[0], hasher);
	const { cnf } = inputJwt.jwt.payload as { cnf?: { jwk?: JWK } };

	if (!cnf?.jwk) {
		throw new Error("Holder public key could not be resolved from cnf.jwk attribute");
	}

	const kid = await jose.calculateJwkThumbprint(cnf.jwk, "sha256");

	const keypair = calculatedState.keypairs.filter((k) => k.kid === kid)[0];
	if (!keypair) {
		throw new Error("Key pair not found for kid (key ID): " + kid);
	}
	const { alg, wrappedPrivateKey } = keypair.keypair;
	const privateKey = await unwrapPrivateKey(wrappedPrivateKey, mainKey);
	const sdJwt = verifiableCredentials[0];
	const sd_hash = toBase64Url(await crypto.subtle.digest('SHA-256', new TextEncoder().encode(sdJwt)));
	const kbJWT = await new SignJWT({
		nonce,
		aud: audience,
		sd_hash,
		...transactionDataResponseParams,
	}).setIssuedAt()
		.setProtectedHeader({
			typ: "kb+jwt",
			alg: alg
		})
		.sign(privateKey);

	const jws = sdJwt + kbJWT;
	return { vpjwt: jws };
}

export async function generateOpenid4vciProofs(
	container: OpenedContainer,
	didKeyVersion: DidKeyVersion,
	nonce: string,
	audience: string,
	issuer: string,
	numberOfKeyPairs: number = 1
): Promise<[{ proof_jwts: string[] }, OpenedContainer]> {
	const deriveKid = async (publicKey: CryptoKey) => {
		const pubKey = await crypto.subtle.exportKey("jwk", publicKey);
		const jwkThumbprint = await jose.calculateJwkThumbprint(pubKey as JWK, "sha256");
		return jwkThumbprint;
	};
	const { privateKeys, newPrivateData, keypairs } = await addNewCredentialKeypairs(container, didKeyVersion, deriveKid, numberOfKeyPairs);

	const proof_jwts = await Promise.all(keypairs.map(async (keypair, index) => {
		const privateKey = privateKeys[index];
		const jws: string = await new SignJWT({
			nonce: nonce,
			aud: audience,
			iss: issuer,
		})
			.setIssuedAt()
			.setProtectedHeader({
				alg: keypair.alg,
				typ: "openid4vci-proof+jwt",
				jwk: { ...keypair.publicKey, kid: keypair.kid, key_ops: ['verify'] } as JWK,
			})
			.sign(privateKey);
		return jws;
	}));

	return [{ proof_jwts: proof_jwts }, newPrivateData];
}


export async function generateKeypairs(
	container: OpenedContainer,
	didKeyVersion: DidKeyVersion,
	numberOfKeyPairs: number = 1
): Promise<[{ keypairs: CredentialKeyPair[] }, OpenedContainer]> {
	const deriveKid = async (publicKey: CryptoKey) => {
		const pubKey = await crypto.subtle.exportKey("jwk", publicKey);
		const jwkThumbprint = await jose.calculateJwkThumbprint(pubKey as JWK, "sha256");
		return jwkThumbprint;
	};
	const { newPrivateData, keypairs } = await addNewCredentialKeypairs(container, didKeyVersion, deriveKid, numberOfKeyPairs);
	return [{ keypairs }, newPrivateData];
}

export async function generateDeviceResponse([privateData, mainKey, calculatedState]: [PrivateData, CryptoKey, CurrentSchema.WalletState], mdocCredential: MDoc, presentationDefinition: any, mdocGeneratedNonce: string, verifierGeneratedNonce: string, clientId: string, responseUri: string): Promise<{ deviceResponseMDoc: MDoc }> {

	const getSessionTranscriptBytesForOID4VP = async (clId: string, respUri: string, nonce: string, mdocNonce: string) => cborEncode(
		DataItem.fromData(
			[
				null,
				null,
				[
					await crypto.subtle.digest(
						'SHA-256',
						cborEncode([clId, mdocNonce]),
					),
					await crypto.subtle.digest(
						'SHA-256',
						cborEncode([respUri, mdocNonce]),
					),
					nonce
				]
			]
		)
	);
	// extract the COSE device public key from mdoc
	const p: DataItem = cborDecode(mdocCredential.documents[0].issuerSigned.issuerAuth.payload);
	const deviceKeyInfo = p.data.get('deviceKeyInfo');
	const deviceKey = deviceKeyInfo.get('deviceKey');
	console.log("Device key = ", deviceKey);

	// @ts-ignore
	const devicePublicKeyJwk = COSEKeyToJWK(deviceKey);
	const kid = await jose.calculateJwkThumbprint(devicePublicKeyJwk, "sha256");
	console.log("KID = ", kid)
	// get the keypair based on the jwk Thumbprint
	const keypair = calculatedState.keypairs.filter((k) => k.kid === kid)[0];
	console.log("Found keypair = ", keypair);
	if (!keypair) {
		throw new Error("Key pair not found for kid (key ID): " + kid);
	}

	const { alg, wrappedPrivateKey } = keypair.keypair;
	const privateKey = await unwrapPrivateKey(wrappedPrivateKey, mainKey, true);
	const privateKeyJwk = await crypto.subtle.exportKey("jwk", privateKey);

	console.log("mdocGeneratedNonce = ", mdocGeneratedNonce);
	console.log("verifierGeneratedNonce = ", verifierGeneratedNonce);
	console.log("clientId = ", clientId);
	console.log("responseUri = ", responseUri);

	const sessionTranscriptBytes = await getSessionTranscriptBytesForOID4VP(
		clientId,
		responseUri,
		verifierGeneratedNonce,
		mdocGeneratedNonce
	);

	const uint8ArrayToHexString = (uint8Array: Uint8Array) => Array.from(uint8Array, byte => byte.toString(16).padStart(2, '0')).join('');
	console.log("Session transcript bytes (HEX): ", uint8ArrayToHexString(new Uint8Array(sessionTranscriptBytes)));

	const deviceResponseMDoc = await DeviceResponse.from(mdocCredential)
		.usingPresentationDefinition(presentationDefinition)
		.usingSessionTranscriptBytes(sessionTranscriptBytes)
		.authenticateWithSignature({ ...privateKeyJwk, alg, kid } as JWK, alg as SupportedAlgs)
		.sign();
	return { deviceResponseMDoc };
}

export async function generateDeviceResponseWithProximity([privateData, mainKey, calculatedState]: [PrivateData, CryptoKey, CurrentSchema.WalletState], mdocCredential: MDoc, presentationDefinition: any, sessionTranscriptBytes: any): Promise<{ deviceResponseMDoc: MDoc }> {
	// extract the COSE device public key from mdoc
	const p: DataItem = cborDecode(mdocCredential.documents[0].issuerSigned.issuerAuth.payload);
	const deviceKeyInfo = p.data.get('deviceKeyInfo');
	const deviceKey = deviceKeyInfo.get('deviceKey');

	const devicePublicKeyJwk = COSEKeyToJWK(deviceKey);
	const kid = await jose.calculateJwkThumbprint(devicePublicKeyJwk, "sha256");

	// get the keypair based on the jwk Thumbprint
	const keypair = calculatedState.keypairs.filter((k) => k.kid === kid)[0];
	if (!keypair) {
		throw new Error("Key pair not found for kid (key ID): " + kid);
	}

	const { alg, did, wrappedPrivateKey } = keypair.keypair;
	const privateKey = await unwrapPrivateKey(wrappedPrivateKey, mainKey, true);
	const privateKeyJwk = await crypto.subtle.exportKey("jwk", privateKey);

	const options = getCborEncodeDecodeOptions();
	options.variableMapSize = true;
	setCborEncodeDecodeOptions(options);

	const deviceResponseMDoc = await DeviceResponse.from(mdocCredential)
		.usingPresentationDefinition(presentationDefinition)
		.usingSessionTranscriptBytes(sessionTranscriptBytes)
		.authenticateWithSignature({ ...privateKeyJwk, alg, kid } as JWK, alg as SupportedAlgs)
		.sign();
	return { deviceResponseMDoc };
}<|MERGE_RESOLUTION|>--- conflicted
+++ resolved
@@ -14,13 +14,8 @@
 import { DeviceResponse, MDoc } from "@auth0/mdl";
 import { SupportedAlgs } from "@auth0/mdl/lib/mdoc/model/types";
 import { COSEKeyToJWK } from "cose-kit";
-<<<<<<< HEAD
 import { withHintsFromAllowCredentials } from "@/util-webauthn";
 import { CurrentSchema, foldState, SchemaV1 } from "./WalletStateSchema";
-=======
-import { WalletState, WalletStateContainer, WalletStateOperations } from "./WalletStateOperations";
-import { withHintsFromAllowCredentials } from "@/util-webauthn";
->>>>>>> 4bdb0fc1
 
 
 const keyDidResolver = KeyDidResolver.getResolver();
