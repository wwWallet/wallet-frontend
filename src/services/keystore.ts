--- conflicted
+++ resolved
@@ -508,26 +508,12 @@
 		"raw",
 		exportedMainKey,
 		"AES-GCM",
-<<<<<<< HEAD
-		false,
+		true,
 		["encrypt", "decrypt", "wrapKey", "unwrapKey"],
 	);
 }
 
-export async function openPrivateData(mainKeyOrExportedMainKey: CryptoKey | BufferSource, privateData: EncryptedContainer): Promise<[PrivateData, CryptoKey, WalletState]> {
-	const mainKey = (
-		(mainKeyOrExportedMainKey instanceof CryptoKey)
-			? mainKeyOrExportedMainKey
-			: await importMainKey(mainKeyOrExportedMainKey)
-	);
-=======
-		true,
-		["decrypt", "wrapKey", "unwrapKey"],
-	);
-}
-
 export async function openPrivateData(mainKey: CryptoKey, privateData: EncryptedContainer): Promise<[PrivateData, CryptoKey, WalletState]> {
->>>>>>> 27511d7c
 	const openedPrivateData = await decryptPrivateData(privateData.jwe, mainKey);
 	const calculatedState = foldState(openedPrivateData);
 	return [openedPrivateData, mainKey, calculatedState];
@@ -1138,19 +1124,10 @@
 
 export async function finishAddPrf(
 	privateData: EncryptedContainer,
-<<<<<<< HEAD
 	credential: PrecreatedPublicKeyCredential,
-	[existingUnwrapKey, wrappedMainKey]: [CryptoKey, WrappedKeyInfo],
-	promptForPrfRetry: () => Promise<boolean | AbortSignal>,
-): Promise<EncryptedContainer> {
-	const mainKey = await unwrapKey(existingUnwrapKey, privateData.mainKey, wrappedMainKey, true);
-=======
-	credential: PublicKeyCredential,
 	mainKey: CryptoKey,
 	promptForPrfRetry: () => Promise<boolean | AbortSignal>,
 ): Promise<EncryptedContainer> {
-	const prfSalt = crypto.getRandomValues(new Uint8Array(32))
->>>>>>> 27511d7c
 	const mainKeyInfo = privateData.mainKey || (await createAsymmetricMainKey(mainKey)).keyInfo;
 
 	const keyInfo = await createPrfKey(
