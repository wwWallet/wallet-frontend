@import 'tailwindcss/base';
@import 'tailwindcss/components';
@import 'tailwindcss/utilities';

/* Font family and rendered font appear smoother */
* {
	font-family: -apple-system, BlinkMacSystemFont, 'Segoe UI', 'Roboto', 'Oxygen', 'Ubuntu', 'Cantarell', 'Fira Sans', 'Droid Sans', 'Helvetica Neue', sans-serif;
	-webkit-font-smoothing: antialiased;
	-moz-osx-font-smoothing: grayscale;
}

/* Slider margin in mobile screen */
.slick-slide>div {
	margin: 0 5px !important;
}

/* Custom scrollbar */
.custom-scrollbar {
	padding-right: 10px;
}

.custom-scrollbar::-webkit-scrollbar {
	width: 10px;
}

.custom-scrollbar::-webkit-scrollbar-track {
	background-color: #f0f0f0;
	border-radius: 5px;
}

.custom-scrollbar::-webkit-scrollbar-thumb {
	background-color: #ccc;
	border-radius: 5px;
	border: 2px solid #f0f0f0;
}

.custom-scrollbar::-webkit-scrollbar-thumb:hover {
	background-color: #888;
	width: 15px;
	border: 2px solid #888;
}

.custom-scrollbar::-webkit-scrollbar:hover {
	width: 15px;
}

/* Nav item animation on Hover */
.nav-item-animate-hover {
	background: linear-gradient(90deg, transparent 50%, white 50%);
	background-size: 200% 100%;
	background-position: left;
	transition: background 0.2s, color 0.2s;
	color: white;
}

.nav-item-animate-hover:hover {
	background-position: right;
	color: #003476;
}

/* Fade in animation for content */
.content-fade-in-enter {
	opacity: 0;
}

.content-fade-in-enter-active {
	opacity: 1;
	transition: opacity 400ms ease-in;
}

.content-fade-in-exit {
	opacity: 1;
}

.content-fade-in-exit-active {
	opacity: 0;
	transition: opacity 400ms ease-in;
}

.scan-region-highlight-svg {
	stroke: white !important;
}

.code-outline-highlight {
	stroke: green !important;
}

.text-overflow-ellipsis {
	overflow: hidden;
	white-space: nowrap;
	text-overflow: ellipsis;
}

button.reactour__close {
	width: 15px;
	top: 12px;
	right: 12px;
}

<<<<<<< HEAD
/* Animations for new credentials */
@keyframes highlight-filter {
	0%, 100% {
			filter: brightness(1);
	}
	50% {
			filter: brightness(1.17);
	}
}

@keyframes fade-in {
	0% {
			opacity: 0;
			transform: translateY(-300px);
	}
	100% {
			opacity: 1;
			transform: translateY(0);
	}
}

.highlight-filter {
	animation: highlight-filter 3s ease-in-out;
}

.fade-in {
	animation: fade-in 1s ease-in-out;
=======
/* Light and Dark mode input autofill */
input:-webkit-autofill {
	-webkit-box-shadow: 0 0 0 30px rgb(245, 245, 245) inset !important;
}

@layer components {
	.inputDarkModeOverride:-webkit-autofill {
		-webkit-box-shadow: 0 0 0 30px rgb(70, 70, 70) inset !important;
		-webkit-text-fill-color: white;
	}
>>>>>>> 85b579e6
}<|MERGE_RESOLUTION|>--- conflicted
+++ resolved
@@ -97,7 +97,6 @@
 	right: 12px;
 }
 
-<<<<<<< HEAD
 /* Animations for new credentials */
 @keyframes highlight-filter {
 	0%, 100% {
@@ -125,7 +124,6 @@
 
 .fade-in {
 	animation: fade-in 1s ease-in-out;
-=======
 /* Light and Dark mode input autofill */
 input:-webkit-autofill {
 	-webkit-box-shadow: 0 0 0 30px rgb(245, 245, 245) inset !important;
@@ -136,5 +134,4 @@
 		-webkit-box-shadow: 0 0 0 30px rgb(70, 70, 70) inset !important;
 		-webkit-text-fill-color: white;
 	}
->>>>>>> 85b579e6
 }