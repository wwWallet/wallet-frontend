--- conflicted
+++ resolved
@@ -5,17 +5,6 @@
 @variant 2xs (@media (min-width: 360px));
 @variant xm (@media (max-width: 479px));
 
-<<<<<<< HEAD
-=======
-:root {
-	--w-brand-color: hsl(217, 66%, 32%);
-	--w-brand-color-light: hsl(217, 46%, 45%);
-	--w-brand-color-lighter: hsl(217, 16%, 75%);
-	--w-brand-color-dark: hsl(217, 42%, 42%);
-	--w-brand-color-darker: hsl(217, 26%, 25%);
-}
-
->>>>>>> 07fed73d
 /* Theme Variables */
 @theme {
 	--border-radius-xl: 1rem;
