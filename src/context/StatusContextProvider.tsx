import React, { useEffect, useState } from 'react';
import axios from 'axios';
import { BACKEND_URL } from '../config';
import StatusContext, {Connectivity} from './StatusContext';

// Function to calculate speed based on RTT (lower RTT means higher speed)
function calculateNetworkSpeed(rtt: number): number {
	if (rtt < 100) return 5; // Excellent speed
	if (rtt < 200) return 4; // Good speed
	if (rtt < 500) return 3; // Moderate speed
	if (rtt < 1000) return 2; // Slow speed
	return 1; // Very slow speed
}

async function checkInternetConnection(): Promise<{ isConnected: boolean; speed: number }> {
	try {
		const startTime = new Date().getTime();
		await axios.get(`${BACKEND_URL}/status`, {
			timeout: 5000, // Timeout of 5 seconds
			headers: {
				'Content-Type': 'application/json',
			},
		});
		const endTime = new Date().getTime();
		const rtt = endTime - startTime; // Calculate RTT

		const speed = calculateNetworkSpeed(rtt);
		return { isConnected: true, speed };
	} catch (error) {
		return { isConnected: false, speed: 0 };
	}
}

function getNavigatorOnlineStatus(): boolean {
	return navigator.onLine;
}

export const StatusContextProvider = ({ children }: { children: React.ReactNode }) => {
	const [isOnline, setIsOnline] = useState<boolean | null>(null);
	const [updateAvailable, setUpdateAvailable] = useState(false);
	const [connectivity, setConnectivity] = useState<Connectivity>({
		navigatorOnline: null,
		Internet: null,
		speed: 0,
	});
	const [pwaInstallable, setPwaInstallable] = useState(null);
	const lastUpdateCallTime = React.useRef<number>(0);

	const updateOnlineStatus = async (forceCheck = true) => {

		const navigatorOnline = getNavigatorOnlineStatus();
		const now = Date.now();

		// If not a forced check and last call was within the last 5 seconds, skip the update
		if (!forceCheck && now - lastUpdateCallTime.current < 5000) {
			return;
		}

		// Update the last call time
		lastUpdateCallTime.current = now;

		const internetConnection = await checkInternetConnection();

		setConnectivity((prev) => {
			if (
				prev.navigatorOnline === navigatorOnline &&
				prev.Internet === internetConnection.isConnected &&
				prev.speed === internetConnection.speed
			) {
				return prev; // No changes, return previous state to prevent rerender
			}
			return {
				...prev,
				navigatorOnline,
				Internet: internetConnection.isConnected,
				speed: internetConnection.speed,
			};
		});

		setIsOnline((prev) => {
			if (prev === internetConnection.isConnected) {
				return prev; // No change in `isOnline`
			}
			return internetConnection.isConnected;
		});
	};

	useEffect(() => {
		// Add event listeners for online/offline status
		window.addEventListener('online', () => updateOnlineStatus());
		window.addEventListener('offline', () => updateOnlineStatus());

		// Cleanup event listeners on unmount
		return () => {
			window.removeEventListener('online', () => updateOnlineStatus());
			window.removeEventListener('offline', () => updateOnlineStatus());
		};
	}, []);

	useEffect(() => {
		console.log('Online status:', isOnline);
		console.log('Internet connection status:', connectivity);
	}, [isOnline, connectivity]);

	// Polling logic when offline
	useEffect(() => {
		let pollingInterval: NodeJS.Timeout | null = null;
		const startPolling = () => {
			pollingInterval = setInterval(async () => {
				updateOnlineStatus();
			}, 7000); // Poll every 7 seconds
		};

		if (!isOnline) {
			startPolling();
		} else if (pollingInterval) {
			clearInterval(pollingInterval);
		}

		return () => {
			if (pollingInterval) {
				clearInterval(pollingInterval);
			}
		};
	}, [isOnline]);

	// Polling logic when online
	useEffect(() => {
		let pollingInterval: NodeJS.Timeout | null = null;

		const startOnlinePolling = () => {
			pollingInterval = setInterval(() => {
				const now = Date.now();

				// Check if it's been more than 20 seconds since the last update call
				if (now - lastUpdateCallTime.current > 20000) {
					updateOnlineStatus(false); // Pass `false` to indicate this is a periodic check
				}
			}, 20000); // Poll every 20 seconds
		};

		if (isOnline) {
			startOnlinePolling();
		} else if (pollingInterval) {
			clearInterval(pollingInterval);
		}

		return () => {
			if (pollingInterval) {
				clearInterval(pollingInterval);
			}
		};
	}, [isOnline]);

	useEffect(() => {
		// beforeinstallprompt is triggered if browser can install pwa
		// it will not trigger if pwa is already installed
    const handleBeforeInstallPrompt = (event) => {
			setPwaInstallable(event);
    };
<<<<<<< HEAD
    window.addEventListener("beforeinstallprompt", handleBeforeInstallPrompt);

    return () => {
      window.removeEventListener("beforeinstallprompt", handleBeforeInstallPrompt);
    };
  }, []);

	useEffect(() => {
=======

>>>>>>> 3d0d6e39
		// appinstaled is triggered if pwa was installed
		// we want to remove installation prompts in that case
    const handleAppInstalled = () => {
			setPwaInstallable(null);
    };
<<<<<<< HEAD
=======

    window.addEventListener("beforeinstallprompt", handleBeforeInstallPrompt);
>>>>>>> 3d0d6e39
    window.addEventListener("appinstalled", handleAppInstalled);

    return () => {
      window.removeEventListener("appinstalled", handleAppInstalled);
<<<<<<< HEAD
=======
      window.removeEventListener("beforeinstallprompt", handleBeforeInstallPrompt);
>>>>>>> 3d0d6e39
    };
  }, []);

	navigator.serviceWorker.addEventListener('message', (event) => {
		if (event.data && event.data.type === 'NEW_CONTENT_AVAILABLE') {
			const isWindowHidden = document.hidden;

			if (isWindowHidden) {
				window.location.reload();
			} else {
				setUpdateAvailable(true);
			}
		}
	});

	return (
		<StatusContext.Provider value={{ isOnline, updateAvailable, connectivity, updateOnlineStatus, pwaInstallable }}>
			{children}
		</StatusContext.Provider>
	);
};<|MERGE_RESOLUTION|>--- conflicted
+++ resolved
@@ -158,36 +158,19 @@
     const handleBeforeInstallPrompt = (event) => {
 			setPwaInstallable(event);
     };
-<<<<<<< HEAD
-    window.addEventListener("beforeinstallprompt", handleBeforeInstallPrompt);
 
-    return () => {
-      window.removeEventListener("beforeinstallprompt", handleBeforeInstallPrompt);
-    };
-  }, []);
-
-	useEffect(() => {
-=======
-
->>>>>>> 3d0d6e39
 		// appinstaled is triggered if pwa was installed
 		// we want to remove installation prompts in that case
     const handleAppInstalled = () => {
 			setPwaInstallable(null);
     };
-<<<<<<< HEAD
-=======
 
     window.addEventListener("beforeinstallprompt", handleBeforeInstallPrompt);
->>>>>>> 3d0d6e39
     window.addEventListener("appinstalled", handleAppInstalled);
 
     return () => {
       window.removeEventListener("appinstalled", handleAppInstalled);
-<<<<<<< HEAD
-=======
       window.removeEventListener("beforeinstallprompt", handleBeforeInstallPrompt);
->>>>>>> 3d0d6e39
     };
   }, []);
 
