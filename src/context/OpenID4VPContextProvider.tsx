import React, { useState, useContext, useCallback,useRef,useEffect } from "react";
import SelectCredentialsPopup from "../components/Popups/SelectCredentialsPopup";
import CredentialsContext from "./CredentialsContext";
import { useOpenID4VP } from "../lib/services/OpenID4VP/OpenID4VP";
import OpenID4VPContext from "./OpenID4VPContext";
import MessagePopup from "@/components/Popups/MessagePopup";
import GenericConsentPopup from "@/components/Popups/GenericConsentPopup";
import SessionContext from "./SessionContext";

export const OpenID4VPContextProvider = ({ children }) => {
	const { vcEntityList } = useContext<any>(CredentialsContext);
<<<<<<< HEAD
	const { isLoggedin } = useContext<any>(SessionContext);
=======
	const { isLoggedIn } = useContext<any>(SessionContext);

>>>>>>> 86ec65a7
	const [popupState, setPopupState] = useState({
		isOpen: false,
		options: null,
		resolve: (value: unknown) => { },
		reject: () => { },
	});

	const [popupConsentState, setPopupConsentState] = useState({
		isOpen: false,
		options: null,
		resolve: (value: unknown) => { },
		reject: () => { },
	});

	const [messagePopupState, setMessagePopupState] = useState<{
		type: 'error' | 'success',
		message: {
			title: string,
			description: string
		},
		onClose: (e) => Promise<void>
	} | null>(null);

	const showPopup = useCallback((options): Promise<Map<string, string>> =>
		new Promise((resolve, reject) => {
			setPopupState({
				isOpen: true,
				options,
				resolve,
				reject,
			});
		}), [popupState]);

	const showPopupConsent = useCallback((options): Promise<boolean> =>
		new Promise((resolve, reject) => {
			setPopupConsentState({
				isOpen: true,
				options,
				resolve,
				reject,
			});
		}), [popupConsentState]);

	const hidePopup = useCallback(() => {
		setPopupState((prevState) => ({
			...prevState,
			isOpen: false,
		}));
	}, []);

	const hidePopupConsent = useCallback(() => {
		setPopupConsentState((prevState) => ({
			...prevState,
			isOpen: false,
		}));
	}, [setPopupConsentState]);

	const showStatusPopup = useCallback(
		async (message: { title: string, description: string }, type: 'error' | 'success'): Promise<void> => {
			setMessagePopupState({
				message,
				type,
				onClose: async () => {
					setMessagePopupState(null);
				}
			})
		}, [setMessagePopupState]);

	const showCredentialSelectionPopup = useCallback(
		async (conformantCredentialsMap: Map<string, string[]>, verifierDomainName: string, verifierPurpose: string, verifierAttestationsJwt: string | null, presentationDefinition: any, dcqlQuery: any): Promise<Map<string, string>> => {
			return showPopup({ conformantCredentialsMap, verifierDomainName, verifierPurpose, verifierAttestationsJwt, presentationDefinition, dcqlQuery });
		},
		[showPopup]
	);

	const showTransactionDataConsentPopup = useCallback(
		async (options: Record<string, unknown>): Promise<boolean> => {
			return showPopupConsent(options);
		},
		[showPopup]
	);

	const openID4VP = useOpenID4VP({ showCredentialSelectionPopup, showStatusPopup, showTransactionDataConsentPopup });

	return (
		<OpenID4VPContext.Provider value={{ openID4VP }}>
			{children}
			{isLoggedIn && (
				<>
					<GenericConsentPopup popupConsentState={popupConsentState} setPopupConsentState={setPopupConsentState} showConsentPopup={showPopupConsent} hidePopupConsent={hidePopupConsent} />
					<SelectCredentialsPopup popupState={popupState} setPopupState={setPopupState} showPopup={showPopup} hidePopup={hidePopup} vcEntityList={vcEntityList} />
					{messagePopupState !== null ?
						<MessagePopup type={messagePopupState.type} message={messagePopupState.message} onClose={messagePopupState.onClose} />
						: <></>
					}
				</>
			)}
		</OpenID4VPContext.Provider>
	);
}<|MERGE_RESOLUTION|>--- conflicted
+++ resolved
@@ -9,12 +9,8 @@
 
 export const OpenID4VPContextProvider = ({ children }) => {
 	const { vcEntityList } = useContext<any>(CredentialsContext);
-<<<<<<< HEAD
-	const { isLoggedin } = useContext<any>(SessionContext);
-=======
 	const { isLoggedIn } = useContext<any>(SessionContext);
 
->>>>>>> 86ec65a7
 	const [popupState, setPopupState] = useState({
 		isOpen: false,
 		options: null,
