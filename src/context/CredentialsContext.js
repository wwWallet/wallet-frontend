--- conflicted
+++ resolved
@@ -1,9 +1,5 @@
-<<<<<<< HEAD
-import React, { createContext, useState, useCallback, useContext, useRef } from 'react';
-=======
+import React, { createContext, useState, useCallback, useContext } from 'react';
 import React, { createContext, useState, useContext, useCallback } from 'react';
-import { extractCredentialFriendlyName } from '../functions/extractCredentialFriendlyName';
->>>>>>> cf791903
 import { getItem } from '../indexedDB';
 import SessionContext from './SessionContext';
 import { compareBy, reverse } from '../util';
