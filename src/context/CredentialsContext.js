import React, { createContext, useState, useCallback, useContext, useEffect } from 'react';
import { getItem } from '../indexedDB';
import SessionContext from './SessionContext';
import { compareBy, reverse } from '../util';

const CredentialsContext = createContext();

export const CredentialsProvider = ({ children }) => {
	const { api } = useContext(SessionContext);
<<<<<<< HEAD
	const [vcEntityList, setVcEntityList] = useState(null);
=======
	const [vcEntityList, setVcEntityList] = useState([]);
	const [vcEntityListInstances, setVcEntityListInstances] = useState([]);
>>>>>>> e39812ab
	const [latestCredentials, setLatestCredentials] = useState(new Set());
	const [currentSlide, setCurrentSlide] = useState(1);

	const fetchVcData = useCallback(async () => {
		const response = await api.get('/storage/vc');
		const fetchedVcList = response.data.vc_list;

		const vcEntityList = (await Promise.all(fetchedVcList.map(async (vcEntity) => {
			return { ...vcEntity };
		}))).filter((vcEntity) => vcEntity.instanceId == 0); // show only the first instance

		vcEntityList.sort(reverse(compareBy(vc => vc.id)));

		return { vcEntityList, fetchedVcList };
	}, [api]);

	const updateVcListAndLatestCredentials = (vcEntityList, fetchedVcList) => {
		setLatestCredentials(new Set(vcEntityList.filter(vc => vc.id === vcEntityList[0].id).map(vc => vc.id)));

		setTimeout(() => {
			setLatestCredentials(new Set());
		}, 2000);

		setVcEntityList(vcEntityList);
		setVcEntityListInstances(fetchedVcList);
	};

	const pollForCredentials = useCallback(() => {
		let attempts = 0;
		let isPolling = true;
		const intervalId = setInterval(async () => {
			if (!isPolling) {
				clearInterval(intervalId);
				return;
			}

			attempts += 1;
			const userId = api.getSession().uuid;
			const previousVcList = await getItem("vc", userId);
			const previousSize = previousVcList.vc_list.length;

			const { vcEntityList, fetchedVcList } = await fetchVcData();

			if (previousSize < vcEntityList.length) {
				console.log('Found new credentials, stopping polling');
				isPolling = false;
				clearInterval(intervalId);
				updateVcListAndLatestCredentials(vcEntityList, fetchedVcList);
			}

			if (attempts >= 5) {
				console.log('Max attempts reached, stopping polling');
				isPolling = false;
				clearInterval(intervalId);
			}
		}, 1000);
	}, [api, fetchVcData]);

	const getData = useCallback(async (shouldPoll = false) => {
		try {
			const userId = api.getSession().uuid;
			const previousVcList = await getItem("vc", userId);
			const uniqueIdentifiers = new Set(previousVcList?.vc_list.map(vc => vc.credentialIdentifier));
			const previousSize = uniqueIdentifiers.size;

			const { vcEntityList, fetchedVcList } = await fetchVcData();

			setVcEntityList(vcEntityList);
			setVcEntityListInstances(fetchedVcList);

			const newCredentialsFound = previousSize < vcEntityList.length;
			if (shouldPoll && !newCredentialsFound) {
				window.history.replaceState({}, '', `/`);
				console.log("No new credentials, starting polling");
				pollForCredentials();
			} else if (newCredentialsFound) {
				window.history.replaceState({}, '', `/`);
				console.log("Found new credentials, no need to poll");
				updateVcListAndLatestCredentials(vcEntityList, fetchedVcList);
			} else {
				setVcEntityList(vcEntityList);
				setVcEntityListInstances(fetchedVcList);
			}
		} catch (error) {
			console.error('Failed to fetch data', error);
		}
	}, [api, fetchVcData, pollForCredentials]);

	useEffect(() => {
		const handleNewCredentialEvent = () => {
			getData(true);
		};
		window.addEventListener('newCredential', handleNewCredentialEvent);
		return () => {
			window.removeEventListener('newCredential', handleNewCredentialEvent);
		};
	}, [getData]);

	return (
		<CredentialsContext.Provider value={{ vcEntityList, vcEntityListInstances, latestCredentials, getData, currentSlide, setCurrentSlide }}>
			{children}
		</CredentialsContext.Provider>
	);
};

export default CredentialsContext;<|MERGE_RESOLUTION|>--- conflicted
+++ resolved
@@ -7,12 +7,8 @@
 
 export const CredentialsProvider = ({ children }) => {
 	const { api } = useContext(SessionContext);
-<<<<<<< HEAD
 	const [vcEntityList, setVcEntityList] = useState(null);
-=======
-	const [vcEntityList, setVcEntityList] = useState([]);
-	const [vcEntityListInstances, setVcEntityListInstances] = useState([]);
->>>>>>> e39812ab
+	const [vcEntityListInstances, setVcEntityListInstances] = useState(null);
 	const [latestCredentials, setLatestCredentials] = useState(new Set());
 	const [currentSlide, setCurrentSlide] = useState(1);
 
