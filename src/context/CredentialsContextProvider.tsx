import React, { useState, useCallback, useContext, useRef, useEffect } from 'react';
import { getItem } from '../indexedDB';
import SessionContext from './SessionContext';
import { compareBy, reverse } from '../util';
import { initializeCredentialEngine } from "../lib/initializeCredentialEngine";
import { CredentialVerificationError } from "wallet-common/dist/error";
import { useHttpProxy } from "@/lib/services/HttpProxy/HttpProxy";
import CredentialsContext, { ExtendedVcEntity } from "./CredentialsContext";
import { VerifiableCredentialFormat } from "wallet-common/dist/types";
import { useOpenID4VCIHelper } from "@/lib/services/OpenID4VCIHelper";
<<<<<<< HEAD
import { WalletBaseStateCredential } from '@/services/WalletStateOperations';

export const CredentialsContextProvider = ({ children }) => {
	const { api, keystore } = useContext(SessionContext);
=======
import { ParsedCredential } from "wallet-common/dist/types";

export const CredentialsContextProvider = ({ children }) => {
	const { api, isLoggedIn } = useContext(SessionContext);
>>>>>>> d8d762c1
	const [vcEntityList, setVcEntityList] = useState<ExtendedVcEntity[] | null>(null);
	const [latestCredentials, setLatestCredentials] = useState<Set<number>>(new Set());
	const [currentSlide, setCurrentSlide] = useState<number>(1);
	const httpProxy = useHttpProxy();
	const helper = useOpenID4VCIHelper();

	const [isPollingActive, setIsPollingActive] = useState<boolean>(false);
	const intervalRef = useRef<NodeJS.Timeout | null>(null);

	const [credentialEngineReady, setCredentialEngineReady] = useState<any>(false);
	const engineRef = useRef<any>(null);
	const prevIsLoggedIn = useRef<boolean>(null);

	const { getExternalEntity, getSession, get } = api;

	const initializeEngine = useCallback(async (useCache: boolean) => {
		try {
			const engine = await initializeCredentialEngine(
				httpProxy,
				helper,
				() => getExternalEntity("/issuer/all", undefined, useCache).then(res => res.data),
				[],
				useCache
			);
			setCredentialEngineReady(true);
			engineRef.current = engine;
		} catch (err) {
			console.error("[CredentialsContext] Engine init failed:", err);
		}
	}, [getExternalEntity, httpProxy, helper]);

	useEffect(() => {
		if (httpProxy && helper) {
			if (prevIsLoggedIn.current === false && isLoggedIn === true) {
				console.log("[CredentialsContext] Detected login transition, initializing without cache");
				initializeEngine(false);
			} else if (isLoggedIn) {
				console.log("[CredentialsContext] Initializing on first load with cache");
				initializeEngine(true);
			}
		}
		prevIsLoggedIn.current = isLoggedIn;
	}, [isLoggedIn, httpProxy, helper, initializeEngine]);

	const stopPolling = useCallback(() => {
		if (intervalRef.current) {
			clearInterval(intervalRef.current);
			intervalRef.current = null;
			setIsPollingActive(false);
			console.log("Polling stopped.");
		}
	}, []);

<<<<<<< HEAD
	const fetchVcData = useCallback(async (batchId?: number): Promise<ExtendedVcEntity[]> => {
		const credentials = await keystore.getAllCredentials();
		const presentations = await keystore.getAllPresentations();
=======
	const parseCredential = useCallback(async (rawCredential: unknown): Promise<ParsedCredential | null> => {
		const engine = engineRef.current;
		if (!engine) return null;
		try {
			const result = await engine.credentialParsingEngine.parse({ rawCredential });
			if (result.success) {
				return result.value;
			}
			return null;
		}
		catch (err) {
			console.error(err);
			return null;
		}

	}, []);

	const fetchVcData = useCallback(async (credentialId?: string): Promise<ExtendedVcEntity[]> => {
		const engine = engineRef.current;
		if (!engine) return [];

		const response = await get('/storage/vc');
		const fetchedVcList = response.data.vc_list;

>>>>>>> d8d762c1
		// Create a map of instances grouped by credentialIdentifier
		const instancesMap = credentials.reduce((acc: any, vcEntity: WalletBaseStateCredential) => {
			if (!acc[vcEntity.batchId]) {
				acc[vcEntity.batchId] = [];
			}

			acc[vcEntity.batchId].push({
				instanceId: vcEntity.instanceId,
				sigCount: presentations.filter(x => x.usedCredentialIds.includes(vcEntity.credentialId)).length,
			});
			return acc;
		}, {});

		const { sdJwtVerifier, msoMdocVerifier } = engine;
		// Filter and map the fetched list in one go
		let filteredVcEntityList = await Promise.all(
			credentials
				.filter((vcEntity) => {
					// Apply filtering by batchId if provided
					if (batchId && vcEntity.batchId !== batchId) {
						return false;
					}
					// Include only the first instance (instanceId === 0)
					return vcEntity.instanceId === 0;
				})
				.map(async (vcEntity) => {
					// Parse the credential to get parsedCredential
					const parsedCredential = await parseCredential(vcEntity.data);
					if (parsedCredential === null) { // filter out the non parsable credentials
						return null;
					}
					const result = await (async () => {
						switch (parsedCredential.metadata.credential.format) {
							case VerifiableCredentialFormat.VC_SDJWT:
								return sdJwtVerifier.verify({ rawCredential: vcEntity.data, opts: {} });
							case VerifiableCredentialFormat.MSO_MDOC:
								return msoMdocVerifier.verify({ rawCredential: vcEntity.data, opts: {} });
						}
					})();

					// Attach the instances array from the map and add parsedCredential
					return {
						...vcEntity,
						instances: instancesMap[vcEntity.batchId],
						parsedCredential,
						isExpired: result.success === false && result.error === CredentialVerificationError.ExpiredCredential,
					};
				})
		);
		filteredVcEntityList = filteredVcEntityList.filter((vcEntity) => vcEntity !== null);

		// Sorting by id
		filteredVcEntityList.reverse();
		return filteredVcEntityList;
<<<<<<< HEAD
	}, [api, parseCredential, httpProxy, issuers, helper, keystore]);
=======
	}, [get, parseCredential]);
>>>>>>> d8d762c1

	const updateVcListAndLatestCredentials = (vcEntityList: ExtendedVcEntity[]) => {
		setLatestCredentials(new Set(vcEntityList.filter(vc => vc.batchId === vcEntityList[0].batchId).map(vc => vc.batchId)));

		setTimeout(() => {
			setLatestCredentials(new Set());
		}, 2000);

		setVcEntityList(vcEntityList);
	};

<<<<<<< HEAD

	const getData = useCallback(async (shouldPoll = false) => {
		try {
=======
	const pollForCredentials = useCallback(() => {
		if (isPollingActive) {
			console.log('Polling is already active. Restarting polling.');
			stopPolling();
		}

		setIsPollingActive(true);
		let attempts = 0;
		intervalRef.current = setInterval(async () => {
			attempts += 1;
			const userId = getSession().uuid;
			const previousVcList = await getItem("vc", userId);
			const previousSize = previousVcList.vc_list.length;

			const vcEntityList = await fetchVcData();
			if (previousSize < vcEntityList.length) {
				console.log('Found new credentials, stopping polling');
				stopPolling();
				updateVcListAndLatestCredentials(vcEntityList);
			}

			if (attempts >= 5) {
				console.log('Max attempts reached, stopping polling');
				stopPolling();
			}
		}, 1000);
	}, [getSession, fetchVcData, isPollingActive, stopPolling]);

	const getData = useCallback(async (shouldPoll = false) => {
		try {
			const userId = getSession().uuid;
			const previousVcList = await getItem("vc", userId);
			const uniqueIdentifiers = new Set(previousVcList?.vc_list.map(vc => vc.credentialIdentifier));
			const previousSize = uniqueIdentifiers.size;

>>>>>>> d8d762c1
			const vcEntityList = await fetchVcData();
			console.log("Vc entity list = ", vcEntityList)
			setVcEntityList(vcEntityList);
		} catch (error) {
			console.error('Failed to fetch data', error);
		}
<<<<<<< HEAD
	}, [api, fetchVcData, stopPolling]);

	useEffect(() => {
		getData();
	}, [getData, setVcEntityList, keystore]);

	return (
		<CredentialsContext.Provider value={{ vcEntityList, latestCredentials, fetchVcData, getData, currentSlide, setCurrentSlide, parseCredential }}>
			{children}
		</CredentialsContext.Provider>
	);
}
=======
	}, [getSession, fetchVcData, pollForCredentials, stopPolling]);

	if (isLoggedIn && !credentialEngineReady) {
		return (
			<></>
		);
	}
	else {
		return (
			<CredentialsContext.Provider value={{ vcEntityList, latestCredentials, fetchVcData, getData, currentSlide, setCurrentSlide, parseCredential, credentialEngine: engineRef.current }}>
				{children}
			</CredentialsContext.Provider>
		);
	}
};
>>>>>>> d8d762c1
<|MERGE_RESOLUTION|>--- conflicted
+++ resolved
@@ -8,17 +8,11 @@
 import CredentialsContext, { ExtendedVcEntity } from "./CredentialsContext";
 import { VerifiableCredentialFormat } from "wallet-common/dist/types";
 import { useOpenID4VCIHelper } from "@/lib/services/OpenID4VCIHelper";
-<<<<<<< HEAD
 import { WalletBaseStateCredential } from '@/services/WalletStateOperations';
-
-export const CredentialsContextProvider = ({ children }) => {
-	const { api, keystore } = useContext(SessionContext);
-=======
 import { ParsedCredential } from "wallet-common/dist/types";
 
 export const CredentialsContextProvider = ({ children }) => {
-	const { api, isLoggedIn } = useContext(SessionContext);
->>>>>>> d8d762c1
+	const { api, keystore, isLoggedIn } = useContext(SessionContext);
 	const [vcEntityList, setVcEntityList] = useState<ExtendedVcEntity[] | null>(null);
 	const [latestCredentials, setLatestCredentials] = useState<Set<number>>(new Set());
 	const [currentSlide, setCurrentSlide] = useState<number>(1);
@@ -63,20 +57,7 @@
 		prevIsLoggedIn.current = isLoggedIn;
 	}, [isLoggedIn, httpProxy, helper, initializeEngine]);
 
-	const stopPolling = useCallback(() => {
-		if (intervalRef.current) {
-			clearInterval(intervalRef.current);
-			intervalRef.current = null;
-			setIsPollingActive(false);
-			console.log("Polling stopped.");
-		}
-	}, []);
 
-<<<<<<< HEAD
-	const fetchVcData = useCallback(async (batchId?: number): Promise<ExtendedVcEntity[]> => {
-		const credentials = await keystore.getAllCredentials();
-		const presentations = await keystore.getAllPresentations();
-=======
 	const parseCredential = useCallback(async (rawCredential: unknown): Promise<ParsedCredential | null> => {
 		const engine = engineRef.current;
 		if (!engine) return null;
@@ -94,14 +75,12 @@
 
 	}, []);
 
-	const fetchVcData = useCallback(async (credentialId?: string): Promise<ExtendedVcEntity[]> => {
+	const fetchVcData = useCallback(async (batchId?: number): Promise<ExtendedVcEntity[]> => {
 		const engine = engineRef.current;
 		if (!engine) return [];
 
-		const response = await get('/storage/vc');
-		const fetchedVcList = response.data.vc_list;
-
->>>>>>> d8d762c1
+		const credentials = await keystore.getAllCredentials();
+		const presentations = await keystore.getAllPresentations();
 		// Create a map of instances grouped by credentialIdentifier
 		const instancesMap = credentials.reduce((acc: any, vcEntity: WalletBaseStateCredential) => {
 			if (!acc[vcEntity.batchId]) {
@@ -156,84 +135,21 @@
 		// Sorting by id
 		filteredVcEntityList.reverse();
 		return filteredVcEntityList;
-<<<<<<< HEAD
-	}, [api, parseCredential, httpProxy, issuers, helper, keystore]);
-=======
-	}, [get, parseCredential]);
->>>>>>> d8d762c1
-
-	const updateVcListAndLatestCredentials = (vcEntityList: ExtendedVcEntity[]) => {
-		setLatestCredentials(new Set(vcEntityList.filter(vc => vc.batchId === vcEntityList[0].batchId).map(vc => vc.batchId)));
-
-		setTimeout(() => {
-			setLatestCredentials(new Set());
-		}, 2000);
-
-		setVcEntityList(vcEntityList);
-	};
-
-<<<<<<< HEAD
+	}, [parseCredential, httpProxy, helper, keystore]);
 
 	const getData = useCallback(async (shouldPoll = false) => {
 		try {
-=======
-	const pollForCredentials = useCallback(() => {
-		if (isPollingActive) {
-			console.log('Polling is already active. Restarting polling.');
-			stopPolling();
-		}
-
-		setIsPollingActive(true);
-		let attempts = 0;
-		intervalRef.current = setInterval(async () => {
-			attempts += 1;
-			const userId = getSession().uuid;
-			const previousVcList = await getItem("vc", userId);
-			const previousSize = previousVcList.vc_list.length;
-
-			const vcEntityList = await fetchVcData();
-			if (previousSize < vcEntityList.length) {
-				console.log('Found new credentials, stopping polling');
-				stopPolling();
-				updateVcListAndLatestCredentials(vcEntityList);
-			}
-
-			if (attempts >= 5) {
-				console.log('Max attempts reached, stopping polling');
-				stopPolling();
-			}
-		}, 1000);
-	}, [getSession, fetchVcData, isPollingActive, stopPolling]);
-
-	const getData = useCallback(async (shouldPoll = false) => {
-		try {
-			const userId = getSession().uuid;
-			const previousVcList = await getItem("vc", userId);
-			const uniqueIdentifiers = new Set(previousVcList?.vc_list.map(vc => vc.credentialIdentifier));
-			const previousSize = uniqueIdentifiers.size;
-
->>>>>>> d8d762c1
 			const vcEntityList = await fetchVcData();
 			console.log("Vc entity list = ", vcEntityList)
 			setVcEntityList(vcEntityList);
 		} catch (error) {
 			console.error('Failed to fetch data', error);
 		}
-<<<<<<< HEAD
-	}, [api, fetchVcData, stopPolling]);
+	}, [getSession, fetchVcData, setVcEntityList]);
 
 	useEffect(() => {
 		getData();
 	}, [getData, setVcEntityList, keystore]);
-
-	return (
-		<CredentialsContext.Provider value={{ vcEntityList, latestCredentials, fetchVcData, getData, currentSlide, setCurrentSlide, parseCredential }}>
-			{children}
-		</CredentialsContext.Provider>
-	);
-}
-=======
-	}, [getSession, fetchVcData, pollForCredentials, stopPolling]);
 
 	if (isLoggedIn && !credentialEngineReady) {
 		return (
@@ -247,5 +163,4 @@
 			</CredentialsContext.Provider>
 		);
 	}
-};
->>>>>>> d8d762c1
+};