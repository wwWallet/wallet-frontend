--- conflicted
+++ resolved
@@ -73,18 +73,9 @@
 
 	}, [credentialEngine]);
 
-<<<<<<< HEAD
 	const fetchVcData = useCallback(async (batchId?: number): Promise<ExtendedVcEntity[] | null> => {
-		const engine = engineRef.current;
+		const engine = credentialEngine;
 		if (!engine) return null;
-=======
-	const fetchVcData = useCallback(async (credentialId?: string): Promise<ExtendedVcEntity[]> => {
-		const engine = credentialEngine;
-		if (!engine) return [];
-
-		const response = await get('/storage/vc');
-		const fetchedVcList = response.data.vc_list;
->>>>>>> d1e0bf32
 
 		const credentials = await keystore.getAllCredentials();
 		console.log("Creds = ", credentials)
@@ -151,49 +142,17 @@
 		// Sorting by id
 		filteredVcEntityList.reverse();
 		return filteredVcEntityList;
-<<<<<<< HEAD
-	}, [parseCredential, httpProxy, helper, keystore]);
-=======
-	}, [get, parseCredential, credentialEngine]);
+	}, [parseCredential, httpProxy, helper, keystore, get, parseCredential, credentialEngine]);
 
-	const updateVcListAndLatestCredentials = (vcEntityList: ExtendedVcEntity[]) => {
-		setLatestCredentials(new Set(vcEntityList.filter(vc => vc.id === vcEntityList[0].id).map(vc => vc.id)));
+	// const updateVcListAndLatestCredentials = (vcEntityList: ExtendedVcEntity[]) => {
+	// 	setLatestCredentials(new Set(vcEntityList.filter(vc => vc.id === vcEntityList[0].id).map(vc => vc.id)));
 
-		setTimeout(() => {
-			setLatestCredentials(new Set());
-		}, 2000);
+	// 	setTimeout(() => {
+	// 		setLatestCredentials(new Set());
+	// 	}, 2000);
 
-		setVcEntityList(vcEntityList);
-	};
-
-	const pollForCredentials = useCallback(() => {
-		if (isPollingActive) {
-			console.log('Polling is already active. Restarting polling.');
-			stopPolling();
-		}
-
-		setIsPollingActive(true);
-		let attempts = 0;
-		intervalRef.current = setInterval(async () => {
-			attempts += 1;
-			const userId = getSession().uuid;
-			const previousVcList = await getItem("vc", userId);
-			const previousSize = previousVcList.vc_list.length;
-
-			const vcEntityList = await fetchVcData();
-			if (previousSize < vcEntityList.length) {
-				console.log('Found new credentials, stopping polling');
-				stopPolling();
-				updateVcListAndLatestCredentials(vcEntityList);
-			}
-
-			if (attempts >= 5) {
-				console.log('Max attempts reached, stopping polling');
-				stopPolling();
-			}
-		}, 1000);
-	}, [getSession, fetchVcData, isPollingActive, stopPolling]);
->>>>>>> d1e0bf32
+	// 	setVcEntityList(vcEntityList);
+	// };
 
 	const getData = useCallback(async (shouldPoll = false) => {
 		try {
@@ -214,12 +173,12 @@
 	}, [getSession, fetchVcData, setVcEntityList]);
 
 	useEffect(() => {
-		if (!keystore || !credentialEngineReady || !isLoggedIn) {
+		if (!keystore || !credentialEngine || !isLoggedIn) {
 			return;
 		}
 		console.log("Triggerring getData()", keystore.getCalculatedWalletState())
 		getData();
-	}, [getData, keystore, credentialEngineReady, isLoggedIn]);
+	}, [getData, keystore, credentialEngine, isLoggedIn]);
 
 	if (isLoggedIn && !credentialEngine) {
 		return (
