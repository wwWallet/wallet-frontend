import React, { useEffect, createContext, useState } from 'react';


const OnlineStatusContext = createContext();

<<<<<<< HEAD
const getConnectivityQuality = (downlink) => {
	if (downlink >= 10) return 5;
	if (downlink >= 5) return 4;
	if (downlink >= 2) return 3;
	if (downlink >= 0.5) return 2;
	return 1;
};

const getConnectivityValues = () => {
	console.log('navigator', navigator.connection);
	if (navigator.connection) {
		const { downlink } = navigator.connection;
		return { downlink };
	}
	return { downlink: 0 };
};

export const OnlineStatusProvider = ({ children }) => {

	const [isOnline, setIsOnline] = useState(() => navigator.onLine && (navigator.connection?.downlink ?? 0) !== 0);
	const [connectivityQuality, setConnectivityQuality] = useState(1);

	const updateOnlineStatus = () => {
		setIsOnline(navigator.onLine && (navigator.connection?.downlink ?? 0) !== 0);
		const quality = getConnectivityQuality(getConnectivityValues().downlink);
		setConnectivityQuality(quality);
=======
function getOnlineStatus() {
	const downlink = (
		navigator.connection?.downlink
		// Ignore downlink if browser doesn't support navigator.connection
		?? Infinity
	);
	return navigator.onLine && downlink > 0;
}

export const OnlineStatusProvider = ({ children }) => {
	const [isOnline, setIsOnline] = useState(getOnlineStatus);

	const updateOnlineStatus = () => {
		setIsOnline(getOnlineStatus());
>>>>>>> d3223926
	};

	useEffect(() => {
		window.addEventListener('online', updateOnlineStatus);
		window.addEventListener('offline', updateOnlineStatus);
		navigator.connection?.addEventListener('change', updateOnlineStatus);

		// Initial update
		updateOnlineStatus();

		return () => {
			window.removeEventListener('online', updateOnlineStatus);
			window.removeEventListener('offline', updateOnlineStatus);
			navigator.connection?.removeEventListener('change', updateOnlineStatus);
		};
	}, []);

	useEffect(() => {
		console.log("Online status changed to ", isOnline);
	}, [isOnline]);

	useEffect(() => {
		console.log("Connectivity status change to ", connectivityQuality);
	}, [connectivityQuality]);

	return (
		<OnlineStatusContext.Provider value={{ isOnline, connectivityQuality }}>
			{children}
		</OnlineStatusContext.Provider>
	);
};

export default OnlineStatusContext;<|MERGE_RESOLUTION|>--- conflicted
+++ resolved
@@ -3,7 +3,6 @@
 
 const OnlineStatusContext = createContext();
 
-<<<<<<< HEAD
 const getConnectivityQuality = (downlink) => {
 	if (downlink >= 10) return 5;
 	if (downlink >= 5) return 4;
@@ -21,16 +20,6 @@
 	return { downlink: 0 };
 };
 
-export const OnlineStatusProvider = ({ children }) => {
-
-	const [isOnline, setIsOnline] = useState(() => navigator.onLine && (navigator.connection?.downlink ?? 0) !== 0);
-	const [connectivityQuality, setConnectivityQuality] = useState(1);
-
-	const updateOnlineStatus = () => {
-		setIsOnline(navigator.onLine && (navigator.connection?.downlink ?? 0) !== 0);
-		const quality = getConnectivityQuality(getConnectivityValues().downlink);
-		setConnectivityQuality(quality);
-=======
 function getOnlineStatus() {
 	const downlink = (
 		navigator.connection?.downlink
@@ -42,10 +31,12 @@
 
 export const OnlineStatusProvider = ({ children }) => {
 	const [isOnline, setIsOnline] = useState(getOnlineStatus);
+	const [connectivityQuality, setConnectivityQuality] = useState(1);
 
 	const updateOnlineStatus = () => {
 		setIsOnline(getOnlineStatus());
->>>>>>> d3223926
+		const quality = getConnectivityQuality(getConnectivityValues().downlink);
+		setConnectivityQuality(quality);
 	};
 
 	useEffect(() => {
