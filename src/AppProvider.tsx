// RootProvider.tsx
import React, { ReactNode } from 'react';
import { StatusContextProvider } from './context/StatusContextProvider';
import { SessionContextProvider } from './context/SessionContextProvider';
import { CredentialsContextProvider } from './context/CredentialsContextProvider';
import { OpenID4VPContextProvider } from './context/OpenID4VPContextProvider';
import { OpenID4VCIContextProvider } from './context/OpenID4VCIContextProvider';
import { AppSettingsProvider } from './context/AppSettingsProvider';
import { NotificationProvider } from './context/NotificationProvider';

import UriHandler from './hocs/UriHandler';
import { NativeWrapperProvider } from './context/NativeWrapper';

type RootProviderProps = {
	children: ReactNode;
};

const AppProvider: React.FC<RootProviderProps> = ({ children }) => {
	return (
		<StatusContextProvider>
			<SessionContextProvider>
				<CredentialsContextProvider>
					<OpenID4VPContextProvider>
						<OpenID4VCIContextProvider>
							<UriHandler>
								<AppSettingsProvider>
<<<<<<< HEAD
									<NotificationProvider>
										{children}
									</NotificationProvider>
=======
									<NativeWrapperProvider>
										{children}
									</NativeWrapperProvider>
>>>>>>> 92e8b464
								</AppSettingsProvider>
							</UriHandler>
						</OpenID4VCIContextProvider>
					</OpenID4VPContextProvider>
				</CredentialsContextProvider>
			</SessionContextProvider>
		</StatusContextProvider>
	);
};

export default AppProvider;<|MERGE_RESOLUTION|>--- conflicted
+++ resolved
@@ -1,4 +1,4 @@
-// RootProvider.tsx
+// AppProvider.tsx
 import React, { ReactNode } from 'react';
 import { StatusContextProvider } from './context/StatusContextProvider';
 import { SessionContextProvider } from './context/SessionContextProvider';
@@ -7,9 +7,9 @@
 import { OpenID4VCIContextProvider } from './context/OpenID4VCIContextProvider';
 import { AppSettingsProvider } from './context/AppSettingsProvider';
 import { NotificationProvider } from './context/NotificationProvider';
+import { NativeWrapperProvider } from './context/NativeWrapper';
 
 import UriHandler from './hocs/UriHandler';
-import { NativeWrapperProvider } from './context/NativeWrapper';
 
 type RootProviderProps = {
 	children: ReactNode;
@@ -24,15 +24,11 @@
 						<OpenID4VCIContextProvider>
 							<UriHandler>
 								<AppSettingsProvider>
-<<<<<<< HEAD
 									<NotificationProvider>
-										{children}
+										<NativeWrapperProvider>
+											{children}
+										</NativeWrapperProvider>
 									</NotificationProvider>
-=======
-									<NativeWrapperProvider>
-										{children}
-									</NativeWrapperProvider>
->>>>>>> 92e8b464
 								</AppSettingsProvider>
 							</UriHandler>
 						</OpenID4VCIContextProvider>
