import axios, { AxiosResponse } from 'axios';
import { Err, Ok, Result } from 'ts-results';

import * as config from '../config';
import { jsonParseTaggedBinary, jsonStringifyTaggedBinary, toBase64Url } from '../util';
import type { EncryptedContainer } from '../services/keystore';
import { makeAssertionPrfExtensionInputs, parsePrivateData, serializePrivateData } from '../services/keystore';
import { CachedUser, LocalStorageKeystore } from '../services/LocalStorageKeystore';
import { UserData, Verifier } from './types';
import { useEffect, useMemo } from 'react';
import { UseStorageHandle, useClearStorages, useSessionStorage } from '../components/useStorage';
import { addItem, getItem } from '../indexedDB';
import { loginWebAuthnBeginOffline } from './LocalAuthentication';
import { base64url } from 'jose';


const walletBackendUrl = config.BACKEND_URL;


type SessionState = {
	id: string;
	username: string,
	displayName: string,
	webauthnCredentialCredentialId: string,
	authenticationType: 'signup' | 'login',
	showWelcome: boolean,
}

type SignupWebauthnError = (
	'passkeySignupFailedServerError'
	| 'passkeySignupFailedTryAgain'
	| 'passkeySignupFinishFailedServerError'
	| 'passkeySignupKeystoreFailed'
	| 'passkeySignupPrfNotSupported'
	| { errorId: 'prfRetryFailed', retryFrom: SignupWebauthnRetryParams }
);
type SignupWebauthnRetryParams = { beginData: any, credential: PublicKeyCredential };


export type ClearSessionEvent = {};
export const CLEAR_SESSION_EVENT = 'clearSession';
export type ApiEventType = typeof CLEAR_SESSION_EVENT;
const events: EventTarget = new EventTarget();


export interface BackendApi {
	del(path: string): Promise<AxiosResponse>,
	get(path: string): Promise<AxiosResponse>,
	getExternalEntity(path: string): Promise<AxiosResponse>,
	post(path: string, body: object): Promise<AxiosResponse>,

	getSession(): SessionState,
	isLoggedIn(): boolean,
	getAppToken(): string | undefined,
	clearSession(): void,
	getAppToken(): string | null,

	login(username: string, password: string, keystore: LocalStorageKeystore): Promise<Result<void, any>>,
	signup(username: string, password: string, keystore: LocalStorageKeystore): Promise<Result<void, any>>,
	getAllVerifiers(): Promise<Verifier[]>,
	getAllPresentations(): Promise<AxiosResponse>,
	initiatePresentationExchange(verifier_id: number, scope_name: string): Promise<{ redirect_to?: string }>,

	loginWebauthn(
		keystore: LocalStorageKeystore,
		promptForPrfRetry: () => Promise<boolean | AbortSignal>,
		cachedUser: CachedUser | undefined,
	): Promise<
		Result<void, 'loginKeystoreFailed' | 'passkeyInvalid' | 'passkeyLoginFailedTryAgain' | 'passkeyLoginFailedServerError' | 'x-private-data-etag'>
	>,
	signupWebauthn(
		name: string,
		keystore: LocalStorageKeystore,
		promptForPrfRetry: () => Promise<boolean | AbortSignal>,
		retryFrom?: SignupWebauthnRetryParams,
	): Promise<Result<void, SignupWebauthnError>>,

	addEventListener(type: ApiEventType, listener: EventListener, options?: boolean | AddEventListenerOptions): void,
	removeEventListener(type: ApiEventType, listener: EventListener, options?: boolean | EventListenerOptions): void,
	/** Register a storage hook handle to be cleared when `useApi().clearSession()` is invoked. */
	useClearOnClearSession<T>(storageHandle: UseStorageHandle<T>): UseStorageHandle<T>,
}

export function useApi(isOnline: boolean = true): BackendApi {
	const [appToken, setAppToken, clearAppToken] = useSessionStorage<string | null>("appToken", null);
	const [sessionState, setSessionState, clearSessionState] = useSessionStorage<SessionState | null>("sessionState", null);
	const clearSessionStorage = useClearStorages(clearAppToken, clearSessionState);

	/**
	 * Synchronization tag for the encrypted private data. To prevent data loss,
	 * this MUST be refreshed only when a new version of the private data is
	 * loaded into the keystore or successfully uploaded to the server.
	 */
	const [privateDataEtag, setPrivateDataEtag] = useSessionStorage<string | null>("privateDataEtag", null);

	function updatePrivateDataEtag(resp: AxiosResponse): AxiosResponse {
		if (resp.headers['x-private-data-etag']) {
			setPrivateDataEtag(resp.headers['x-private-data-etag']);
		}
		return resp;
	}

	/**
	 * Wrap a request function to check for status code 412 (Precondition Failed)
	 * and retry the request with the addition of the `X-Private-Data-If-Match`
	 * header if the response has an `X-Private-Data-ETag` header matching the
	 * current local copy of `X-Private-Data-ETag`.
	 *
	 * The local copy of `X-Private-Data-ETag` must be initialized explicitly
	 * using the `updatePrivateDataEtag` function. This is done in the signup and
	 * login functions.
	 */
	async function retryWithPrivateDataEtag(
		func: (additionalHeaders?: { [name: string]: string }) => Promise<AxiosResponse>,
	): Promise<AxiosResponse> {
		try {
			return await func();
		} catch (e) {
			if (e.response?.status === 412) {
				const remotePrivateDataEtag = (e.response?.headers || {})['x-private-data-etag'];
				if (remotePrivateDataEtag) {
					if (remotePrivateDataEtag === privateDataEtag) {
						return updatePrivateDataEtag(await func({ 'X-Private-Data-If-Match': privateDataEtag }));
					} else {
						throw new Error('x-private-data-etag');
					}
				}
			}
			throw e;
		}
	}

	return useMemo(
		() => {
			function getAppToken(): string | null {
				return appToken;
			}

			function transformResponse(data: any): any {
				if (data) {
					return jsonParseTaggedBinary(data);
				} else {
					return data;
				}
			}

			async function getWithLocalDbKey(path: string, dbKey: string, options?: { appToken?: string }): Promise<AxiosResponse> {
				const token = appToken || options?.appToken;
				console.log(`Get: ${path} ${isOnline ? 'online' : 'offline'} mode ${isOnline}`);

				// Offline case
				if (!isOnline) {
					return {
						data: await getItem(path, dbKey),
					} as AxiosResponse;
				}

				// Online case
				const respBackend = await axios.get(
					`${walletBackendUrl}${path}`,
					{
						headers: {
							Authorization: `Bearer ${token}`,
						},
						transformResponse,
					},
				);
				await addItem(path, dbKey, respBackend.data);
				return respBackend;
			}

			async function get(path: string, sessionId?: number, options?: { appToken?: string }): Promise<AxiosResponse> {
				return getWithLocalDbKey(path, sessionState?.id.toString() || sessionId.toString(), options);
			}

			async function getExternalEntity(path: string, options?: { appToken?: string }): Promise<AxiosResponse> {
				return getWithLocalDbKey(path, path, options);
			}

			async function fetchInitialData(appToken: string, sessionId: number): Promise<void> {
				try {
					await get('/storage/vc', sessionId, { appToken });
					await get('/storage/vp', sessionId, { appToken });
					await get('/user/session/account-info', sessionId, { appToken });
					await getExternalEntity('/legal_person/issuers/all', { appToken });
					await getExternalEntity('/verifiers/all', { appToken });

				} catch (error) {
					console.error('Failed to perform get requests', error);
				}
			}

			async function post(path: string, body: object, options?: {appToken?: string}): Promise<AxiosResponse> {
				return retryWithPrivateDataEtag(
					async (additionalHeaders?: { [name: string]: string }) => {
						return await axios.post(
							`${walletBackendUrl}${path}`,
							body,
							{
								headers: {
									Authorization: `Bearer ${options?.appToken || appToken}`,
									'Content-Type': 'application/json',
									...additionalHeaders,
								},
								transformRequest: (data, headers) => jsonStringifyTaggedBinary(data),
								transformResponse,
							},
						);
					},
				);
			}

			async function del(path: string, options?: { appToken?: string }): Promise<AxiosResponse> {
				return retryWithPrivateDataEtag(
					async (additionalHeaders?: { [name: string]: string }) => {
						return await axios.delete(
							`${walletBackendUrl}${path}`,
							{
								headers: {
									Authorization: `Bearer ${options?.appToken || appToken}`,
									...additionalHeaders,
								},
								transformResponse,
							});
					},
				);
			}

			function updateShowWelcome(showWelcome: boolean): void {
				if (sessionState) {
					setSessionState((prevState) => ({
						...prevState,
						showWelcome: showWelcome,
					}));
				}
			}

			function getSession(): SessionState {
				return sessionState;
			}

			function isLoggedIn(): boolean {
				return getSession() !== null;
			}

			function clearSession(): void {
				clearSessionStorage();
				events.dispatchEvent(new CustomEvent<ClearSessionEvent>(CLEAR_SESSION_EVENT));
			}

			async function setSession(response: AxiosResponse, credential: PublicKeyCredential | null, authenticationType: 'signup' | 'login', showWelcome: boolean): Promise<void> {
				setAppToken(response.data.appToken);
				setSessionState({
					id: response.data.id,
					displayName: response.data.displayName,
					username: response.data.username,
					webauthnCredentialCredentialId: credential?.id,
					authenticationType,
					showWelcome,
				});

				await addItem('users', response.data.id, response.data);
				await addItem('UserHandleToUserID', base64url.encode(response.data.webauthnUserHandle), response.data.id);
				if (isOnline) {
					await fetchInitialData(response.data.appToken, response.data.id).catch((error) => console.error('Error in performGetRequests', error));
				}
			}

			async function login(username: string, password: string, keystore: LocalStorageKeystore): Promise<Result<void, any>> {
				try {
					const response = updatePrivateDataEtag(await post('/user/login', { username, password }));
					const userData = response.data as UserData;
					const privateData = await parsePrivateData(userData.privateData);
					try {
						const updatePrivateData = await keystore.unlockPassword(privateData, password);
						if (updatePrivateData) {
							const [newPrivateData, keystoreCommit] = updatePrivateData;
							try {
								const updateResp = await post(
									'/user/session/update-private-data',
									serializePrivateData(newPrivateData),
									{ appToken: response.data.appToken },
								);
								if (updateResp.status === 204) {
									await keystoreCommit();
								} else {
									console.error("Failed to upgrade password key", updateResp.status, updateResp);
									return Err('loginKeystoreFailed');
								}
							} catch (e) {
								if (e?.message === 'x-private-data-etag') {
									return Err(e);
								}
								throw e;
							}
						}
						await setSession(response, null, 'login', false);
						return Ok.EMPTY;
					} catch (e) {
						console.error("Failed to unlock local keystore", e);
						return Err(e);
					}

				} catch (error) {
					console.error('Failed to log in', error);
					return Err(error);
				}
			};

			async function signup(username: string, password: string, keystore: LocalStorageKeystore): Promise<Result<void, any>> {

				try {
					const { publicData, privateData } = await keystore.initPassword(password);

					try {
						const response = updatePrivateDataEtag(await post('/user/register', {
							username,
							password,
							displayName: username,
							keys: publicData,
							privateData: serializePrivateData(privateData),
<<<<<<< HEAD
						}));
						setSession(response, null, 'signup', true);
						setWebauthnRpId((response.data as UserData).webauthnRpId);
=======
						});
						await setSession(response, null, 'signup', true);
>>>>>>> 70529568
						return Ok.EMPTY;

					} catch (e) {
						console.error("Signup failed", e);
						return Err(e);
					}

				} catch (e) {
					console.error("Failed to initialize local keystore", e);
					return Err(e);
				}
			}

			async function getAllVerifiers(): Promise<Verifier[]> {
				try {
					const result = await getExternalEntity('/verifiers/all');
					const { verifiers } = result.data;
					console.log("verifiers = ", verifiers)
					return verifiers;
				}
				catch (error) {
					console.error("Failed to fetch all verifiers", error);
					throw error;
				}
			}

			async function getAllPresentations(): Promise<AxiosResponse> {
				try {
					const result = await get('/storage/vp');
					return result.data; // Return the Axios response.
				}
				catch (error) {
					console.error("Failed to fetch all presentations", error);
					throw error;
				}
			}



			async function initiatePresentationExchange(verifier_id: number, scope_name: string): Promise<{ redirect_to?: string }> {
				try {
					const result = await post('/presentation/initiate', { verifier_id, scope_name });
					const { redirect_to } = result.data;
					return { redirect_to };
				}
				catch (error) {
					console.error("Failed to fetch all verifiers", error);
					throw error;
				}
			}


			async function loginWebauthn(
				keystore: LocalStorageKeystore,
				promptForPrfRetry: () => Promise<boolean | AbortSignal>,
				cachedUser: CachedUser | undefined,
			): Promise<
				Result<void, 'loginKeystoreFailed' | 'passkeyInvalid' | 'passkeyLoginFailedTryAgain' | 'passkeyLoginFailedServerError' | 'x-private-data-etag'>
			> {
				try {
					const beginData = await (async (): Promise<{
						challengeId?: string,
						getOptions: { publicKey: PublicKeyCredentialRequestOptions },
					}> => {
						if (isOnline) {
							const beginResp = await post('/user/login-webauthn-begin', {});
							console.log("begin", beginResp);
							return beginResp.data;
						}
						else {
							return loginWebAuthnBeginOffline();
						}
					})();

					try {
						const prfInputs = cachedUser && makeAssertionPrfExtensionInputs(cachedUser.prfKeys);
						const getOptions = prfInputs
							? {
								...beginData.getOptions,
								publicKey: {
									...beginData.getOptions.publicKey,
									allowCredentials: prfInputs.allowCredentials,
									extensions: {
										...beginData.getOptions.publicKey.extensions,
										prf: prfInputs.prfInput,
									},
								},
							}
							: beginData.getOptions;
						const credential = await navigator.credentials.get(getOptions) as PublicKeyCredential;
						const response = credential.response as AuthenticatorAssertionResponse;

						try {
<<<<<<< HEAD
							const finishResp = updatePrivateDataEtag(await post('/user/login-webauthn-finish', {
								challengeId: beginData.challengeId,
								credential: {
									type: credential.type,
									id: credential.id,
									rawId: credential.id,
									response: {
										authenticatorData: toBase64Url(response.authenticatorData),
										clientDataJSON: toBase64Url(response.clientDataJSON),
										signature: toBase64Url(response.signature),
										userHandle: response.userHandle ? toBase64Url(response.userHandle) : cachedUser?.userHandleB64u,
									},
									authenticatorAttachment: credential.authenticatorAttachment,
									clientExtensionResults: credential.getClientExtensionResults(),
								},
							}));
=======
							const finishResp = await (async () => {
								if (isOnline) {
									return await post('/user/login-webauthn-finish', {
										challengeId: beginData.challengeId,
										credential: {
											type: credential.type,
											id: credential.id,
											rawId: credential.id,
											response: {
												authenticatorData: toBase64Url(response.authenticatorData),
												clientDataJSON: toBase64Url(response.clientDataJSON),
												signature: toBase64Url(response.signature),
												userHandle: response.userHandle ? toBase64Url(response.userHandle) : cachedUser?.userHandleB64u,
											},
											authenticatorAttachment: credential.authenticatorAttachment,
											clientExtensionResults: credential.getClientExtensionResults(),
										},
									});
								}
								else {
									const userId = await getItem("UserHandleToUserID", response.userHandle ? toBase64Url(response.userHandle) : cachedUser?.userHandleB64u);
									const user = await getItem("users", String(userId));
									return {
										data: {
											id: user.id,
											appToken: "",
											did: user.did,
											displayName: user.displayName,
											privateData: user.privateData,
											username: null,
											webauthnUserHandle: user.webauthnUserHandle
										},
									};
								}
							})() as any;
>>>>>>> 70529568

							try {
								const userData = finishResp.data as UserData;
								const privateData = await parsePrivateData(userData.privateData);
								const updatePrivateData = await keystore.unlockPrf(
									privateData,
									credential,
									promptForPrfRetry,
									cachedUser || {
										...userData,
										// response.userHandle will always be non-null if cachedUser is
										// null, because then allowCredentials was empty
										userHandle: new Uint8Array(response.userHandle),
									},
								);
								if (updatePrivateData) {
									const [newPrivateData, keystoreCommit] = updatePrivateData;
									try {
										const updateResp = await post(
											'/user/session/update-private-data',
											serializePrivateData(newPrivateData),
											{ appToken: finishResp.data.appToken },
										);
										if (updateResp.status === 204) {
											await keystoreCommit();
										} else {
											console.error("Failed to upgrade PRF key", updateResp.status, updateResp);
											return Err('loginKeystoreFailed');
										}
									} catch (e) {
										if (e?.message === 'x-private-data-etag') {
											return Err('x-private-data-etag');
										}
										throw e;
									}
								}
								await setSession(finishResp, credential, 'login', false);
								return Ok.EMPTY;
							} catch (e) {
								console.error("Failed to open keystore", e);
								return Err('loginKeystoreFailed');
							}

						} catch (e) {
							return Err('passkeyInvalid');
						}

					} catch (e) {
						return Err('passkeyLoginFailedTryAgain');
					}

				} catch (e) {
					return Err('passkeyLoginFailedServerError');
				}
			};

			async function signupWebauthn(
				name: string,
				keystore: LocalStorageKeystore,
				promptForPrfRetry: () => Promise<boolean | AbortSignal>,
				retryFrom?: SignupWebauthnRetryParams,
			): Promise<Result<void, SignupWebauthnError>> {
				try {
					const beginData = retryFrom?.beginData || (await post('/user/register-webauthn-begin', {})).data;
					console.log("begin", beginData);

					try {
						const prfSalt = crypto.getRandomValues(new Uint8Array(32))
						const credential = retryFrom?.credential || await navigator.credentials.create({
							...beginData.createOptions,
							publicKey: {
								...beginData.createOptions.publicKey,
								user: {
									...beginData.createOptions.publicKey.user,
									name,
									displayName: name,
								},
								extensions: {
									prf: {
										eval: {
											first: prfSalt,
										},
									},
								},
							},
						}) as PublicKeyCredential;
						const response = credential.response as AuthenticatorAttestationResponse;
						console.log("created", credential);

						try {
							const { publicData, privateData } = await keystore.initPrf(
								credential,
								prfSalt,
								promptForPrfRetry,
								{ displayName: name, userHandle: beginData.createOptions.publicKey.user.id },
							);

							try {


								const finishResp = updatePrivateDataEtag(await post('/user/register-webauthn-finish', {
									challengeId: beginData.challengeId,
									displayName: name,
									keys: publicData,
									privateData: serializePrivateData(privateData),
									credential: {
										type: credential.type,
										id: credential.id,
										rawId: credential.id,
										response: {
											attestationObject: toBase64Url(response.attestationObject),
											clientDataJSON: toBase64Url(response.clientDataJSON),
											transports: response.getTransports(),
										},
										authenticatorAttachment: credential.authenticatorAttachment,
										clientExtensionResults: credential.getClientExtensionResults(),
									},
<<<<<<< HEAD
								}));
								setSession(finishResp, credential, 'signup', true);
=======
								});
								await setSession(finishResp, credential, 'signup', true);
>>>>>>> 70529568
								return Ok.EMPTY;

							} catch (e) {
								return Err('passkeySignupFailedServerError');
							}

						} catch (e) {
							if (e?.errorId === "prf_retry_failed") {
								return Err({ errorId: 'prfRetryFailed', retryFrom: { credential, beginData } });
							} else if (e?.errorId === "prf_not_supported") {
								return Err('passkeySignupPrfNotSupported');
							} else {
								return Err('passkeySignupKeystoreFailed');
							}
						}

					} catch (e) {
						return Err('passkeySignupFailedTryAgain');
					}

				} catch (e) {
					return Err('passkeySignupFinishFailedServerError');
				}
			}

			function addEventListener(type: ApiEventType, listener: EventListener, options?: boolean | AddEventListenerOptions): void {
				events.addEventListener(type, listener, options);
			}

			function removeEventListener(type: ApiEventType, listener: EventListener, options?: boolean | EventListenerOptions): void {
				events.removeEventListener(type, listener, options);
			}

			function useClearOnClearSession<T>(storageHandle: UseStorageHandle<T>): UseStorageHandle<T> {
				const [, , clearHandle] = storageHandle;
				useEffect(
					() => {
						const listener = () => { clearHandle(); };
						addEventListener(CLEAR_SESSION_EVENT, listener);
						return () => {
							removeEventListener(CLEAR_SESSION_EVENT, listener);
						};
					},
					[clearHandle]
				);
				return storageHandle;
			}

			return {
				del,
				get,
				getExternalEntity,
				post,

				updateShowWelcome,

				getSession,
				isLoggedIn,
				clearSession,

				login,
				signup,
				getAllVerifiers,
				getAllPresentations,
				getAppToken,
				initiatePresentationExchange,

				loginWebauthn,
				signupWebauthn,

				addEventListener,
				removeEventListener,
				useClearOnClearSession,
			}
		},
		[
			appToken,
			clearSessionStorage,
			sessionState,
			setAppToken,
			setSessionState,
			isOnline
		],
	);
}<|MERGE_RESOLUTION|>--- conflicted
+++ resolved
@@ -319,14 +319,8 @@
 							displayName: username,
 							keys: publicData,
 							privateData: serializePrivateData(privateData),
-<<<<<<< HEAD
 						}));
-						setSession(response, null, 'signup', true);
-						setWebauthnRpId((response.data as UserData).webauthnRpId);
-=======
-						});
 						await setSession(response, null, 'signup', true);
->>>>>>> 70529568
 						return Ok.EMPTY;
 
 					} catch (e) {
@@ -420,27 +414,9 @@
 						const response = credential.response as AuthenticatorAssertionResponse;
 
 						try {
-<<<<<<< HEAD
-							const finishResp = updatePrivateDataEtag(await post('/user/login-webauthn-finish', {
-								challengeId: beginData.challengeId,
-								credential: {
-									type: credential.type,
-									id: credential.id,
-									rawId: credential.id,
-									response: {
-										authenticatorData: toBase64Url(response.authenticatorData),
-										clientDataJSON: toBase64Url(response.clientDataJSON),
-										signature: toBase64Url(response.signature),
-										userHandle: response.userHandle ? toBase64Url(response.userHandle) : cachedUser?.userHandleB64u,
-									},
-									authenticatorAttachment: credential.authenticatorAttachment,
-									clientExtensionResults: credential.getClientExtensionResults(),
-								},
-							}));
-=======
 							const finishResp = await (async () => {
 								if (isOnline) {
-									return await post('/user/login-webauthn-finish', {
+									return updatePrivateDataEtag(await post('/user/login-webauthn-finish', {
 										challengeId: beginData.challengeId,
 										credential: {
 											type: credential.type,
@@ -455,7 +431,7 @@
 											authenticatorAttachment: credential.authenticatorAttachment,
 											clientExtensionResults: credential.getClientExtensionResults(),
 										},
-									});
+									}));
 								}
 								else {
 									const userId = await getItem("UserHandleToUserID", response.userHandle ? toBase64Url(response.userHandle) : cachedUser?.userHandleB64u);
@@ -473,7 +449,6 @@
 									};
 								}
 							})() as any;
->>>>>>> 70529568
 
 							try {
 								const userData = finishResp.data as UserData;
@@ -591,13 +566,8 @@
 										authenticatorAttachment: credential.authenticatorAttachment,
 										clientExtensionResults: credential.getClientExtensionResults(),
 									},
-<<<<<<< HEAD
 								}));
-								setSession(finishResp, credential, 'signup', true);
-=======
-								});
 								await setSession(finishResp, credential, 'signup', true);
->>>>>>> 70529568
 								return Ok.EMPTY;
 
 							} catch (e) {
