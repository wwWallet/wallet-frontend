--- conflicted
+++ resolved
@@ -10,11 +10,8 @@
 import { UseStorageHandle, useClearStorages, useLocalStorage, useSessionStorage } from '../hooks/useStorage';
 import { addItem, getItem } from '../indexedDB';
 import { loginWebAuthnBeginOffline } from './LocalAuthentication';
-<<<<<<< HEAD
 import { makeCreateOptions } from '../functions/webauthn';
 import * as uuid from 'uuid';
-=======
->>>>>>> 76b7fd26
 
 const walletBackendUrl = config.BACKEND_URL;
 
