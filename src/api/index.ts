--- conflicted
+++ resolved
@@ -170,13 +170,8 @@
 					const userData = response.data as UserData;
 					const privateData = jsonParseTaggedBinary(userData.privateData);
 					try {
-<<<<<<< HEAD
-						await keystore.unlockPassword(privateData, password, privateData.passwordKey);
+						await keystore.unlockPassword(privateData, password);
 						setSession(response, null, 'login', false);
-=======
-						await keystore.unlockPassword(privateData, password);
-						setSession(response, null);
->>>>>>> 39a1eb98
 						return Ok.EMPTY;
 					} catch (e) {
 						console.error("Failed to unlock local keystore", e);
