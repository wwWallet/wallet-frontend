import axios, { AxiosResponse } from 'axios';
import Cookies from 'js-cookie';

import { requestForToken } from '../firebase';
<<<<<<< HEAD
import { jsonParseTaggedBinary, jsonStringifyTaggedBinary } from '../util';
import { LocalStorageKeystore } from '../services/LocalStorageKeystore';
=======
import { Verifier } from './types';
import { jsonParseTaggedBinary, jsonStringifyTaggedBinary, toBase64Url } from '../util';
>>>>>>> 8ace8ed4


const walletBackendUrl = process.env.REACT_APP_WALLET_BACKEND_URL;

function getAppToken(): string | undefined {
	return Cookies.get('appToken');
}

function transformResponse(data: any): any {
	if (data) {
		return jsonParseTaggedBinary(data);
	} else {
		return data;
	}
}

export async function get(path: string): Promise<AxiosResponse> {
	return await axios.get(
		`${walletBackendUrl}${path}`,
		{
			headers: {
				Authorization: `Bearer ${getAppToken()}`,
			},
			transformResponse,
		},
	);
}

export async function post(path: string, body: object): Promise<AxiosResponse> {
	return await axios.post(
		`${walletBackendUrl}${path}`,
		body,
		{
			headers: {
				Authorization: `Bearer ${getAppToken()}`,
				'Content-Type': 'application/json',
			},
			transformRequest: (data, headers) => jsonStringifyTaggedBinary(data),
			transformResponse,
		},
	);
}

export async function del(path: string): Promise<AxiosResponse> {
	return await axios.delete(
		`${walletBackendUrl}${path}`,
		{
			headers: {
				Authorization: `Bearer ${getAppToken()}`,
			},
			transformResponse,
		});
}

export function getSession(): { username?: string, displayName?: string } {
	return {
		username: Cookies.get('username'),
		displayName: Cookies.get('displayName'),
	};
}

export function isLoggedIn(): boolean {
	return getSession().username !== undefined;
}

export function clearSession(): void {
	Cookies.remove('username');
	Cookies.remove('displayName');
	Cookies.remove('appToken');
}

export function setSessionCookies(response: AxiosResponse): void {
	const { appToken, displayName, username } = response.data;
	Cookies.set('username', username);
	Cookies.set('displayName', displayName);
	Cookies.set('appToken', appToken);
}

export async function login(username: string, password: string, keystore: LocalStorageKeystore): Promise<void> {
	try {
		const response = await post('/user/login', { username, password });
		setSessionCookies(response);

		const userData = response.data;
		const privateData = jsonParseTaggedBinary(userData.privateData);
		try {
			await keystore.unlockPassword(privateData, password, privateData.passwordKey);
		} catch (e) {
			console.error("Failed to unlock local keystore", e);
			throw e;
		}

	} catch (error) {
		console.error('Failed to log in', error);
		throw error;
	}
};

export async function signup(username: string, password: string, keystore: LocalStorageKeystore): Promise<void> {
	const fcm_token = await requestForToken();
	const browser_fcm_token = fcm_token;

	try {
<<<<<<< HEAD
		const { publicData, privateData } = await keystore.initPassword(password);

		try {
			const response = await post('/user/register', {
				username,
				password,
				fcm_token,
				browser_fcm_token,
				keys: publicData,
				privateData: jsonStringifyTaggedBinary(privateData),
			});
			setSessionCookies(username, response);

		} catch (e) {
			console.error("Signup failed", e);
			throw e;
		}

	} catch (e) {
		console.error("Failed to initialize local keystore", e);
		throw e;
=======
		const response = await post('/user/register', {
			username,
			password,
			fcm_token,
			browser_fcm_token,
			displayName: username,
		});
		setSessionCookies(response);

		return response.data;

	} catch (error) {
		console.error('Failed to sign up', error);
		throw error;
>>>>>>> 8ace8ed4
	}
};

export async function getAllVerifiers(): Promise<Verifier[]> {
	try {
		const result = await get('/verifiers/all');
		const { verifiers } = result.data;
		console.log("verifiers = ", verifiers)
		return verifiers;
	}
	catch(error) {
		console.error("Failed to fetch all verifiers", error);
		throw error;
	}
}


export async function initiatePresentationExchange(verifier_id: number, scope_name: string): Promise<{ redirect_to?: string }> {
	try {
		const result = await post('/presentation/initiate', { verifier_id, scope_name });
		const { redirect_to } = result.data;
		return { redirect_to };
	}
	catch(error) {
		console.error("Failed to fetch all verifiers", error);
		throw error;
	}
}
export async function loginWebauthn(): Promise<AxiosResponse> {
	try {
		const beginResp = await post('/user/login-webauthn-begin', {});
		console.log("begin", beginResp);
		const beginData = beginResp.data;

		try {
			const credential = await navigator.credentials.get(beginData.getOptions) as PublicKeyCredential;
			const response = credential.response as AuthenticatorAssertionResponse;
			console.log("asserted", credential);

			try {
				const finishResp = await post('/user/login-webauthn-finish', {
					challengeId: beginData.challengeId,
					credential: {
						type: credential.type,
						id: credential.id,
						rawId: credential.id,
						response: {
							authenticatorData: toBase64Url(response.authenticatorData),
							clientDataJSON: toBase64Url(response.clientDataJSON),
							signature: toBase64Url(response.signature),
							userHandle: toBase64Url(response.userHandle),
						},
						authenticatorAttachment: credential.authenticatorAttachment,
						clientExtensionResults: credential.getClientExtensionResults(),
					},
				});
				setSessionCookies(finishResp);

				return finishResp;

			} catch (e) {
				throw { errorId: 'passkeyInvalid' };
			}

		} catch (e) {
			throw { errorId: 'passkeyLoginFailedTryAgain' };
		}

	} catch (e) {
		throw { errorId: 'passkeyLoginFailedServerError' };
	}
};

export async function signupWebauthn(name: string): Promise<AxiosResponse> {
	try {
		const beginResp = await post('/user/register-webauthn-begin', {});
		console.log("begin", beginResp);
		const beginData = beginResp.data;

		try {
			const credential = await navigator.credentials.create({
				...beginData.createOptions,
				publicKey: {
					...beginData.createOptions.publicKey,
					user: {
						...beginData.createOptions.publicKey.user,
						name,
						displayName: name,
					},
				},
			}) as PublicKeyCredential;
			const response = credential.response as AuthenticatorAttestationResponse;
			console.log("created", credential);

			try {
				const fcm_token = await requestForToken();
				const browser_fcm_token = fcm_token;

				const finishResp = await post('/user/register-webauthn-finish', {
					challengeId: beginData.challengeId,
					fcm_token,
					browser_fcm_token,
					displayName: name,
					credential: {
						type: credential.type,
						id: credential.id,
						rawId: credential.id,
						response: {
							attestationObject: toBase64Url(response.attestationObject),
							clientDataJSON: toBase64Url(response.clientDataJSON),
							transports: response.getTransports(),
						},
						authenticatorAttachment: credential.authenticatorAttachment,
						clientExtensionResults: credential.getClientExtensionResults(),
					},
				});
				setSessionCookies(finishResp);

				return finishResp;
			} catch (e) {
				throw { errorId: 'passkeySignupFailedServerError' };
			}

		} catch (e) {
			throw { errorId: 'passkeySignupFailedTryAgain' };
		}

	} catch (e) {
		throw { errorId: 'passkeySignupFinishFailedServerError' };
	}
}<|MERGE_RESOLUTION|>--- conflicted
+++ resolved
@@ -2,13 +2,9 @@
 import Cookies from 'js-cookie';
 
 import { requestForToken } from '../firebase';
-<<<<<<< HEAD
-import { jsonParseTaggedBinary, jsonStringifyTaggedBinary } from '../util';
+import { jsonParseTaggedBinary, jsonStringifyTaggedBinary, toBase64Url } from '../util';
 import { LocalStorageKeystore } from '../services/LocalStorageKeystore';
-=======
-import { Verifier } from './types';
-import { jsonParseTaggedBinary, jsonStringifyTaggedBinary, toBase64Url } from '../util';
->>>>>>> 8ace8ed4
+import { UserData, Verifier } from './types';
 
 
 const walletBackendUrl = process.env.REACT_APP_WALLET_BACKEND_URL;
@@ -92,7 +88,7 @@
 		const response = await post('/user/login', { username, password });
 		setSessionCookies(response);
 
-		const userData = response.data;
+		const userData = response.data as UserData;
 		const privateData = jsonParseTaggedBinary(userData.privateData);
 		try {
 			await keystore.unlockPassword(privateData, password, privateData.passwordKey);
@@ -112,7 +108,6 @@
 	const browser_fcm_token = fcm_token;
 
 	try {
-<<<<<<< HEAD
 		const { publicData, privateData } = await keystore.initPassword(password);
 
 		try {
@@ -121,10 +116,11 @@
 				password,
 				fcm_token,
 				browser_fcm_token,
+				displayName: username,
 				keys: publicData,
 				privateData: jsonStringifyTaggedBinary(privateData),
 			});
-			setSessionCookies(username, response);
+			setSessionCookies(response);
 
 		} catch (e) {
 			console.error("Signup failed", e);
@@ -134,24 +130,8 @@
 	} catch (e) {
 		console.error("Failed to initialize local keystore", e);
 		throw e;
-=======
-		const response = await post('/user/register', {
-			username,
-			password,
-			fcm_token,
-			browser_fcm_token,
-			displayName: username,
-		});
-		setSessionCookies(response);
-
-		return response.data;
-
-	} catch (error) {
-		console.error('Failed to sign up', error);
-		throw error;
->>>>>>> 8ace8ed4
-	}
-};
+	}
+}
 
 export async function getAllVerifiers(): Promise<Verifier[]> {
 	try {
