--- conflicted
+++ resolved
@@ -116,59 +116,10 @@
 					});
 			}
 
-<<<<<<< HEAD
-export async function login(username: string, password: string, keystore: LocalStorageKeystore): Promise<Result<void, any>> {
-	try {
-		const response = await post('/user/login', { username, password });
-		setSessionCookies(response, null);
-
-		const userData = response.data as UserData;
-		const privateData = jsonParseTaggedBinary(userData.privateData);
-		try {
-			await keystore.unlockPassword(privateData, password, privateData.passwordKey);
-			return Ok.EMPTY;
-		} catch (e) {
-			console.error("Failed to unlock local keystore", e);
-			return Err(e);
-		}
-
-	} catch (error) {
-		console.error('Failed to log in', error);
-		return Err(error);
-	}
-};
-
-export async function signup(username: string, password: string, keystore: LocalStorageKeystore): Promise<Result<void, any>> {
-
-	try {
-		const { publicData, privateData } = await keystore.initPassword(password);
-
-		try {
-			const response = await post('/user/register', {
-				username,
-				password,
-				displayName: username,
-				keys: publicData,
-				privateData: jsonStringifyTaggedBinary(privateData),
-			});
-			setSessionCookies(response, null);
-			return Ok.EMPTY;
-
-		} catch (e) {
-			console.error("Signup failed", e);
-			return Err(e);
-		}
-
-	} catch (e) {
-		console.error("Failed to initialize local keystore", e);
-		return Err(e);
-	}
-}
-=======
+
 			function getSession(): SessionState {
 				return sessionState;
 			}
->>>>>>> d54d0651
 
 			function isLoggedIn(): boolean {
 				return getSession() !== null;
@@ -209,7 +160,6 @@
 			};
 
 			async function signup(username: string, password: string, keystore: LocalStorageKeystore): Promise<Result<void, any>> {
-				const fcm_token = await fetchToken();
 
 				try {
 					const { publicData, privateData } = await keystore.initPassword(password);
@@ -218,7 +168,6 @@
 						const response = await post('/user/register', {
 							username,
 							password,
-							fcm_token,
 							displayName: username,
 							keys: publicData,
 							privateData: jsonStringifyTaggedBinary(privateData),
@@ -284,29 +233,7 @@
 				Result<void, 'loginKeystoreFailed' | 'passkeyInvalid' | 'passkeyLoginFailedTryAgain' | 'passkeyLoginFailedServerError'>
 			> {
 				try {
-<<<<<<< HEAD
-
-					const finishResp = await post('/user/register-webauthn-finish', {
-						challengeId: beginData.challengeId,
-						displayName: name,
-						keys: publicData,
-						privateData: jsonStringifyTaggedBinary(privateData),
-						credential: {
-							type: credential.type,
-							id: credential.id,
-							rawId: credential.id,
-							response: {
-								attestationObject: toBase64Url(response.attestationObject),
-								clientDataJSON: toBase64Url(response.clientDataJSON),
-								transports: response.getTransports(),
-							},
-							authenticatorAttachment: credential.authenticatorAttachment,
-							clientExtensionResults: credential.getClientExtensionResults(),
-						},
-					});
-					setSessionCookies(finishResp, credential);
-					return Ok.EMPTY;
-=======
+
 					const beginResp = await post('/user/login-webauthn-begin', {});
 					console.log("begin", beginResp);
 					const beginData = beginResp.data;
@@ -377,7 +304,6 @@
 					} catch (e) {
 						return Err('passkeyLoginFailedTryAgain');
 					}
->>>>>>> d54d0651
 
 				} catch (e) {
 					return Err('passkeyLoginFailedServerError');
@@ -428,11 +354,9 @@
 
 							try {
 
-								const fcm_token = await fetchToken();
 
 								const finishResp = await post('/user/register-webauthn-finish', {
 									challengeId: beginData.challengeId,
-									fcm_token,
 									displayName: name,
 									keys: publicData,
 									privateData: jsonStringifyTaggedBinary(privateData),
