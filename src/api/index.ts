--- conflicted
+++ resolved
@@ -10,11 +10,7 @@
 import { UseStorageHandle, useClearStorages, useLocalStorage, useSessionStorage } from '../hooks/useStorage';
 import { addItem, getItem } from '../indexedDB';
 import { loginWebAuthnBeginOffline } from './LocalAuthentication';
-<<<<<<< HEAD
-import { useOpenID4VCIHelper } from '@/lib/services/OpenID4VCIHelper';
 import { withHintsFromAllowCredentials } from '@/util-webauthn';
-=======
->>>>>>> 33eee839
 
 const walletBackendUrl = config.BACKEND_URL;
 
@@ -425,13 +421,7 @@
 	const loginWebauthn = useCallback(async (
 		keystore: LocalStorageKeystore,
 		promptForPrfRetry: () => Promise<boolean | AbortSignal>,
-<<<<<<< HEAD
 		webauthnHints: string[],
-		cachedUser: CachedUser | undefined,
-	): Promise<
-		Result<void, 'loginKeystoreFailed' | 'passkeyInvalid' | 'passkeyLoginFailedTryAgain' | 'passkeyLoginFailedServerError' | 'x-private-data-etag'>
-	> {
-=======
 		cachedUser: CachedUser | undefined
 	): Promise<Result<void,
 		| 'loginKeystoreFailed'
@@ -440,7 +430,6 @@
 		| 'passkeyLoginFailedServerError'
 		| 'x-private-data-etag'
 	>> => {
->>>>>>> 33eee839
 		try {
 			const beginData = await (async (): Promise<{
 				challengeId?: string,
@@ -567,14 +556,9 @@
 		name: string,
 		keystore: LocalStorageKeystore,
 		promptForPrfRetry: () => Promise<boolean | AbortSignal>,
-<<<<<<< HEAD
 		webauthnHints: string[],
-		retryFrom?: SignupWebauthnRetryParams,
-	): Promise<Result<void, SignupWebauthnError>> {
-=======
 		retryFrom?: SignupWebauthnRetryParams
 	): Promise<Result<void, SignupWebauthnError>> => {
->>>>>>> 33eee839
 		try {
 			const beginData = retryFrom?.beginData || (await post('/user/register-webauthn-begin', {})).data;
 			console.log("begin", beginData);
