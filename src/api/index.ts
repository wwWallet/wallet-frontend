import axios, { AxiosResponse } from 'axios';
import { Err, Ok, Result } from 'ts-results';

import * as config from '../config';
import { fromBase64Url, jsonParseTaggedBinary, jsonStringifyTaggedBinary, toBase64Url } from '../util';
import { EncryptedContainer, makeAssertionPrfExtensionInputs, parsePrivateData, serializePrivateData } from '../services/keystore';
import { CachedUser, LocalStorageKeystore } from '../services/LocalStorageKeystore';
import { UserData, UserId, Verifier } from './types';
<<<<<<< HEAD
import { useEffect, useCallback, useMemo } from 'react';
import { useNavigate, useLocation } from 'react-router-dom';
=======
import { useEffect, useCallback, useMemo, useRef } from 'react';
import { useNavigate } from 'react-router-dom';
>>>>>>> 6e6e0b7b
import { UseStorageHandle, useClearStorages, useLocalStorage, useSessionStorage } from '../hooks/useStorage';
import { addItem, getItem } from '../indexedDB';
import { loginWebAuthnBeginOffline } from './LocalAuthentication';
import { withHintsFromAllowCredentials } from '@/util-webauthn';

const walletBackendUrl = config.BACKEND_URL;

type SessionState = {
	uuid: string;
	username: string,
	displayName: string,
	webauthnCredentialCredentialId: string,
	authenticationType: 'signup' | 'login',
	showWelcome: boolean,
}

type SignupWebauthnError = (
	'passkeySignupFailedServerError'
	| 'passkeySignupFailedTryAgain'
	| 'passkeySignupFinishFailedServerError'
	| 'passkeySignupKeystoreFailed'
	| 'passkeySignupPrfNotSupported'
	| { errorId: 'prfRetryFailed', retryFrom: SignupWebauthnRetryParams }
);
type SignupWebauthnRetryParams = { beginData: any, credential: PublicKeyCredential };


export type ClearSessionEvent = {};
export const CLEAR_SESSION_EVENT = 'clearSession';
export type ApiEventType = typeof CLEAR_SESSION_EVENT;
const events: EventTarget = new EventTarget();


export interface BackendApi {
	del(path: string): Promise<AxiosResponse>,
	get(path: string): Promise<AxiosResponse>,
	getExternalEntity(path: string, options?: { appToken?: string }, forceIndexDB?: boolean): Promise<AxiosResponse>,
	post(path: string, body: object): Promise<AxiosResponse>,

	getSession(): SessionState,
	isLoggedIn(): boolean,
	// getAppToken(): string | undefined,
	clearSession(): void,
	getAppToken(): string | null,

	login(username: string, password: string, keystore: LocalStorageKeystore): Promise<Result<void, any>>,
	signup(username: string, password: string, keystore: LocalStorageKeystore): Promise<Result<void, any>>,
	getAllVerifiers(): Promise<Verifier[]>,
	getAllPresentations(): Promise<{ vp_list: any[] }>,
	initiatePresentationExchange(verifier_id: number, scope_name: string): Promise<{ redirect_to?: string }>,

	loginWebauthn(
		keystore: LocalStorageKeystore,
		promptForPrfRetry: () => Promise<boolean | AbortSignal>,
		webauthnHints: string[],
		cachedUser: CachedUser | undefined,
	): Promise<
		Result<void, 'loginKeystoreFailed' | 'passkeyInvalid' | 'passkeyLoginFailedTryAgain' | 'passkeyLoginFailedServerError' | 'x-private-data-etag'>
	>,
	signupWebauthn(
		name: string,
		keystore: LocalStorageKeystore,
		promptForPrfRetry: () => Promise<boolean | AbortSignal>,
		webauthnHints: string[],
		retryFrom?: SignupWebauthnRetryParams,
	): Promise<Result<void, SignupWebauthnError>>,
	updatePrivateData(newPrivateData: EncryptedContainer): Promise<void>,
	updatePrivateDataEtag(resp: AxiosResponse): AxiosResponse,

	updateShowWelcome(showWelcome: boolean): void,

	addEventListener(type: ApiEventType, listener: EventListener, options?: boolean | AddEventListenerOptions): void,
	removeEventListener(type: ApiEventType, listener: EventListener, options?: boolean | EventListenerOptions): void,
	/** Register a storage hook handle to be cleared when `useApi().clearSession()` is invoked. */
	useClearOnClearSession<T>(storageHandle: UseStorageHandle<T>): UseStorageHandle<T>,

	syncPrivateData(
		cachedUser: CachedUser | undefined
	): Promise<Result<void,
		| 'syncFailed'
		| 'loginKeystoreFailed'
		| 'passkeyInvalid'
		| 'passkeyLoginFailedTryAgain'
		| 'passkeyLoginFailedServerError'
		| 'x-private-data-etag'
	>>;
}

export function useApi(isOnlineProp: boolean = true): BackendApi {
	const isOnline = useMemo(() => isOnlineProp === null ? true : isOnlineProp, [isOnlineProp]);
	const [appToken, setAppToken, clearAppToken] = useSessionStorage<string | null>("appToken", null);
	const [userHandle, setUserHandle, clearUserHandle] = useSessionStorage<string | null>("userHandle", null);
	const [cachedUsers, setCachedUsers, clearCachedUsers] = useLocalStorage<CachedUser[] | null>("cachedUsers", null);

	const [sessionState, setSessionState, clearSessionState] = useSessionStorage<SessionState | null>("sessionState", null);
	const clearSessionStorage = useClearStorages(clearAppToken, clearSessionState);

	const navigate = useNavigate();

<<<<<<< HEAD
	const from = location.search || '/';
=======
	useEffect(() => {
		onlineRef.current = isOnline !== false;
	}, [isOnline]);
>>>>>>> 6e6e0b7b

	/**
	 * Synchronization tag for the encrypted private data. To prevent data loss,
	 * this MUST be refreshed only when a new version of the private data is
	 * loaded into the keystore or successfully uploaded to the server.
	 */
	const [privateDataEtag, setPrivateDataEtag] = useLocalStorage<string | null>("privateDataEtag", null);

	const getAppToken = useCallback((): string | null => {
		return appToken;
	}, [appToken]);

	function transformResponse(data: any): any {
		if (data) {
			return jsonParseTaggedBinary(data);
		} else {
			return data;
		}
	}

	const updatePrivateDataEtag = useCallback((resp: AxiosResponse): AxiosResponse => {
		const newValue = resp.headers['x-private-data-etag']
		if (newValue) {
			setPrivateDataEtag(newValue);
		}
		return resp;
	}, [setPrivateDataEtag]);

	const buildGetHeaders = useCallback((headers: { appToken?: string }): { [header: string]: string } => {
		const authz = headers?.appToken || appToken;
		return {
			...(authz ? { Authorization: `Bearer ${authz}` } : {}),
		};
	}, [appToken]);

	const buildMutationHeaders = useCallback((headers: { appToken?: string }): { [header: string]: string } => {
		return {
			...buildGetHeaders(headers),
			...(privateDataEtag ? { 'X-Private-Data-If-Match': privateDataEtag } : {}),
		};
	}, [buildGetHeaders, privateDataEtag]);

	const getWithLocalDbKey = useCallback(async (
		path: string,
		dbKey: string,
		options?: { appToken?: string },
		forceIndexDB: boolean = false
	): Promise<AxiosResponse> => {
		console.log(`Get: ${path} ${isOnline ? 'online' : 'offline'} mode ${isOnline}`);

		// Offline case
		if (!isOnline) {
			return {
				data: await getItem(path, dbKey),
			} as AxiosResponse;
		}

		if (forceIndexDB) {
			const data = await getItem(path, dbKey);
			if (data) {
				return { data } as AxiosResponse;
			}
		}
		// Online case
		const respBackend = await axios.get(
			`${walletBackendUrl}${path}`,
			{
				headers: buildGetHeaders({ appToken: options?.appToken }),
				transformResponse,
			},
		);
		await addItem(path, dbKey, respBackend.data);
		return respBackend;
	}, [buildGetHeaders, isOnline]);

	const get = useCallback(async (
		path: string,
		userUuid?: string,
		options?: { appToken?: string }
	): Promise<AxiosResponse> => {
		return getWithLocalDbKey(path, sessionState?.uuid || userUuid, options);
	}, [getWithLocalDbKey, sessionState?.uuid]);

	const getExternalEntity = useCallback(async (
		path: string,
		options?: { appToken?: string },
		force: boolean = false
	): Promise<AxiosResponse> => {
		return getWithLocalDbKey(path, path, options, force);
	}, [getWithLocalDbKey]);

	const fetchInitialData = useCallback(async (
		appToken: string,
		userUuid: string
	): Promise<void> => {
		try {
			// get('/storage/vc') on home page ('/')
			// get('/storage/vp') on home page ('/')
			await get('/user/session/account-info', userUuid, { appToken });
			await getExternalEntity('/verifier/all', { appToken }, false);
			// getExternalEntity('/issuer/all') on credentialContext
			// getCredentialIssuerMetadata() on credentialContext
		} catch (error) {
			console.error('Failed to perform get requests', error);
		}
	}, [get, getExternalEntity]);

	const post = useCallback(async (
		path: string,
		body: object,
		options?: { appToken?: string }
	): Promise<AxiosResponse> => {
		try {
			return await axios.post(
				`${walletBackendUrl}${path}`,
				body,
				{
					headers: {
						'Content-Type': 'application/json',
						...buildMutationHeaders({ appToken: options?.appToken }),
					},
					transformRequest: (data, headers) => jsonStringifyTaggedBinary(data),
					transformResponse,
				},
			);
		} catch (e) {
			if (e?.response?.status === 412 && (e?.response?.headers ?? {})['x-private-data-etag']) {
				return Promise.reject({ cause: 'x-private-data-etag' });
			}
			throw e;
		}
	}, [buildMutationHeaders]);

	const del = useCallback((
		path: string,
		options?: { appToken?: string }
	): Promise<AxiosResponse> => {
		try {
			return axios.delete(
				`${walletBackendUrl}${path}`,
				{
					headers: buildMutationHeaders({ appToken: options?.appToken }),
					transformResponse,
				});
		} catch (e) {
			if (e?.response?.status === 412 && (e?.response?.headers ?? {})['x-private-data-etag']) {
				return Promise.reject({ cause: 'x-private-data-etag' });
			}
			throw e;
		}
	}, [buildMutationHeaders]);

	const updateShowWelcome = useCallback((showWelcome: boolean): void => {
		if (sessionState) {
			setSessionState((prevState) => ({
				...prevState,
				showWelcome: showWelcome,
			}));
		}
	}, [sessionState, setSessionState]);

	const getSession = useCallback((): SessionState => {
		return sessionState;
	}, [sessionState]);

	const isLoggedIn = useCallback((): boolean => {
		return getSession() !== null;
	}, [getSession]);

	const clearSession = useCallback((): void => {
		clearSessionStorage();
		events.dispatchEvent(new CustomEvent<ClearSessionEvent>(CLEAR_SESSION_EVENT));
	}, [clearSessionStorage]);

	const setSession = useCallback(async (
		response: AxiosResponse,
		credential: PublicKeyCredential | null,
		authenticationType: 'signup' | 'login'
	): Promise<void> => {
		setAppToken(response.data.appToken);
		setSessionState({
			uuid: response.data.uuid,
			displayName: response.data.displayName,
			username: response.data.username,
			webauthnCredentialCredentialId: credential?.id,
			authenticationType,
			showWelcome: authenticationType === 'signup',
		});

		await addItem('users', response.data.uuid, response.data);
		if (isOnline) {
			await fetchInitialData(response.data.appToken, response.data.uuid).catch((error) => console.error('Error in performGetRequests', error));
		}
	}, [setAppToken, setSessionState, fetchInitialData, isOnline]);

	const updatePrivateData = useCallback(async (
		newPrivateData: EncryptedContainer,
		options?: { appToken?: string }
	): Promise<void> => {
		try {
			const updateResp = updatePrivateDataEtag(
				await post('/user/session/private-data', serializePrivateData(newPrivateData), options),
			);
			if (updateResp.status === 204) {
				return;
			} else {
				console.error("Failed to update private data", updateResp.status, updateResp);
				return Promise.reject(updateResp);
			}
		} catch (e) {
			console.error("Failed to update private data", e, e?.response?.status);
			if ((e?.response?.status === 412 && (e?.headers ?? {})['x-private-data-etag']) || (e.cause === 'x-private-data-etag')) {
				console.error("Private data version conflict", { cause: 'x-private-data-etag' });
				const cachedUser = cachedUsers.filter((u) => u.userHandleB64u === userHandle)[0];
				await syncPrivateData(cachedUser);
				return;
			}
			throw e;
		}
	}, [post, updatePrivateDataEtag, cachedUsers, userHandle]);

	const login = useCallback(async (
		username: string,
		password: string,
		keystore: LocalStorageKeystore
	): Promise<Result<void, any>> => {
		try {
			const response = updatePrivateDataEtag(await post('/user/login', { username, password }));
			const userData = response.data as UserData;
			const privateData = await parsePrivateData(userData.privateData);
			try {
				const privateDataUpdate = await keystore.unlockPassword(privateData, password, { displayName: userData.displayName, userHandle: UserId.fromId(userData.uuid).asUserHandle() });
				if (privateDataUpdate) {
					const [newPrivateData, keystoreCommit] = privateDataUpdate;
					try {
						await updatePrivateData(newPrivateData, { appToken: response.data.appToken });
						await keystoreCommit();
					} catch (e) {
						console.error("Failed to upgrade password key", e, e.status);
						if (e?.cause === 'x-private-data-etag') {
							return Err('x-private-data-etag');
						}
						return Err('loginKeystoreFailed');
					}
				}
				await setSession(response, null, 'login');
				return Ok.EMPTY;
			} catch (e) {
				console.error("Failed to unlock local keystore", e);
				return Err(e);
			}

		} catch (error) {
			console.error('Failed to log in', error);
			return Err(error);
		}
	}, [post, setSession, updatePrivateDataEtag, updatePrivateData]);

	const signup = useCallback(async (
		username: string,
		password: string,
		keystore: LocalStorageKeystore
	): Promise<Result<void, any>> => {
		try {
			const [privateData, setUserHandleB64u] = await keystore.initPassword(password);

			try {
				const response = updatePrivateDataEtag(await post('/user/register', {
					username,
					password,
					displayName: username,
					privateData: serializePrivateData(privateData),
				}));
				const userData = response.data as UserData;
				setUserHandleB64u(toBase64Url(UserId.fromId(userData.uuid).asUserHandle()));
				await setSession(response, null, 'signup');
				return Ok.EMPTY;

			} catch (e) {
				console.error("Signup failed", e);
				return Err(e);
			}

		} catch (e) {
			console.error("Failed to initialize local keystore", e);
			return Err(e);
		}
	}, [post, setSession, updatePrivateDataEtag]);

	const getAllVerifiers = useCallback(async (): Promise<Verifier[]> => {
		try {
			const result = await getExternalEntity('/verifier/all', undefined, true);
			const verifiers = result.data;
			console.log("verifiers = ", verifiers)
			return verifiers;
		}
		catch (error) {
			console.error("Failed to fetch all verifiers", error);
			throw error;
		}
	}, [getExternalEntity]);

	const getAllPresentations = useCallback(async (): Promise<{ vp_list: any[] }> => {
		try {
			const result = await get('/storage/vp');
			return result.data; // Return the Axios response.
		}
		catch (error) {
			console.error("Failed to fetch all presentations", error);
			throw error;
		}
	}, [get]);

	const initiatePresentationExchange = useCallback(async (
		verifier_id: number,
		scope_name: string
	): Promise<{ redirect_to?: string }> => {
		try {
			const result = await post('/presentation/initiate', { verifier_id, scope_name });
			const { redirect_to } = result.data;
			return { redirect_to };
		}
		catch (error) {
			console.error("Failed to fetch all verifiers", error);
			throw error;
		}
	}, [post]);

	const syncPrivateData = useCallback(async (
		cachedUser: CachedUser | undefined
	): Promise<Result<void,
		| 'syncFailed'
		| 'loginKeystoreFailed'
		| 'passkeyInvalid'
		| 'passkeyLoginFailedTryAgain'
		| 'passkeyLoginFailedServerError'
		| 'x-private-data-etag'
	>> => {

		try {
			const getPrivateDataResponse = await get('/user/session/private-data');
			if (privateDataEtag && getPrivateDataResponse.headers['x-private-data-etag'] && getPrivateDataResponse.headers['x-private-data-etag'] === privateDataEtag) {
				return Ok.EMPTY; // already synced
			}
			const queryParams = new URLSearchParams(window.location.search);
			queryParams.delete('user');
			queryParams.delete('sync');

			queryParams.append('user', cachedUser.userHandleB64u);
			queryParams.append('sync', 'fail');

			navigate(`${window.location.pathname}?${queryParams.toString()}`, { replace: true });
			return Err('syncFailed');
			// const privateData = await parsePrivateData(getPrivateDataResponse.data.privateData);
			// return await loginWebauthn(keystore, promptForPrfRetry, cachedUser);
		}
		catch (err) {
			console.error(err);
			return Err('syncFailed');
		}

	}, [privateDataEtag, get]);


	const loginWebauthn = useCallback(async (
		keystore: LocalStorageKeystore,
		promptForPrfRetry: () => Promise<boolean | AbortSignal>,
		webauthnHints: string[],
		cachedUser: CachedUser | undefined
	): Promise<Result<void,
		| 'loginKeystoreFailed'
		| 'passkeyInvalid'
		| 'passkeyLoginFailedTryAgain'
		| 'passkeyLoginFailedServerError'
		| 'x-private-data-etag'
	>> => {
		try {
			const beginData = await (async (): Promise<{
				challengeId?: string,
				getOptions: { publicKey: PublicKeyCredentialRequestOptions },
			}> => {
				if (isOnline) {
					const beginResp = await post('/user/login-webauthn-begin', {});
					console.log("begin", beginResp);
					return beginResp.data;
				}
				else {
					return loginWebAuthnBeginOffline();
				}
			})();

			try {
				const prfInputs = cachedUser && makeAssertionPrfExtensionInputs(cachedUser.prfKeys);
				const getOptions = prfInputs
					? {
						...beginData.getOptions,
						publicKey: {
							...beginData.getOptions.publicKey,
							allowCredentials: prfInputs.allowCredentials,
							extensions: {
								...beginData.getOptions.publicKey.extensions,
								prf: prfInputs.prfInput,
							},
						},
					}
					: beginData.getOptions;
				const credential = await navigator.credentials.get({
					...getOptions,
					publicKey: withHintsFromAllowCredentials({
						...getOptions.publicKey,
						hints: webauthnHints,
					}),
				}) as PublicKeyCredential;
				const response = credential.response as AuthenticatorAssertionResponse;

				try {
					const finishResp = await (async () => {
						if (isOnline) {
							return updatePrivateDataEtag(await post('/user/login-webauthn-finish', {
								challengeId: beginData.challengeId,
								credential: {
									type: credential.type,
									id: credential.id,
									rawId: credential.rawId,
									response: {
										authenticatorData: response.authenticatorData,
										clientDataJSON: response.clientDataJSON,
										signature: response.signature,
										userHandle: response.userHandle ?? fromBase64Url(cachedUser?.userHandleB64u),
									},
									authenticatorAttachment: credential.authenticatorAttachment,
									clientExtensionResults: credential.getClientExtensionResults(),
								},
							}));
						}
						else {
							const userId = UserId.fromUserHandle(response.userHandle);
							const user = await getItem("users", userId.id);
							return {
								data: {
									uuid: user.uuid,
									appToken: "",
									did: user.did,
									displayName: user.displayName,
									privateData: user.privateData,
									username: null,
								},
							};
						}
					})() as any;

					try {
						const userData = finishResp.data as UserData;
						const privateData = await parsePrivateData(userData.privateData);
						const privateDataUpdate = await keystore.unlockPrf(
							privateData,
							credential,
							promptForPrfRetry,
							cachedUser || {
								...userData,
								// response.userHandle will always be non-null if cachedUser is
								// null, because then allowCredentials was empty
								userHandle: new Uint8Array(response.userHandle),
							},
						);
						if (privateDataUpdate) {
							const [newPrivateData, keystoreCommit] = privateDataUpdate;
							try {
								await updatePrivateData(newPrivateData, { appToken: finishResp.data.appToken });
								await keystoreCommit();
							} catch (e) {
								console.error("Failed to upgrade PRF key", e, e.status);
								if (e?.cause === 'x-private-data-etag') {
									return Err('x-private-data-etag');
								}
								return Err('loginKeystoreFailed');
							}
						}
						await setSession(finishResp, credential, 'login');
						return Ok.EMPTY;
					} catch (e) {
						console.error("Failed to open keystore", e);
						return Err('loginKeystoreFailed');
					}

				} catch (e) {
					return Err('passkeyInvalid');
				}

			} catch (e) {
				return Err('passkeyLoginFailedTryAgain');
			}

		} catch (e) {
			return Err('passkeyLoginFailedServerError');
		}
	}, [post, updatePrivateDataEtag, updatePrivateData, setSession, isOnline]);

	const signupWebauthn = useCallback(async (
		name: string,
		keystore: LocalStorageKeystore,
		promptForPrfRetry: () => Promise<boolean | AbortSignal>,
		webauthnHints: string[],
		retryFrom?: SignupWebauthnRetryParams
	): Promise<Result<void, SignupWebauthnError>> => {
		try {
			const beginData = retryFrom?.beginData || (await post('/user/register-webauthn-begin', {})).data;
			console.log("begin", beginData);

			try {
				const prfSalt = crypto.getRandomValues(new Uint8Array(32))
				const credential = retryFrom?.credential || await navigator.credentials.create({
					...beginData.createOptions,
					publicKey: {
						...beginData.createOptions.publicKey,
						user: {
							...beginData.createOptions.publicKey.user,
							name,
							displayName: name,
						},
						extensions: {
							prf: {
								eval: {
									first: prfSalt,
								},
							},
						},
						hints: webauthnHints,
					},
				}) as PublicKeyCredential;
				const response = credential.response as AuthenticatorAttestationResponse;
				console.log("created", credential);

				try {
					const privateData = await keystore.initPrf(
						credential,
						prfSalt,
						promptForPrfRetry,
						{ displayName: name, userHandle: beginData.createOptions.publicKey.user.id },
					);

					try {
						const finishResp = updatePrivateDataEtag(await post('/user/register-webauthn-finish', {
							challengeId: beginData.challengeId,
							displayName: name,
							privateData: serializePrivateData(privateData),
							credential: {
								type: credential.type,
								id: credential.id,
								rawId: credential.rawId,
								response: {
									attestationObject: response.attestationObject,
									clientDataJSON: response.clientDataJSON,
									transports: response.getTransports(),
								},
								authenticatorAttachment: credential.authenticatorAttachment,
								clientExtensionResults: credential.getClientExtensionResults(),
							},
						}));
						await setSession(finishResp, credential, 'signup');
						return Ok.EMPTY;

					} catch (e) {
						return Err('passkeySignupFailedServerError');
					}

				} catch (e) {
					if (e?.cause?.errorId === "prf_retry_failed") {
						return Err({ errorId: 'prfRetryFailed', retryFrom: { credential, beginData } });
					} else if (e?.cause?.errorId === "prf_not_supported") {
						return Err('passkeySignupPrfNotSupported');
					} else {
						return Err('passkeySignupKeystoreFailed');
					}
				}

			} catch (e) {
				return Err('passkeySignupFailedTryAgain');
			}

		} catch (e) {
			return Err('passkeySignupFinishFailedServerError');
		}
	}, [post, updatePrivateDataEtag, setSession]);

	const addEventListener = useCallback((type: ApiEventType, listener: EventListener, options?: boolean | AddEventListenerOptions): void => {
		events.addEventListener(type, listener, options);
	}, []);

	const removeEventListener = useCallback((type: ApiEventType, listener: EventListener, options?: boolean | EventListenerOptions): void => {
		events.removeEventListener(type, listener, options);
	}, []);

	const stableUseClearOnClearSession = useMemo(() => {
		return function useClearOnClearSession<T>(storageHandle: UseStorageHandle<T>): UseStorageHandle<T> {
			const [, , clearHandle] = storageHandle;

			useEffect(() => {
				const listener = () => clearHandle();
				events.addEventListener(CLEAR_SESSION_EVENT, listener);
				return () => {
					events.removeEventListener(CLEAR_SESSION_EVENT, listener);
				};
			}, [clearHandle]);

			return storageHandle;
		};
	}, []);


	const memoizedApi = useMemo(() => ({
		del,
		get,
		getExternalEntity,
		post,

		updateShowWelcome,

		getSession,
		isLoggedIn,
		clearSession,

		login,
		signup,
		getAllVerifiers,
		getAllPresentations,
		getAppToken,
		initiatePresentationExchange,

		loginWebauthn,
		signupWebauthn,
		updatePrivateData,
		updatePrivateDataEtag,

		addEventListener,
		removeEventListener,

		syncPrivateData,
	}), [
		del,
		get,
		getExternalEntity,
		post,

		updateShowWelcome,

		getSession,
		isLoggedIn,
		clearSession,

		login,
		signup,
		getAllVerifiers,
		getAllPresentations,
		getAppToken,
		initiatePresentationExchange,

		loginWebauthn,
		signupWebauthn,
		updatePrivateData,
		updatePrivateDataEtag,

		addEventListener,
		removeEventListener,

		syncPrivateData,
	]);

	return {
		...memoizedApi,
		useClearOnClearSession: stableUseClearOnClearSession,
	};
}<|MERGE_RESOLUTION|>--- conflicted
+++ resolved
@@ -6,13 +6,8 @@
 import { EncryptedContainer, makeAssertionPrfExtensionInputs, parsePrivateData, serializePrivateData } from '../services/keystore';
 import { CachedUser, LocalStorageKeystore } from '../services/LocalStorageKeystore';
 import { UserData, UserId, Verifier } from './types';
-<<<<<<< HEAD
 import { useEffect, useCallback, useMemo } from 'react';
-import { useNavigate, useLocation } from 'react-router-dom';
-=======
-import { useEffect, useCallback, useMemo, useRef } from 'react';
 import { useNavigate } from 'react-router-dom';
->>>>>>> 6e6e0b7b
 import { UseStorageHandle, useClearStorages, useLocalStorage, useSessionStorage } from '../hooks/useStorage';
 import { addItem, getItem } from '../indexedDB';
 import { loginWebAuthnBeginOffline } from './LocalAuthentication';
@@ -111,14 +106,6 @@
 	const clearSessionStorage = useClearStorages(clearAppToken, clearSessionState);
 
 	const navigate = useNavigate();
-
-<<<<<<< HEAD
-	const from = location.search || '/';
-=======
-	useEffect(() => {
-		onlineRef.current = isOnline !== false;
-	}, [isOnline]);
->>>>>>> 6e6e0b7b
 
 	/**
 	 * Synchronization tag for the encrypted private data. To prevent data loss,
