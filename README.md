# <img src="https://demo.wwwallet.org/static/media/logo.4c2efe036042f9f1f0a8.png" width="150"/> wwWallet

Welcome to wwWallet Frontend repository! This application is a user-friendly web wallet that empowers users to manage their digital credentials effortlessly. With a seamless interface and powerful features, users can view their credentials, obtain new ones from issuers, present credentials to verifiers, and access their presentation history.

## Table of Contents

- ✨ [Features](#features)
- 🔍 [Prerequisites](#prerequisites)
- 📦 [Installation](#installation)
- 🚀 [Usage](#usage)
- 🔐 [PRF Compatibility](#prf-compatibility)
- 🔥 [Firebase](#firebase)
- 🎨 [Tailwind CSS](#tailwind-css)
- 💡 [Contributing](#contributing)

## ✨Features

Our Web Wallet provides a range of features tailored to enhance the credential management experience:

- **Credential Display:** Users can easily view their stored digital credentials in a structured manner, making it simple to keep track of their qualifications.

- **Issuer Interaction:** Seamless integration with issuers allows users to request and receive new digital credentials directly within the wallet.

- **Verifier Presentation:** Users can present their credentials to verifiers using the wallet, providing a secure and efficient method of showcasing their qualifications.

- **Presentation History:** The wallet maintains a history of credential presentations, allowing users to review and track when and where they've shared their credentials.

## 🔍Prerequisites

- Node.js
- npm/yarn

## 📦Installation

- Clone the repository:

- **Option 1: Using HTTPS**

  ```bash
  git clone https://github.com/your-username/wallet-frontend.git
  ```

- **Option 2: Using SSH**

  ```bash
  git clone git@github.com:your-username/wallet-frontend.git
  ```

- Navigate to the project folder:

  ```bash
  cd wallet-frontend
  ```

- Configure Environment Variables:
  The project uses environment variables to manage different configurations. A `.env` file is used to keep all these variables. There is a `.env.template` file in the repository. Copy it and rename it to `.env`.

  ```bash
  cp .env.template .env
  ```

  Now, open the .env file and fill in the variables according to your own configuration. Below is an explanation for each variable:

  - HOST: The IP address where your app will be running (default is '0.0.0.0').
  - PORT: The port on which your app will run (default is 3000).
  - VAPIDKEY: Your Vapid key (public key for cloud messaging firebase) for push notifications.
  - VITE_WS_URL: The URL of the websocket service.
  - VITE_WALLET_BACKEND_URL: The URL of your backend service.
  - VITE_LOGIN_WITH_PASSWORD: A Boolean value which show/hide the classic login/signup.
  - VITE_FIREBASE_API_KEY: Your API key for Firebase.
  - VITE_FIREBASE_AUTH_DOMAIN: Your Firebase authentication domain.
  - VITE_FIREBASE_PROJECT_ID: Your Firebase project ID.
  - VITE_FIREBASE_STORAGE_BUCKET: Your Firebase storage bucket.
  - VITE_FIREBASE_MESSAGING_SENDER_ID: Your Firebase Messaging Sender ID.
  - VITE_FIREBASE_APP_ID: Your Firebase App ID.
  - VITE_FIREBASE_MEASUREMENT_ID: Your Firebase Measurement ID.
  - VITE_DISPLAY_CONSOLE: Handle console logs (`true` or `false`). If left empty, it will be handled as `true`.
  - VITE_INACTIVE_LOGOUT_SECONDS: Session will time out after approximately this time in seconds since the last user activity (default is 15 minutes).
  - VITE_WEBAUTHN_RPID: WebAuthn relying party ID (when running locally, set to `localhost`). This must match the `config.webauthn.rp.id` setting in `wallet-backend-server`.
  - VITE_OPENID4VP_SAN_DNS_CHECK: Verify at the OID4VP incoming authorization request that the SAN contained in the certificate is the same with the response_uri

4. Install dependencies:
   ```bash
   yarn install
   ```
<<<<<<< HEAD
=======
   Now, open the .env file and fill in the variables according to your own configuration. Below is an explanation for each variable:

	 - HOST: The IP address where your app will be running (default is '0.0.0.0').
	 - PORT: The port on which your app will run (default is 3000).
	 - REACT_APP_WS_URL: The URL of the websocket service.
	 - REACT_APP_WALLET_BACKEND_URL: The URL of your backend service.
	 - REACT_APP_LOGIN_WITH_PASSWORD: A Boolean value which show/hide the classic login/signup.
	 - REACT_APP_FIREBASE_ENABLED: Enable of disable Firebase (`true` or `false`) for push notifications. If left empty, it will be handled as `false`.
	 - REACT_APP_FIREBASE_VAPIDKEY: Your Vapid key (public key for cloud messaging firebase) for push notifications.
	 - REACT_APP_FIREBASE_API_KEY: Your API key for Firebase.
	 - REACT_APP_FIREBASE_AUTH_DOMAIN: Your Firebase authentication domain.
	 - REACT_APP_FIREBASE_PROJECT_ID: Your Firebase project ID.
	 - REACT_APP_FIREBASE_STORAGE_BUCKET: Your Firebase storage bucket.
	 - REACT_APP_FIREBASE_MESSAGING_SENDER_ID: Your Firebase Messaging Sender ID.
	 - REACT_APP_FIREBASE_APP_ID: Your Firebase App ID.
	 - REACT_APP_FIREBASE_MEASUREMENT_ID: Your Firebase Measurement ID.
	 - REACT_APP_DISPLAY_CONSOLE: Handle console logs (`true` or `false`). If left empty, it will be handled as `true`.
	 - REACT_APP_INACTIVE_LOGOUT_SECONDS: Session will time out after approximately this time in seconds since the last user activity (default is 15 minutes).
	 - REACT_APP_WEBAUTHN_RPID: WebAuthn relying party ID (when running locally, set to `localhost`). This must match the `config.webauthn.rp.id` setting in `wallet-backend-server`.
   - REACT_APP_OPENID4VP_SAN_DNS_CHECK: Verify at the OID4VP incoming authorization request that the SAN contained in the certificate is the same with the response_uri
	 - REACT_APP_OPENID4VCI_REDIRECT_URI: Redirect uri after authentication and token request at the authorization server in OID4VCI flow.
4. Install dependencies:
	```bash
	yarn install
	```
>>>>>>> 76b7fd26
5. Start the development server:

   ```bash
   yarn start
   ```

## 🚀Usage

Once the development server is running, you can access the app by visiting http://localhost:3000 in your web browser. The app provides various pages and components that you can interact with. Explore the features and enjoy using the Wallet Frontend!

## 🔐PRF Compatibility

The wwWallet Frontend is designed to be compatible with the PRF extension to WebAuthn, ensuring a streamlined and secure registration and authentication process. Below, we present specific compatibility scenarios based on the operating system, emphasizing both WebAuthn and PRF extension compatibility.

### Compatibility Description

The PRF (Pseudo Random Function) extension in WebAuthn enables the evaluation of a hash message authentication code stored on the security key during the retrieval of a credential. This mechanism is crucial for generating secret keys vital for encrypting user data. While WebAuthn supports various authentication methods, the focus of this table is the compatibility with the PRF extension.

### PRF Compatibility Scenarios Support by Operating System and Latest Browser Versions

<table>
  <thead>
    <tr>
      <th rowspan="2">OS</th>
      <th rowspan="2">Authenticator</th>
      <th rowspan="2">Transport</th>
      <th colspan="3">PRF Compatibility</th>
    </tr>
    <tr>
      <th style="display:flex;align-items:center;border:none;"><img  src="https://upload.wikimedia.org/wikipedia/commons/thumb/e/e1/Google_Chrome_icon_%28February_2022%29.svg/240px-Google_Chrome_icon_%28February_2022%29.svg.png" alt="Chrome" height="24"/>
	  		<img style="margin-left:5px;" src="https://upload.wikimedia.org/wikipedia/commons/5/51/Brave_icon_lionface.png" alt="Brave" height="24"/>
				<img style="margin-left:5px;" src="https://upload.wikimedia.org/wikipedia/commons/thumb/9/98/Microsoft_Edge_logo_%282019%29.svg/128px-Microsoft_Edge_logo_%282019%29.svg.png" alt="Microsoft Edge" height="24"/>
				<img style="margin-left:5px;" src="https://upload.wikimedia.org/wikipedia/commons/thumb/4/49/Opera_2015_icon.svg/240px-Opera_2015_icon.svg.png" alt="Opera" height="24"/>
			</th>
      <th><img src="https://upload.wikimedia.org/wikipedia/commons/thumb/5/52/Safari_browser_logo.svg/129px-Safari_browser_logo.svg.png" alt="Safari" height="24"/></th>
    </tr>
  </thead>
  <tbody>
    <tr>
      <td>Linux</td>
      <td>Linux</td>
      <td>Internal</td>
      <td>❌</td>
      <td> </td>
    </tr>
		<tr>
      <td>Linux</td>
      <td>Android</td>
      <td>Hybrid</td>
      <td>✅</td>
      <td> </td>
    </tr>
    <tr>
      <td>Linux</td>
      <td>iOS</td>
      <td>Hybrid</td>
      <td>✅</td>
      <td> </td>
    </tr>
    <tr>
      <td>Linux</td>
      <td>FIDO Security Key</td>
      <td>USB</td>
      <td>✅</td>
      <td> </td>
    </tr>
    <tr>
      <td>Windows</td>
      <td>Windows</td>
      <td>Internal</td>
      <td>❌</td>
      <td> </td>
    </tr>
    <tr>
      <td>Windows</td>
      <td>Android</td>
      <td>Hybrid</td>
      <td>✅</td>
      <td> </td>
    </tr>
    <tr>
      <td>Windows</td>
      <td>iOS</td>
      <td>Hybrid</td>
      <td>✅</td>
      <td> </td>
    </tr>
    <tr>
      <td>Windows</td>
      <td>FIDO Security Key</td>
      <td>USB</td>
      <td>✅</td>
      <td> </td>
    </tr>
    <tr>
      <td>MacOS</td>
      <td>MacOS</td>
      <td>Internal</td>
      <td>❌</td>
      <td>✅</td>
    </tr>
    <tr>
      <td>MacOS</td>
      <td>Android</td>
      <td>Hybrid</td>
      <td>✅</td>
      <td>❌</td>
    </tr>
    <tr>
      <td>MacOS</td>
      <td>iOS</td>
      <td>Hybrid</td>
      <td>✅</td>
      <td>✅</td>
    </tr>
	  <tr>
      <td>MacOS</td>
      <td>FIDO Security Key</td>
      <td>USB</td>
      <td>✅</td>
      <td>✅</td>
    </tr>
    <tr>
      <td>Android</td>
      <td>Android</td>
      <td>Internal</td>
      <td>✅</td>
      <td> </td>
    </tr>
    <tr>
      <td>Android</td>
      <td>Android</td>
      <td>Hybrid</td>
      <td>❌</td>
      <td> </td>
    </tr>
    <tr>
      <td>Android</td>
      <td>iOS</td>
      <td>Hybrid</td>
      <td>❌</td>
      <td> </td>
    </tr>
    <tr>
      <td>Android</td>
      <td>FIDO Security Key</td>
      <td>USB</td>
      <td>✅<sup>[1]</sup></td>
      <td> </td>
    </tr>
    <tr>
      <td>Android</td>
      <td>FIDO Security Key</td>
      <td>NFC</td>
      <td>❌</td>
      <td> </td>
    </tr>
    <tr>
      <td>iOS</td>
      <td>iOS</td>
      <td>Internal</td>
      <td>✅</td>
      <td>✅</td>
    </tr>
    <tr>
      <td>iOS</td>
      <td>Android</td>
      <td>Hybrid</td>
      <td>❌</td>
      <td>❌</td>
    </tr>
    <tr>
      <td>iOS</td>
      <td>iOS</td>
      <td>Hybrid</td>
      <td>❌</td>
      <td>❌</td>
    </tr>
    <tr>
      <td>iOS</td>
      <td>FIDO Security Key</td>
      <td>USB</td>
      <td>❌</td>
      <td>❌</td>
    </tr>
    <tr>
      <td>iOS</td>
      <td>FIDO Security Key</td>
      <td>NFC</td>
      <td>❌</td>
      <td>❌</td>
    </tr>
  </tbody>
</table>

<sup>[1]</sup> **Note on Android with FIDO Security Keys over USB:** It's essential to have **Google Play Services (GPS) version 24.08.12 or later**.

**\*Notes:**

- In this table, we use the term "FIDO Security Key" to refer to compatible security keys. It's important to understand that any security key should work with the hmac-secret extension, provided it supports this feature.
  For a detailed list of security key models that support hmac-secret, you can refer to the [FIDO MDS Explorer](https://opotonniee.github.io/fido-mds-explorer/), where hmac-secret support is listed under metadataStatement > authenticatorGetInfo > extensions.\*
- The **PRF extension is supported in Mozilla Firefox on iOS only in internal cases** because Firefox generally uses the Gecko engine, but on iOS, it is required for all browsers to run on WebKit.
- iOS supports PRF extension starting with the **iOS 18** release.

The wwWallet is committed to delivering a secure and adaptable authentication experience with an emphasis on PRF extension compatibility.

## 🔥Firebase

This application uses Firebase for authentication and messaging features. To integrate Firebase into your project, follow these steps:

1. **Firebase Configuration (`src/firebase.js`):**

   The `firebase.js` file in the `src` directory and provide your Firebase configuration details. This file initializes the Firebase app and sets up the messaging service.

2. **Firebase Messaging Service Worker (`public/firebase-messaging-sw.js`):**

   This service worker is responsible for handling background messages and notification clicks. When a background message is received, it triggers a notification, and when the user clicks on a notification, it can perform custom actions.

## 🎨Tailwind CSS

This project utilizes **Tailwind CSS**, a utility-first CSS framework that enables rapid development of custom user interfaces with minimal effort. Tailwind CSS offers a collection of utility classes that make styling components and layouts a breeze, eliminating the need for writing extensive custom CSS.

### Styling with Utility Classes

To apply styles using Tailwind CSS, you can directly add utility classes to your HTML or JSX components. For example, to apply padding, margin, text color, and more:

```html
<div class="p-4 m-2 text-blue-500">Styled with Tailwind CSS</div>
```

### Customization

Tailwind CSS provides an extensive set of default styles, but you can also customize them to match your project's design. The **tailwind.config.js** file in the project's root directory allows you to customize colors, fonts, spacing, breakpoints, and more.

### Learn More

Explore the [Tailwind CSS documentation](https://tailwindcss.com/docs/installation) to learn about all the utility classes, configuration options, and techniques for building beautiful UIs efficiently.

## 💡Contributing

We welcome contributions from the community to help improve the wwWallet Frontend repository. If you'd like to contribute, follow these steps:

1. **Create a New Branch:**
   Create a new branch for your feature or bug fix

   ```bash
   git checkout -b my-feature
   ```

   Replace my-feature with a descriptive name.

2. **Make Changes:**
   Make the necessary changes in your code editor.

3. **Commit Changes:**
   Commit your changes with a descriptive commit message:
   ```bash
   git commit -m "Add new feature"
   ```
4. **Push Changes:**
   Push your changes to your new branrch:
   ```bash
   git push --set-upstream origin my-feature
   ```
5. **Create a Pull Request:**
   Open a pull request on the original repository. Provide a detailed description of your changes and their purpose.

6. **Review and Merge:**
   Your pull request will be reviewed by the maintainers. Make any requested changes and address feedback. Once approved, your changes will be merged into master branch of the project.<|MERGE_RESOLUTION|>--- conflicted
+++ resolved
@@ -63,10 +63,11 @@
 
   - HOST: The IP address where your app will be running (default is '0.0.0.0').
   - PORT: The port on which your app will run (default is 3000).
-  - VAPIDKEY: Your Vapid key (public key for cloud messaging firebase) for push notifications.
   - VITE_WS_URL: The URL of the websocket service.
   - VITE_WALLET_BACKEND_URL: The URL of your backend service.
   - VITE_LOGIN_WITH_PASSWORD: A Boolean value which show/hide the classic login/signup.
+  - VITE_FIREBASE_ENABLED: Enable of disable Firebase (`true` or `false`) for push notifications. If left empty, it will be handled as `false`.
+  - VITE_FIREBASE_VAPIDKEY: Your Vapid key (public key for cloud messaging firebase) for push notifications.
   - VITE_FIREBASE_API_KEY: Your API key for Firebase.
   - VITE_FIREBASE_AUTH_DOMAIN: Your Firebase authentication domain.
   - VITE_FIREBASE_PROJECT_ID: Your Firebase project ID.
@@ -78,39 +79,12 @@
   - VITE_INACTIVE_LOGOUT_SECONDS: Session will time out after approximately this time in seconds since the last user activity (default is 15 minutes).
   - VITE_WEBAUTHN_RPID: WebAuthn relying party ID (when running locally, set to `localhost`). This must match the `config.webauthn.rp.id` setting in `wallet-backend-server`.
   - VITE_OPENID4VP_SAN_DNS_CHECK: Verify at the OID4VP incoming authorization request that the SAN contained in the certificate is the same with the response_uri
+  - VITE_OPENID4VCI_REDIRECT_URI: Redirect uri after authentication and token request at the authorization server in OID4VCI flow.
 
 4. Install dependencies:
    ```bash
    yarn install
    ```
-<<<<<<< HEAD
-=======
-   Now, open the .env file and fill in the variables according to your own configuration. Below is an explanation for each variable:
-
-	 - HOST: The IP address where your app will be running (default is '0.0.0.0').
-	 - PORT: The port on which your app will run (default is 3000).
-	 - REACT_APP_WS_URL: The URL of the websocket service.
-	 - REACT_APP_WALLET_BACKEND_URL: The URL of your backend service.
-	 - REACT_APP_LOGIN_WITH_PASSWORD: A Boolean value which show/hide the classic login/signup.
-	 - REACT_APP_FIREBASE_ENABLED: Enable of disable Firebase (`true` or `false`) for push notifications. If left empty, it will be handled as `false`.
-	 - REACT_APP_FIREBASE_VAPIDKEY: Your Vapid key (public key for cloud messaging firebase) for push notifications.
-	 - REACT_APP_FIREBASE_API_KEY: Your API key for Firebase.
-	 - REACT_APP_FIREBASE_AUTH_DOMAIN: Your Firebase authentication domain.
-	 - REACT_APP_FIREBASE_PROJECT_ID: Your Firebase project ID.
-	 - REACT_APP_FIREBASE_STORAGE_BUCKET: Your Firebase storage bucket.
-	 - REACT_APP_FIREBASE_MESSAGING_SENDER_ID: Your Firebase Messaging Sender ID.
-	 - REACT_APP_FIREBASE_APP_ID: Your Firebase App ID.
-	 - REACT_APP_FIREBASE_MEASUREMENT_ID: Your Firebase Measurement ID.
-	 - REACT_APP_DISPLAY_CONSOLE: Handle console logs (`true` or `false`). If left empty, it will be handled as `true`.
-	 - REACT_APP_INACTIVE_LOGOUT_SECONDS: Session will time out after approximately this time in seconds since the last user activity (default is 15 minutes).
-	 - REACT_APP_WEBAUTHN_RPID: WebAuthn relying party ID (when running locally, set to `localhost`). This must match the `config.webauthn.rp.id` setting in `wallet-backend-server`.
-   - REACT_APP_OPENID4VP_SAN_DNS_CHECK: Verify at the OID4VP incoming authorization request that the SAN contained in the certificate is the same with the response_uri
-	 - REACT_APP_OPENID4VCI_REDIRECT_URI: Redirect uri after authentication and token request at the authorization server in OID4VCI flow.
-4. Install dependencies:
-	```bash
-	yarn install
-	```
->>>>>>> 76b7fd26
 5. Start the development server:
 
    ```bash
